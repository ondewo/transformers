--- conflicted
+++ resolved
@@ -1523,11 +1523,6 @@
             original_config,
             inputs_dict,
         ) = self.model_tester.prepare_config_and_inputs_for_common()
-<<<<<<< HEAD
-        if not self.test_resize_embeddings:
-            return
-=======
->>>>>>> e39b6c1c
 
         for model_class in self.all_model_classes:
             config = copy.deepcopy(original_config)
@@ -1537,24 +1532,16 @@
             if self.model_tester.is_training is False:
                 model.eval()
 
-<<<<<<< HEAD
-            model_vocab_size = config.vocab_size
-=======
             model_vocab_size = config.get_text_config().vocab_size
->>>>>>> e39b6c1c
             # Retrieve the embeddings and clone theme
             model_embed = model.resize_token_embeddings(model_vocab_size)
             cloned_embeddings = model_embed.weight.clone()
 
             # Check that resizing the token embeddings with a larger vocab size increases the model's vocab size
             model_embed = model.resize_token_embeddings(model_vocab_size + 10)
-<<<<<<< HEAD
-            self.assertEqual(model.config.vocab_size, model_vocab_size + 10)
-=======
             new_model_vocab_size = model.config.get_text_config().vocab_size
 
             self.assertEqual(new_model_vocab_size, model_vocab_size + 10)
->>>>>>> e39b6c1c
             # Check that it actually resizes the embeddings matrix
             self.assertEqual(model_embed.weight.shape[0], cloned_embeddings.shape[0] + 10)
             # Check that the model can still do a forward pass successfully (every parameter should be resized)
@@ -1562,12 +1549,8 @@
 
             # Check that resizing the token embeddings with a smaller vocab size decreases the model's vocab size
             model_embed = model.resize_token_embeddings(model_vocab_size - 15)
-<<<<<<< HEAD
-            self.assertEqual(model.config.vocab_size, model_vocab_size - 15)
-=======
             new_model_vocab_size = model.config.get_text_config().vocab_size
             self.assertEqual(new_model_vocab_size, model_vocab_size - 15)
->>>>>>> e39b6c1c
             # Check that it actually resizes the embeddings matrix
             self.assertEqual(model_embed.weight.shape[0], cloned_embeddings.shape[0] - 15)
 
@@ -1592,13 +1575,6 @@
             model = model_class(config)
             model.to(torch_device)
 
-<<<<<<< HEAD
-            model_vocab_size = config.vocab_size
-            model.resize_token_embeddings(model_vocab_size + 10, pad_to_multiple_of=1)
-            self.assertTrue(model.config.vocab_size + 10, model_vocab_size)
-
-            model_embed = model.resize_token_embeddings(model_vocab_size, pad_to_multiple_of=64)
-=======
             model_vocab_size = config.get_text_config().vocab_size
             model.resize_token_embeddings(model_vocab_size + 10, pad_to_multiple_of=1)
             new_model_vocab_size = model.config.get_text_config().vocab_size
@@ -1606,7 +1582,6 @@
 
             model_embed = model.resize_token_embeddings(model_vocab_size, pad_to_multiple_of=64)
             new_model_vocab_size = model.config.get_text_config().vocab_size
->>>>>>> e39b6c1c
             self.assertTrue(model_embed.weight.shape[0] // 64, 0)
 
             self.assertTrue(model_embed.weight.shape[0], model.config.vocab_size)
@@ -1646,16 +1621,10 @@
                 continue
 
             # Check that resizing the token embeddings with a larger vocab size increases the model's vocab size
-<<<<<<< HEAD
-            model_vocab_size = config.vocab_size
-            model.resize_token_embeddings(model_vocab_size + 10)
-            self.assertEqual(model.config.vocab_size, model_vocab_size + 10)
-=======
             model_vocab_size = config.get_text_config().vocab_size
             model.resize_token_embeddings(model_vocab_size + 10)
             new_model_vocab_size = model.config.get_text_config().vocab_size
             self.assertEqual(new_model_vocab_size, model_vocab_size + 10)
->>>>>>> e39b6c1c
             output_embeds = model.get_output_embeddings()
             self.assertEqual(output_embeds.weight.shape[0], model_vocab_size + 10)
             # Check bias if present
@@ -1666,12 +1635,8 @@
 
             # Check that resizing the token embeddings with a smaller vocab size decreases the model's vocab size
             model.resize_token_embeddings(model_vocab_size - 15)
-<<<<<<< HEAD
-            self.assertEqual(model.config.vocab_size, model_vocab_size - 15)
-=======
             new_model_vocab_size = model.config.get_text_config().vocab_size
             self.assertEqual(new_model_vocab_size, model_vocab_size - 15)
->>>>>>> e39b6c1c
             # Check that it actually resizes the embeddings matrix
             output_embeds = model.get_output_embeddings()
             self.assertEqual(output_embeds.weight.shape[0], model_vocab_size - 15)
@@ -1770,12 +1735,8 @@
             # self.assertTrue(check_same_values(embeddings, decoding))
 
             # Check that after resize they remain tied.
-<<<<<<< HEAD
-            model_tied.resize_token_embeddings(config.vocab_size + 10)
-=======
             vocab_size = config.get_text_config().vocab_size
             model_tied.resize_token_embeddings(vocab_size + 10)
->>>>>>> e39b6c1c
             params_tied_2 = list(model_tied.parameters())
             self.assertEqual(len(params_tied_2), len(params_tied))
 
@@ -3751,8 +3712,6 @@
 
                 self.assertFalse(fa2_correctly_converted)
 
-<<<<<<< HEAD
-=======
     def _get_custom_4d_mask_test_data(self):
         # Sequence in which all but the last token is the same
         input_ids = torch.tensor(
@@ -3983,7 +3942,6 @@
             # Assert the last tokens are actually the same (except for the natural fluctuation due to order of FP ops)
             self.assertTrue(torch.allclose(all_logits[:, -1:, :], last_token_logits, atol=1e-5))
 
->>>>>>> e39b6c1c
 
 global_rng = random.Random()
 
