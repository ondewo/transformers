# coding=utf-8
# Copyright 2019 HuggingFace Inc.
#
# Licensed under the Apache License, Version 2.0 (the "License");
# you may not use this file except in compliance with the License.
# You may obtain a copy of the License at
#
#     http://www.apache.org/licenses/LICENSE-2.0
#
# Unless required by applicable law or agreed to in writing, software
# distributed under the License is distributed on an "AS IS" BASIS,
# WITHOUT WARRANTIES OR CONDITIONS OF ANY KIND, either express or implied.
# See the License for the specific language governing permissions and
# limitations under the License.
import collections
import copy
import gc
import inspect
import os
import os.path
import pickle
import random
import re
import tempfile
import warnings
from collections import defaultdict
from typing import Dict, List, Tuple

import numpy as np
from parameterized import parameterized
from pytest import mark

import transformers
from transformers import (
    AutoModel,
    AutoModelForCausalLM,
    AutoModelForSequenceClassification,
    PretrainedConfig,
    PreTrainedModel,
    is_torch_available,
    logging,
    set_seed,
)
from transformers.models.auto import get_values
from transformers.models.auto.modeling_auto import (
    MODEL_FOR_AUDIO_CLASSIFICATION_MAPPING_NAMES,
    MODEL_FOR_AUDIO_XVECTOR_MAPPING_NAMES,
    MODEL_FOR_BACKBONE_MAPPING_NAMES,
    MODEL_FOR_CAUSAL_IMAGE_MODELING_MAPPING_NAMES,
    MODEL_FOR_CAUSAL_LM_MAPPING_NAMES,
    MODEL_FOR_DOCUMENT_QUESTION_ANSWERING_MAPPING_NAMES,
    MODEL_FOR_IMAGE_CLASSIFICATION_MAPPING_NAMES,
    MODEL_FOR_MASKED_IMAGE_MODELING_MAPPING_NAMES,
    MODEL_FOR_MASKED_LM_MAPPING_NAMES,
    MODEL_FOR_MULTIPLE_CHOICE_MAPPING_NAMES,
    MODEL_FOR_NEXT_SENTENCE_PREDICTION_MAPPING_NAMES,
    MODEL_FOR_QUESTION_ANSWERING_MAPPING_NAMES,
    MODEL_FOR_SEMANTIC_SEGMENTATION_MAPPING_NAMES,
    MODEL_FOR_SEQ_TO_SEQ_CAUSAL_LM_MAPPING_NAMES,
    MODEL_FOR_SEQUENCE_CLASSIFICATION_MAPPING_NAMES,
    MODEL_FOR_TOKEN_CLASSIFICATION_MAPPING_NAMES,
    MODEL_FOR_VIDEO_CLASSIFICATION_MAPPING_NAMES,
    MODEL_MAPPING_NAMES,
)
from transformers.testing_utils import (
    CaptureLogger,
    is_pt_flax_cross_test,
    is_pt_tf_cross_test,
    require_accelerate,
    require_bitsandbytes,
    require_flash_attn,
    require_safetensors,
    require_torch,
    require_torch_gpu,
    require_torch_multi_gpu,
    require_torch_sdpa,
    slow,
    torch_device,
)
from transformers.utils import (
    CONFIG_NAME,
    GENERATION_CONFIG_NAME,
    SAFE_WEIGHTS_NAME,
    is_accelerate_available,
    is_flax_available,
    is_tf_available,
    is_torch_fx_available,
    is_torch_sdpa_available,
)
from transformers.utils.generic import ContextManagers, ModelOutput


if is_accelerate_available():
    from accelerate.utils import compute_module_sizes


if is_torch_available():
    import torch
    from safetensors.torch import load_file as safe_load_file
    from safetensors.torch import save_file as safe_save_file
    from torch import nn

    from transformers import MODEL_MAPPING, AdaptiveEmbedding
    from transformers.modeling_utils import no_init_weights
    from transformers.pytorch_utils import id_tensor_storage


if is_tf_available():
    import tensorflow as tf

if is_flax_available():
    import jax.numpy as jnp

    from tests.test_modeling_flax_utils import check_models_equal
    from transformers.modeling_flax_pytorch_utils import (
        convert_pytorch_state_dict_to_flax,
        load_flax_weights_in_pytorch_model,
    )

if is_torch_fx_available():
    from transformers.utils.fx import symbolic_trace


def _config_zero_init(config):
    configs_no_init = copy.deepcopy(config)
    for key in configs_no_init.__dict__.keys():
        if "_range" in key or "_std" in key or "initializer_factor" in key or "layer_scale" in key:
            setattr(configs_no_init, key, 1e-10)
        if isinstance(getattr(configs_no_init, key, None), PretrainedConfig):
            no_init_subconfig = _config_zero_init(getattr(configs_no_init, key))
            setattr(configs_no_init, key, no_init_subconfig)
    return configs_no_init


def _mock_init_weights(self, module):
    for name, param in module.named_parameters(recurse=False):
        # Use the first letter of the name to get a value and go from a <> -13 to z <> 12
        value = ord(name[0].lower()) - 110
        param.data.fill_(value)


def _mock_all_init_weights(self):
    # Prune heads if needed
    if self.config.pruned_heads:
        self.prune_heads(self.config.pruned_heads)

    import transformers.modeling_utils

    if transformers.modeling_utils._init_weights:
        for module in self.modules():
            module._is_hf_initialized = False
        # Initialize weights
        self.apply(self._initialize_weights)

        # Tie weights should be skipped when not initializing all weights
        # since from_pretrained(...) calls tie weights anyways
        self.tie_weights()


@require_torch
class ModelTesterMixin:
    model_tester = None
    all_model_classes = ()
    all_generative_model_classes = ()
    fx_compatible = False
    test_torchscript = True
    test_pruning = True
    test_resize_embeddings = True
    test_resize_position_embeddings = False
    test_head_masking = True
    test_mismatched_shapes = True
    test_missing_keys = True
    test_model_parallel = False
    is_encoder_decoder = False
    has_attentions = True
    model_split_percents = [0.5, 0.7, 0.9]

    def _prepare_for_class(self, inputs_dict, model_class, return_labels=False):
        inputs_dict = copy.deepcopy(inputs_dict)
        if model_class.__name__ in get_values(MODEL_FOR_MULTIPLE_CHOICE_MAPPING_NAMES):
            inputs_dict = {
                k: v.unsqueeze(1).expand(-1, self.model_tester.num_choices, -1).contiguous()
                if isinstance(v, torch.Tensor) and v.ndim > 1
                else v
                for k, v in inputs_dict.items()
            }
        elif model_class.__name__ in get_values(MODEL_FOR_AUDIO_XVECTOR_MAPPING_NAMES):
            inputs_dict.pop("attention_mask")

        if return_labels:
            if model_class.__name__ in get_values(MODEL_FOR_MULTIPLE_CHOICE_MAPPING_NAMES):
                inputs_dict["labels"] = torch.ones(self.model_tester.batch_size, dtype=torch.long, device=torch_device)
            elif model_class.__name__ in [
                *get_values(MODEL_FOR_QUESTION_ANSWERING_MAPPING_NAMES),
                *get_values(MODEL_FOR_DOCUMENT_QUESTION_ANSWERING_MAPPING_NAMES),
            ]:
                inputs_dict["start_positions"] = torch.zeros(
                    self.model_tester.batch_size, dtype=torch.long, device=torch_device
                )
                inputs_dict["end_positions"] = torch.zeros(
                    self.model_tester.batch_size, dtype=torch.long, device=torch_device
                )
            elif model_class.__name__ in [
                *get_values(MODEL_FOR_SEQUENCE_CLASSIFICATION_MAPPING_NAMES),
                *get_values(MODEL_FOR_NEXT_SENTENCE_PREDICTION_MAPPING_NAMES),
                *get_values(MODEL_FOR_IMAGE_CLASSIFICATION_MAPPING_NAMES),
                *get_values(MODEL_FOR_VIDEO_CLASSIFICATION_MAPPING_NAMES),
                *get_values(MODEL_FOR_AUDIO_CLASSIFICATION_MAPPING_NAMES),
            ]:
                inputs_dict["labels"] = torch.zeros(
                    self.model_tester.batch_size, dtype=torch.long, device=torch_device
                )
            elif model_class.__name__ in [
                *get_values(MODEL_FOR_TOKEN_CLASSIFICATION_MAPPING_NAMES),
                *get_values(MODEL_FOR_CAUSAL_LM_MAPPING_NAMES),
                *get_values(MODEL_FOR_CAUSAL_IMAGE_MODELING_MAPPING_NAMES),
                *get_values(MODEL_FOR_MASKED_LM_MAPPING_NAMES),
                *get_values(MODEL_FOR_SEQ_TO_SEQ_CAUSAL_LM_MAPPING_NAMES),
            ]:
                inputs_dict["labels"] = torch.zeros(
                    (self.model_tester.batch_size, self.model_tester.seq_length), dtype=torch.long, device=torch_device
                )
            elif model_class.__name__ in get_values(MODEL_FOR_MASKED_IMAGE_MODELING_MAPPING_NAMES):
                num_patches = self.model_tester.image_size // self.model_tester.patch_size
                inputs_dict["bool_masked_pos"] = torch.zeros(
                    (self.model_tester.batch_size, num_patches**2), dtype=torch.long, device=torch_device
                )
            elif model_class.__name__ in get_values(MODEL_FOR_SEMANTIC_SEGMENTATION_MAPPING_NAMES):
                batch_size, num_channels, height, width = inputs_dict["pixel_values"].shape
                inputs_dict["labels"] = torch.zeros(
                    [self.model_tester.batch_size, height, width], device=torch_device
                ).long()

        return inputs_dict

    def test_save_load(self):
        config, inputs_dict = self.model_tester.prepare_config_and_inputs_for_common()

        def check_save_load(out1, out2):
            # make sure we don't have nans
            out_2 = out2.cpu().numpy()
            out_2[np.isnan(out_2)] = 0

            out_1 = out1.cpu().numpy()
            out_1[np.isnan(out_1)] = 0
            max_diff = np.amax(np.abs(out_1 - out_2))
            self.assertLessEqual(max_diff, 1e-5)

        for model_class in self.all_model_classes:
            model = model_class(config)
            model.to(torch_device)
            model.eval()
            with torch.no_grad():
                first = model(**self._prepare_for_class(inputs_dict, model_class))[0]

            with tempfile.TemporaryDirectory() as tmpdirname:
                model.save_pretrained(tmpdirname)

                # the config file (and the generation config file, if it can generate) should be saved
                self.assertTrue(os.path.exists(os.path.join(tmpdirname, CONFIG_NAME)))
                self.assertEqual(
                    model.can_generate(), os.path.exists(os.path.join(tmpdirname, GENERATION_CONFIG_NAME))
                )

                model = model_class.from_pretrained(tmpdirname)
                model.to(torch_device)
                with torch.no_grad():
                    second = model(**self._prepare_for_class(inputs_dict, model_class))[0]

            if isinstance(first, tuple) and isinstance(second, tuple):
                for tensor1, tensor2 in zip(first, second):
                    check_save_load(tensor1, tensor2)
            else:
                check_save_load(first, second)

    def test_from_pretrained_no_checkpoint(self):
        config, _ = self.model_tester.prepare_config_and_inputs_for_common()
        for model_class in self.all_model_classes:
            model = model_class(config)
            state_dict = model.state_dict()

            new_model = model_class.from_pretrained(
                pretrained_model_name_or_path=None, config=config, state_dict=state_dict
            )
            for p1, p2 in zip(model.parameters(), new_model.parameters()):
                self.assertTrue(torch.equal(p1, p2))

    def test_keep_in_fp32_modules(self):
        config, _ = self.model_tester.prepare_config_and_inputs_for_common()
        for model_class in self.all_model_classes:
            if model_class._keep_in_fp32_modules is None:
                return

            model = model_class(config)
            with tempfile.TemporaryDirectory() as tmpdirname:
                model.save_pretrained(tmpdirname)

                model = model_class.from_pretrained(tmpdirname, torch_dtype=torch.float16)

                for name, param in model.named_parameters():
                    if any(n in model_class._keep_in_fp32_modules for n in name.split(".")):
                        self.assertTrue(param.dtype == torch.float32)
                    else:
                        self.assertTrue(param.dtype == torch.float16, name)

    def test_save_load_keys_to_ignore_on_save(self):
        config, inputs_dict = self.model_tester.prepare_config_and_inputs_for_common()

        for model_class in self.all_model_classes:
            model = model_class(config)
            _keys_to_ignore_on_save = getattr(model, "_keys_to_ignore_on_save", None)
            if _keys_to_ignore_on_save is None:
                continue

            # check the keys are in the original state_dict
            for k in _keys_to_ignore_on_save:
                self.assertIn(k, model.state_dict().keys(), "\n".join(model.state_dict().keys()))

            # check that certain keys didn't get saved with the model
            with tempfile.TemporaryDirectory() as tmpdirname:
                model.save_pretrained(tmpdirname)
                output_model_file = os.path.join(tmpdirname, SAFE_WEIGHTS_NAME)
                state_dict_saved = safe_load_file(output_model_file)

                for k in _keys_to_ignore_on_save:
                    self.assertNotIn(k, state_dict_saved.keys(), "\n".join(state_dict_saved.keys()))

                # Test we can load the state dict in the model, necessary for the checkpointing API in Trainer.
                load_result = model.load_state_dict(state_dict_saved, strict=False)
                keys_to_ignore = set(model._keys_to_ignore_on_save)

                if hasattr(model, "_tied_weights_keys"):
                    keys_to_ignore.update(set(model._tied_weights_keys))

                self.assertTrue(len(load_result.missing_keys) == 0 or set(load_result.missing_keys) == keys_to_ignore)
                self.assertTrue(len(load_result.unexpected_keys) == 0)

    def test_gradient_checkpointing_backward_compatibility(self):
        config, inputs_dict = self.model_tester.prepare_config_and_inputs_for_common()

        for model_class in self.all_model_classes:
            if not model_class.supports_gradient_checkpointing:
                continue

            config.gradient_checkpointing = True
            model = model_class(config)
            self.assertTrue(model.is_gradient_checkpointing)

    def test_gradient_checkpointing_enable_disable(self):
        config, inputs_dict = self.model_tester.prepare_config_and_inputs_for_common()

        for model_class in self.all_model_classes:
            if not model_class.supports_gradient_checkpointing:
                continue

            # at init model should have gradient checkpointing disabled
            model = model_class(config)
            self.assertFalse(model.is_gradient_checkpointing)

            # check enable works
            model.gradient_checkpointing_enable()
            self.assertTrue(model.is_gradient_checkpointing)

            # Loop over all modules and check that relevant modules have gradient_checkpointing set to True
            for n, m in model.named_modules():
                if hasattr(m, "gradient_checkpointing"):
                    self.assertTrue(
                        m.gradient_checkpointing, f"Module {n} does not have gradient_checkpointing set to True"
                    )

            # check disable works
            model.gradient_checkpointing_disable()
            self.assertFalse(model.is_gradient_checkpointing)

            # Loop over all modules and check that relevant modules have gradient_checkpointing set to False
            for n, m in model.named_modules():
                if hasattr(m, "gradient_checkpointing"):
                    self.assertFalse(
                        m.gradient_checkpointing, f"Module {n} does not have gradient_checkpointing set to False"
                    )

    def test_save_load_fast_init_from_base(self):
        config, inputs_dict = self.model_tester.prepare_config_and_inputs_for_common()
        if config.__class__ not in MODEL_MAPPING:
            return
        base_class = MODEL_MAPPING[config.__class__]

        if isinstance(base_class, tuple):
            base_class = base_class[0]

        for model_class in self.all_model_classes:
            if model_class == base_class:
                continue

            # make a copy of model class to not break future tests
            # from https://stackoverflow.com/questions/9541025/how-to-copy-a-python-class
            class CopyClass(model_class):
                pass

            model_class_copy = CopyClass

            # make sure that all keys are expected for test
            model_class_copy._keys_to_ignore_on_load_missing = []

            # make init deterministic, but make sure that
            # non-initialized weights throw errors nevertheless
            model_class_copy._init_weights = _mock_init_weights
            model_class_copy.init_weights = _mock_all_init_weights

            model = base_class(config)
            state_dict = model.state_dict()

            # this will often delete a single weight of a multi-weight module
            # to test an edge case
            random_key_to_del = random.choice(list(state_dict.keys()))
            del state_dict[random_key_to_del]

            # check that certain keys didn't get saved with the model
            with tempfile.TemporaryDirectory() as tmpdirname:
                model.save_pretrained(tmpdirname)
                torch.save(state_dict, os.path.join(tmpdirname, "pytorch_model.bin"))

                model_fast_init = model_class_copy.from_pretrained(tmpdirname)
                model_slow_init = model_class_copy.from_pretrained(tmpdirname, _fast_init=False)
                # Before we test anything

                for key in model_fast_init.state_dict().keys():
                    if isinstance(model_slow_init.state_dict()[key], torch.BoolTensor):
                        max_diff = (model_slow_init.state_dict()[key] ^ model_fast_init.state_dict()[key]).sum().item()
                    else:
                        max_diff = (model_slow_init.state_dict()[key] - model_fast_init.state_dict()[key]).sum().item()
                    self.assertLessEqual(max_diff, 1e-3, msg=f"{key} not identical")

    def test_fast_init_context_manager(self):
        # 1. Create a dummy class. Should have buffers as well? To make sure we test __init__
        class MyClass(PreTrainedModel):
            config_class = PretrainedConfig

            def __init__(self, config=None):
                super().__init__(config if config is not None else PretrainedConfig())
                self.linear = nn.Linear(10, 10, bias=True)
                self.embedding = nn.Embedding(10, 10)
                self.std = 1

            def _init_weights(self, module):
                if isinstance(module, nn.Linear):
                    module.weight.data = nn.init.kaiming_uniform_(module.weight.data, np.sqrt(5))
                    if module.bias is not None:
                        module.bias.data.normal_(mean=0.0, std=self.std)

        # 2. Make sure a linear layer's reset params is properly skipped:
        with ContextManagers([no_init_weights(True)]):
            no_init_instance = MyClass()

        set_seed(0)
        expected_bias = torch.tensor(
            ([0.2975, 0.2131, -0.1379, -0.0796, -0.3012, -0.0057, -0.2381, -0.2439, -0.0174, 0.0475])
        )
        init_instance = MyClass()
        torch.testing.assert_allclose(init_instance.linear.bias, expected_bias, rtol=1e-3, atol=1e-4)

        set_seed(0)
        torch.testing.assert_allclose(
            init_instance.linear.weight, nn.init.kaiming_uniform_(no_init_instance.linear.weight, np.sqrt(5))
        )

        # 3. Make sure weights that are not present use init_weight_ and get expected values
        with tempfile.TemporaryDirectory() as tmpdirname:
            state_dict = init_instance.state_dict()
            del state_dict["linear.weight"]

            init_instance.config.save_pretrained(tmpdirname)
            torch.save(state_dict, os.path.join(tmpdirname, "pytorch_model.bin"))
            set_seed(0)
            model_fast_init = MyClass.from_pretrained(tmpdirname)

            set_seed(0)
            model_slow_init = MyClass.from_pretrained(tmpdirname, _fast_init=False)

            for key in model_fast_init.state_dict().keys():
                max_diff = torch.max(torch.abs(model_slow_init.state_dict()[key] - model_fast_init.state_dict()[key]))
                self.assertLessEqual(max_diff.item(), 1e-3, msg=f"{key} not identical")

    def test_save_load_fast_init_to_base(self):
        config, inputs_dict = self.model_tester.prepare_config_and_inputs_for_common()
        if config.__class__ not in MODEL_MAPPING:
            return
        base_class = MODEL_MAPPING[config.__class__]

        if isinstance(base_class, tuple):
            base_class = base_class[0]

        for model_class in self.all_model_classes:
            if model_class == base_class:
                continue

            # make a copy of model class to not break future tests
            # from https://stackoverflow.com/questions/9541025/how-to-copy-a-python-class
            class CopyClass(base_class):
                pass

            base_class_copy = CopyClass

            # make sure that all keys are expected for test
            base_class_copy._keys_to_ignore_on_load_missing = []

            # make init deterministic, but make sure that
            # non-initialized weights throw errors nevertheless
            base_class_copy._init_weights = _mock_init_weights
            base_class_copy.init_weights = _mock_all_init_weights

            model = model_class(config)
            state_dict = model.state_dict()

            # this will often delete a single weight of a multi-weight module
            # to test an edge case
            random_key_to_del = random.choice(list(state_dict.keys()))
            del state_dict[random_key_to_del]

            # check that certain keys didn't get saved with the model
            with tempfile.TemporaryDirectory() as tmpdirname:
                model.config.save_pretrained(tmpdirname)
                torch.save(state_dict, os.path.join(tmpdirname, "pytorch_model.bin"))

                model_fast_init = base_class_copy.from_pretrained(tmpdirname)
                model_slow_init = base_class_copy.from_pretrained(tmpdirname, _fast_init=False)

                for key in model_fast_init.state_dict().keys():
                    if isinstance(model_slow_init.state_dict()[key], torch.BoolTensor):
                        max_diff = torch.max(
                            model_slow_init.state_dict()[key] ^ model_fast_init.state_dict()[key]
                        ).item()
                    else:
                        max_diff = torch.max(
                            torch.abs(model_slow_init.state_dict()[key] - model_fast_init.state_dict()[key])
                        ).item()
                    self.assertLessEqual(max_diff, 1e-3, msg=f"{key} not identical")

    def test_initialization(self):
        config, inputs_dict = self.model_tester.prepare_config_and_inputs_for_common()

        configs_no_init = _config_zero_init(config)
        for model_class in self.all_model_classes:
            model = model_class(config=configs_no_init)
            for name, param in model.named_parameters():
                if param.requires_grad:
                    self.assertIn(
                        ((param.data.mean() * 1e9).round() / 1e9).item(),
                        [0.0, 1.0],
                        msg=f"Parameter {name} of model {model_class} seems not properly initialized",
                    )

    def test_determinism(self):
        config, inputs_dict = self.model_tester.prepare_config_and_inputs_for_common()

        def check_determinism(first, second):
            out_1 = first.cpu().numpy()
            out_2 = second.cpu().numpy()
            out_1 = out_1[~np.isnan(out_1)]
            out_2 = out_2[~np.isnan(out_2)]
            max_diff = np.amax(np.abs(out_1 - out_2))
            self.assertLessEqual(max_diff, 1e-5)

        for model_class in self.all_model_classes:
            model = model_class(config)
            model.to(torch_device)
            model.eval()
            with torch.no_grad():
                first = model(**self._prepare_for_class(inputs_dict, model_class))[0]
                second = model(**self._prepare_for_class(inputs_dict, model_class))[0]

            if isinstance(first, tuple) and isinstance(second, tuple):
                for tensor1, tensor2 in zip(first, second):
                    check_determinism(tensor1, tensor2)
            else:
                check_determinism(first, second)

    def test_forward_signature(self):
        config, _ = self.model_tester.prepare_config_and_inputs_for_common()

        for model_class in self.all_model_classes:
            model = model_class(config)
            signature = inspect.signature(model.forward)
            # signature.parameters is an OrderedDict => so arg_names order is deterministic
            arg_names = [*signature.parameters.keys()]

            if model.config.is_encoder_decoder:
                expected_arg_names = [
                    "input_ids",
                    "attention_mask",
                    "decoder_input_ids",
                    "decoder_attention_mask",
                ]
                expected_arg_names.extend(
                    ["head_mask", "decoder_head_mask", "cross_attn_head_mask", "encoder_outputs"]
                    if "head_mask" and "decoder_head_mask" and "cross_attn_head_mask" in arg_names
                    else ["encoder_outputs"]
                )
                self.assertListEqual(arg_names[: len(expected_arg_names)], expected_arg_names)
            elif model_class.__name__ in [*get_values(MODEL_FOR_BACKBONE_MAPPING_NAMES)] and self.has_attentions:
                expected_arg_names = ["pixel_values", "output_hidden_states", "output_attentions", "return_dict"]
                self.assertListEqual(arg_names, expected_arg_names)
            elif model_class.__name__ in [*get_values(MODEL_FOR_BACKBONE_MAPPING_NAMES)] and not self.has_attentions:
                expected_arg_names = ["pixel_values", "output_hidden_states", "return_dict"]
                self.assertListEqual(arg_names, expected_arg_names)
            else:
                expected_arg_names = [model.main_input_name]
                self.assertListEqual(arg_names[:1], expected_arg_names)

    def check_training_gradient_checkpointing(self, gradient_checkpointing_kwargs=None):
        if not self.model_tester.is_training:
            return

        for model_class in self.all_model_classes:
            if (
                model_class.__name__
                in [*get_values(MODEL_MAPPING_NAMES), *get_values(MODEL_FOR_BACKBONE_MAPPING_NAMES)]
                or not model_class.supports_gradient_checkpointing
            ):
                continue

            config, inputs_dict = self.model_tester.prepare_config_and_inputs_for_common()
            config.use_cache = False
            config.return_dict = True
            model = model_class(config)

            model.to(torch_device)
            model.gradient_checkpointing_enable(gradient_checkpointing_kwargs=gradient_checkpointing_kwargs)
            model.train()

            # unfreeze additional layers
            for p in model.parameters():
                p.requires_grad_(True)

            optimizer = torch.optim.SGD(model.parameters(), lr=0.01)

            inputs = self._prepare_for_class(inputs_dict, model_class, return_labels=True)
            loss = model(**inputs).loss
            loss.backward()
            optimizer.step()

            for k, v in model.named_parameters():
                if v.requires_grad:
                    self.assertTrue(v.grad is not None, f"{k} in {model_class.__name__} has no gradient!")

    def test_training(self):
        if not self.model_tester.is_training:
            return

        for model_class in self.all_model_classes:
            config, inputs_dict = self.model_tester.prepare_config_and_inputs_for_common()
            config.return_dict = True

            if model_class.__name__ in [
                *get_values(MODEL_MAPPING_NAMES),
                *get_values(MODEL_FOR_BACKBONE_MAPPING_NAMES),
            ]:
                continue

            model = model_class(config)
            model.to(torch_device)
            model.train()
            inputs = self._prepare_for_class(inputs_dict, model_class, return_labels=True)
            loss = model(**inputs).loss
            loss.backward()

    def test_training_gradient_checkpointing(self):
        # Scenario - 1 default behaviour
        self.check_training_gradient_checkpointing()

    def test_training_gradient_checkpointing_use_reentrant(self):
        # Scenario - 2 with `use_reentrant=True` - this is the default value that is used in pytorch's
        # torch.utils.checkpoint.checkpoint
        self.check_training_gradient_checkpointing(gradient_checkpointing_kwargs={"use_reentrant": True})

    def test_training_gradient_checkpointing_use_reentrant_false(self):
        # Scenario - 3 with `use_reentrant=False` pytorch suggests users to use this value for
        # future releases: https://pytorch.org/docs/stable/checkpoint.html
        self.check_training_gradient_checkpointing(gradient_checkpointing_kwargs={"use_reentrant": False})

    def test_attention_outputs(self):
        if not self.has_attentions:
            self.skipTest(reason="Model does not output attentions")

        config, inputs_dict = self.model_tester.prepare_config_and_inputs_for_common()
        config.return_dict = True

        seq_len = getattr(self.model_tester, "seq_length", None)
        decoder_seq_length = getattr(self.model_tester, "decoder_seq_length", seq_len)
        encoder_seq_length = getattr(self.model_tester, "encoder_seq_length", seq_len)
        decoder_key_length = getattr(self.model_tester, "decoder_key_length", decoder_seq_length)
        encoder_key_length = getattr(self.model_tester, "key_length", encoder_seq_length)
        chunk_length = getattr(self.model_tester, "chunk_length", None)
        if chunk_length is not None and hasattr(self.model_tester, "num_hashes"):
            encoder_seq_length = encoder_seq_length * self.model_tester.num_hashes

        for model_class in self.all_model_classes:
            inputs_dict["output_attentions"] = True
            inputs_dict["output_hidden_states"] = False
            config.return_dict = True
            model = model_class(config)
            model.to(torch_device)
            model.eval()
            with torch.no_grad():
                outputs = model(**self._prepare_for_class(inputs_dict, model_class))
            attentions = outputs.encoder_attentions if config.is_encoder_decoder else outputs.attentions
            self.assertEqual(len(attentions), self.model_tester.num_hidden_layers)

            # check that output_attentions also work using config
            del inputs_dict["output_attentions"]
            config.output_attentions = True
            model = model_class(config)
            model.to(torch_device)
            model.eval()
            with torch.no_grad():
                outputs = model(**self._prepare_for_class(inputs_dict, model_class))
            attentions = outputs.encoder_attentions if config.is_encoder_decoder else outputs.attentions
            self.assertEqual(len(attentions), self.model_tester.num_hidden_layers)

            if chunk_length is not None:
                self.assertListEqual(
                    list(attentions[0].shape[-4:]),
                    [self.model_tester.num_attention_heads, encoder_seq_length, chunk_length, encoder_key_length],
                )
            else:
                self.assertListEqual(
                    list(attentions[0].shape[-3:]),
                    [self.model_tester.num_attention_heads, encoder_seq_length, encoder_key_length],
                )
            out_len = len(outputs)

            if self.is_encoder_decoder:
                correct_outlen = 5

                # loss is at first position
                if "labels" in inputs_dict:
                    correct_outlen += 1  # loss is added to beginning
                # Question Answering model returns start_logits and end_logits
                if model_class.__name__ in [
                    *get_values(MODEL_FOR_QUESTION_ANSWERING_MAPPING_NAMES),
                    *get_values(MODEL_FOR_DOCUMENT_QUESTION_ANSWERING_MAPPING_NAMES),
                ]:
                    correct_outlen += 1  # start_logits and end_logits instead of only 1 output
                if "past_key_values" in outputs:
                    correct_outlen += 1  # past_key_values have been returned

                self.assertEqual(out_len, correct_outlen)

                # decoder attentions
                decoder_attentions = outputs.decoder_attentions
                self.assertIsInstance(decoder_attentions, (list, tuple))
                self.assertEqual(len(decoder_attentions), self.model_tester.num_hidden_layers)
                self.assertListEqual(
                    list(decoder_attentions[0].shape[-3:]),
                    [self.model_tester.num_attention_heads, decoder_seq_length, decoder_key_length],
                )

                # cross attentions
                cross_attentions = outputs.cross_attentions
                self.assertIsInstance(cross_attentions, (list, tuple))
                self.assertEqual(len(cross_attentions), self.model_tester.num_hidden_layers)
                self.assertListEqual(
                    list(cross_attentions[0].shape[-3:]),
                    [
                        self.model_tester.num_attention_heads,
                        decoder_seq_length,
                        encoder_key_length,
                    ],
                )

            # Check attention is always last and order is fine
            inputs_dict["output_attentions"] = True
            inputs_dict["output_hidden_states"] = True
            model = model_class(config)
            model.to(torch_device)
            model.eval()
            with torch.no_grad():
                outputs = model(**self._prepare_for_class(inputs_dict, model_class))

            if hasattr(self.model_tester, "num_hidden_states_types"):
                added_hidden_states = self.model_tester.num_hidden_states_types
            elif self.is_encoder_decoder:
                added_hidden_states = 2
            else:
                added_hidden_states = 1
            self.assertEqual(out_len + added_hidden_states, len(outputs))

            self_attentions = outputs.encoder_attentions if config.is_encoder_decoder else outputs.attentions

            self.assertEqual(len(self_attentions), self.model_tester.num_hidden_layers)
            if chunk_length is not None:
                self.assertListEqual(
                    list(self_attentions[0].shape[-4:]),
                    [self.model_tester.num_attention_heads, encoder_seq_length, chunk_length, encoder_key_length],
                )
            else:
                self.assertListEqual(
                    list(self_attentions[0].shape[-3:]),
                    [self.model_tester.num_attention_heads, encoder_seq_length, encoder_key_length],
                )

    @slow
    def test_torchscript_simple(self):
        config, inputs_dict = self.model_tester.prepare_config_and_inputs_for_common()
        self._create_and_check_torchscript(config, inputs_dict)

    @slow
    def test_torchscript_output_attentions(self):
        config, inputs_dict = self.model_tester.prepare_config_and_inputs_for_common()
        config.output_attentions = True
        self._create_and_check_torchscript(config, inputs_dict)

    @slow
    def test_torchscript_output_hidden_state(self):
        config, inputs_dict = self.model_tester.prepare_config_and_inputs_for_common()
        config.output_hidden_states = True
        self._create_and_check_torchscript(config, inputs_dict)

    # This is copied from `torch/testing/_internal/jit_utils.py::clear_class_registry`
    def clear_torch_jit_class_registry(self):
        torch._C._jit_clear_class_registry()
        torch.jit._recursive.concrete_type_store = torch.jit._recursive.ConcreteTypeStore()
        # torch 1.8 has no `_clear_class_state` in `torch.jit._state`
        if hasattr(torch.jit._state, "_clear_class_state"):
            torch.jit._state._clear_class_state()

    def _create_and_check_torchscript(self, config, inputs_dict):
        if not self.test_torchscript:
            return

        configs_no_init = _config_zero_init(config)  # To be sure we have no Nan
        configs_no_init.torchscript = True
        for model_class in self.all_model_classes:
            for attn_implementation in ["eager", "sdpa"]:
                if attn_implementation == "sdpa" and (not model_class._supports_sdpa or not is_torch_sdpa_available()):
                    continue

                configs_no_init._attn_implementation = attn_implementation
                model = model_class(config=configs_no_init)
                model.to(torch_device)
                model.eval()
                inputs = self._prepare_for_class(inputs_dict, model_class)

                main_input_name = model_class.main_input_name

                try:
                    if model.config.is_encoder_decoder:
                        model.config.use_cache = False  # FSTM still requires this hack -> FSTM should probably be refactored similar to BART afterward
                        main_input = inputs[main_input_name]
                        attention_mask = inputs["attention_mask"]
                        decoder_input_ids = inputs["decoder_input_ids"]
                        decoder_attention_mask = inputs["decoder_attention_mask"]
                        model(main_input, attention_mask, decoder_input_ids, decoder_attention_mask)
                        traced_model = torch.jit.trace(
                            model, (main_input, attention_mask, decoder_input_ids, decoder_attention_mask)
                        )
                    elif "bbox" in inputs and "image" in inputs:  # LayoutLMv2 requires additional inputs
                        input_ids = inputs["input_ids"]
                        bbox = inputs["bbox"]
                        image = inputs["image"].tensor
                        model(input_ids, bbox, image)
                        traced_model = torch.jit.trace(
                            model, (input_ids, bbox, image), check_trace=False
                        )  # when traced model is checked, an error is produced due to name mangling
                    elif "bbox" in inputs:  # Bros requires additional inputs (bbox)
                        input_ids = inputs["input_ids"]
                        bbox = inputs["bbox"]
                        model(input_ids, bbox)
                        traced_model = torch.jit.trace(
                            model, (input_ids, bbox), check_trace=False
                        )  # when traced model is checked, an error is produced due to name mangling
                    else:
                        main_input = inputs[main_input_name]

                        if model.config._attn_implementation == "sdpa":
                            trace_input = {main_input_name: main_input}

                            if "attention_mask" in inputs:
                                trace_input["attention_mask"] = inputs["attention_mask"]
                            else:
                                self.skipTest("testing SDPA without attention_mask is not supported")

                            model(main_input, attention_mask=inputs["attention_mask"])
                            # example_kwarg_inputs was introduced in torch==2.0, but it is fine here since SDPA has a requirement on torch>=2.1.
                            traced_model = torch.jit.trace(model, example_kwarg_inputs=trace_input)
                        else:
                            model(main_input)
                            traced_model = torch.jit.trace(model, (main_input,))
                except RuntimeError:
                    self.fail("Couldn't trace module.")

                with tempfile.TemporaryDirectory() as tmp_dir_name:
                    pt_file_name = os.path.join(tmp_dir_name, "traced_model.pt")

                    try:
                        torch.jit.save(traced_model, pt_file_name)
                    except Exception:
                        self.fail("Couldn't save module.")

                    try:
                        loaded_model = torch.jit.load(pt_file_name)
                    except Exception:
                        self.fail("Couldn't load module.")

                model.to(torch_device)
                model.eval()

                loaded_model.to(torch_device)
                loaded_model.eval()

                model_state_dict = model.state_dict()
                loaded_model_state_dict = loaded_model.state_dict()

                non_persistent_buffers = {}
                for key in loaded_model_state_dict.keys():
                    if key not in model_state_dict.keys():
                        non_persistent_buffers[key] = loaded_model_state_dict[key]

                loaded_model_state_dict = {
                    key: value for key, value in loaded_model_state_dict.items() if key not in non_persistent_buffers
                }

                self.assertEqual(set(model_state_dict.keys()), set(loaded_model_state_dict.keys()))

                model_buffers = list(model.buffers())
                for non_persistent_buffer in non_persistent_buffers.values():
                    found_buffer = False
                    for i, model_buffer in enumerate(model_buffers):
                        if torch.equal(non_persistent_buffer, model_buffer):
                            found_buffer = True
                            break

                    self.assertTrue(found_buffer)
                    model_buffers.pop(i)

                models_equal = True
                for layer_name, p1 in model_state_dict.items():
                    if layer_name in loaded_model_state_dict:
                        p2 = loaded_model_state_dict[layer_name]
                        if p1.data.ne(p2.data).sum() > 0:
                            models_equal = False

                self.assertTrue(models_equal)

                # Avoid memory leak. Without this, each call increase RAM usage by ~20MB.
                # (Even with this call, there are still memory leak by ~0.04MB)
                self.clear_torch_jit_class_registry()

    def test_torch_fx(self):
        config, inputs_dict = self.model_tester.prepare_config_and_inputs_for_common()
        self._create_and_check_torch_fx_tracing(config, inputs_dict)

    def test_torch_fx_output_loss(self):
        config, inputs_dict = self.model_tester.prepare_config_and_inputs_for_common()
        self._create_and_check_torch_fx_tracing(config, inputs_dict, output_loss=True)

    def _create_and_check_torch_fx_tracing(self, config, inputs_dict, output_loss=False):
        if not is_torch_fx_available() or not self.fx_compatible:
            return

        configs_no_init = _config_zero_init(config)  # To be sure we have no Nan
        configs_no_init.return_dict = False

        for model_class in self.all_model_classes:
            model = model_class(config=configs_no_init)
            model.to(torch_device)
            model.eval()
            inputs = self._prepare_for_class(inputs_dict, model_class, return_labels=output_loss)

            try:
                if model.config.is_encoder_decoder:
                    model.config.use_cache = False  # FSTM still requires this hack -> FSTM should probably be refactored similar to BART afterward
                    labels = inputs.get("labels", None)
                    input_names = [
                        "attention_mask",
                        "decoder_attention_mask",
                        "decoder_input_ids",
                        "input_features",
                        "input_ids",
                        "input_values",
                    ]
                    if labels is not None:
                        input_names.append("labels")

                    filtered_inputs = {k: v for (k, v) in inputs.items() if k in input_names}
                    input_names = list(filtered_inputs.keys())

                    model_output = model(**filtered_inputs)

                    traced_model = symbolic_trace(model, input_names)
                    traced_output = traced_model(**filtered_inputs)
                else:
                    input_names = [
                        "attention_mask",
                        "bbox",
                        "input_features",
                        "input_ids",
                        "input_values",
                        "pixel_values",
                        "token_type_ids",
                        "visual_feats",
                        "visual_pos",
                    ]

                    labels = inputs.get("labels", None)
                    start_positions = inputs.get("start_positions", None)
                    end_positions = inputs.get("end_positions", None)
                    if labels is not None:
                        input_names.append("labels")
                    if start_positions is not None:
                        input_names.append("start_positions")
                    if end_positions is not None:
                        input_names.append("end_positions")

                    filtered_inputs = {k: v for (k, v) in inputs.items() if k in input_names}
                    input_names = list(filtered_inputs.keys())

                    if model.__class__.__name__ in set(MODEL_FOR_SEQUENCE_CLASSIFICATION_MAPPING_NAMES.values()) and (
                        not hasattr(model.config, "problem_type") or model.config.problem_type is None
                    ):
                        model.config.problem_type = "single_label_classification"

                    traced_model = symbolic_trace(model, input_names)
                    traced_output = traced_model(**filtered_inputs)
                    model_output = model(**filtered_inputs)

            except Exception as e:
                self.fail(f"Couldn't trace module: {e}")

            def flatten_output(output):
                flatten = []
                for x in output:
                    if isinstance(x, (tuple, list)):
                        flatten += flatten_output(x)
                    elif not isinstance(x, torch.Tensor):
                        continue
                    else:
                        flatten.append(x)
                return flatten

            model_output = flatten_output(model_output)
            traced_output = flatten_output(traced_output)
            num_outputs = len(model_output)

            for i in range(num_outputs):
                self.assertTrue(
                    torch.allclose(model_output[i], traced_output[i]),
                    f"traced {i}th output doesn't match model {i}th output for {model_class}",
                )

            # Test that the model can be serialized and restored properly
            with tempfile.TemporaryDirectory() as tmp_dir_name:
                pkl_file_name = os.path.join(tmp_dir_name, "model.pkl")
                try:
                    with open(pkl_file_name, "wb") as f:
                        pickle.dump(traced_model, f)
                    with open(pkl_file_name, "rb") as f:
                        loaded = pickle.load(f)
                except Exception as e:
                    self.fail(f"Couldn't serialize / deserialize the traced model: {e}")

                loaded_output = loaded(**filtered_inputs)
                loaded_output = flatten_output(loaded_output)

                for i in range(num_outputs):
                    self.assertTrue(
                        torch.allclose(model_output[i], loaded_output[i]),
                        f"serialized model {i}th output doesn't match model {i}th output for {model_class}",
                    )

            # Avoid memory leak. Without this, each call increase RAM usage by ~20MB.
            # (Even with this call, there are still memory leak by ~0.04MB)
            self.clear_torch_jit_class_registry()

    def test_headmasking(self):
        if not self.test_head_masking:
            return

        global_rng.seed(42)
        config, inputs_dict = self.model_tester.prepare_config_and_inputs_for_common()
        global_rng.seed()

        inputs_dict["output_attentions"] = True
        config.output_hidden_states = True
        configs_no_init = _config_zero_init(config)  # To be sure we have no Nan
        for model_class in self.all_model_classes:
            model = model_class(config=configs_no_init)
            model.to(torch_device)
            model.eval()

            # Prepare head_mask
            # Set require_grad after having prepared the tensor to avoid error (leaf variable has been moved into the graph interior)
            head_mask = torch.ones(
                self.model_tester.num_hidden_layers,
                self.model_tester.num_attention_heads,
                device=torch_device,
            )
            head_mask[0, 0] = 0
            head_mask[-1, :-1] = 0
            head_mask.requires_grad_(requires_grad=True)
            inputs = self._prepare_for_class(inputs_dict, model_class).copy()
            inputs["head_mask"] = head_mask
            if model.config.is_encoder_decoder:
                signature = inspect.signature(model.forward)
                arg_names = [*signature.parameters.keys()]
                if "decoder_head_mask" in arg_names:  # necessary diferentiation because of T5 model
                    inputs["decoder_head_mask"] = head_mask
                if "cross_attn_head_mask" in arg_names:
                    inputs["cross_attn_head_mask"] = head_mask
            outputs = model(**inputs, return_dict=True)

            # Test that we can get a gradient back for importance score computation
            output = sum(t.sum() for t in outputs[0])
            output = output.sum()
            output.backward()
            multihead_outputs = head_mask.grad

            self.assertIsNotNone(multihead_outputs)
            self.assertEqual(len(multihead_outputs), self.model_tester.num_hidden_layers)

            def check_attentions_validity(attentions):
                # Remove Nan
                for t in attentions:
                    self.assertLess(
                        torch.sum(torch.isnan(t)), t.numel() / 4
                    )  # Check we don't have more than 25% nans (arbitrary)
                attentions = [
                    t.masked_fill(torch.isnan(t), 0.0) for t in attentions
                ]  # remove them (the test is less complete)

                self.assertAlmostEqual(attentions[0][..., 0, :, :].flatten().sum().item(), 0.0)
                self.assertNotEqual(attentions[0][..., -1, :, :].flatten().sum().item(), 0.0)
                if len(attentions) > 2:  # encoder-decoder models have only 2 layers in each module
                    self.assertNotEqual(attentions[1][..., 0, :, :].flatten().sum().item(), 0.0)
                self.assertAlmostEqual(attentions[-1][..., -2, :, :].flatten().sum().item(), 0.0)
                self.assertNotEqual(attentions[-1][..., -1, :, :].flatten().sum().item(), 0.0)

            if model.config.is_encoder_decoder:
                check_attentions_validity(outputs.encoder_attentions)
                check_attentions_validity(outputs.decoder_attentions)
                check_attentions_validity(outputs.cross_attentions)
            else:
                check_attentions_validity(outputs.attentions)

    def test_head_pruning(self):
        if not self.test_pruning:
            return

        for model_class in self.all_model_classes:
            (
                config,
                inputs_dict,
            ) = self.model_tester.prepare_config_and_inputs_for_common()

            if "head_mask" in inputs_dict:
                del inputs_dict["head_mask"]

            inputs_dict["output_attentions"] = True
            config.output_hidden_states = False
            model = model_class(config=config)
            model.to(torch_device)
            model.eval()
            heads_to_prune = {
                0: list(range(1, self.model_tester.num_attention_heads)),
                -1: [0],
            }
            model.prune_heads(heads_to_prune)
            with torch.no_grad():
                outputs = model(**self._prepare_for_class(inputs_dict, model_class))

            attentions = outputs[-1]

            self.assertEqual(attentions[0].shape[-3], 1)
            # TODO: To have this check, we will need at least 3 layers. Do we really need it?
            # self.assertEqual(attentions[1].shape[-3], self.model_tester.num_attention_heads)
            self.assertEqual(attentions[-1].shape[-3], self.model_tester.num_attention_heads - 1)

    def test_head_pruning_save_load_from_pretrained(self):
        if not self.test_pruning:
            return

        for model_class in self.all_model_classes:
            (
                config,
                inputs_dict,
            ) = self.model_tester.prepare_config_and_inputs_for_common()

            if "head_mask" in inputs_dict:
                del inputs_dict["head_mask"]

            inputs_dict["output_attentions"] = True
            config.output_hidden_states = False
            model = model_class(config=config)
            model.to(torch_device)
            model.eval()
            heads_to_prune = {
                0: list(range(1, self.model_tester.num_attention_heads)),
                -1: [0],
            }
            model.prune_heads(heads_to_prune)

            with tempfile.TemporaryDirectory() as temp_dir_name:
                model.save_pretrained(temp_dir_name)
                model = model_class.from_pretrained(temp_dir_name)
                model.to(torch_device)

            with torch.no_grad():
                outputs = model(**self._prepare_for_class(inputs_dict, model_class))
            attentions = outputs[-1]
            self.assertEqual(attentions[0].shape[-3], 1)
            # TODO: To have this check, we will need at least 3 layers. Do we really need it?
            # self.assertEqual(attentions[1].shape[-3], self.model_tester.num_attention_heads)
            self.assertEqual(attentions[-1].shape[-3], self.model_tester.num_attention_heads - 1)

    def test_head_pruning_save_load_from_config_init(self):
        if not self.test_pruning:
            return

        for model_class in self.all_model_classes:
            (
                config,
                inputs_dict,
            ) = self.model_tester.prepare_config_and_inputs_for_common()

            if "head_mask" in inputs_dict:
                del inputs_dict["head_mask"]

            inputs_dict["output_attentions"] = True
            config.output_hidden_states = False

            heads_to_prune = {
                0: list(range(1, self.model_tester.num_attention_heads)),
                -1: [0],
            }
            config.pruned_heads = heads_to_prune

            model = model_class(config=config)
            model.to(torch_device)
            model.eval()

            with torch.no_grad():
                outputs = model(**self._prepare_for_class(inputs_dict, model_class))
            attentions = outputs[-1]

            self.assertEqual(attentions[0].shape[-3], 1)
            # TODO: To have this check, we will need at least 3 layers. Do we really need it?
            # self.assertEqual(attentions[1].shape[-3], self.model_tester.num_attention_heads)
            self.assertEqual(attentions[-1].shape[-3], self.model_tester.num_attention_heads - 1)

    def test_head_pruning_integration(self):
        if not self.test_pruning:
            return

        for model_class in self.all_model_classes:
            (
                config,
                inputs_dict,
            ) = self.model_tester.prepare_config_and_inputs_for_common()

            if "head_mask" in inputs_dict:
                del inputs_dict["head_mask"]

            inputs_dict["output_attentions"] = True
            config.output_hidden_states = False

            heads_to_prune = {1: [1, 2]}
            config.pruned_heads = heads_to_prune

            model = model_class(config=config)
            model.to(torch_device)
            model.eval()

            with torch.no_grad():
                outputs = model(**self._prepare_for_class(inputs_dict, model_class))
            attentions = outputs[-1]

            self.assertEqual(attentions[0].shape[-3], self.model_tester.num_attention_heads - 0)
            self.assertEqual(attentions[1].shape[-3], self.model_tester.num_attention_heads - 2)

            with tempfile.TemporaryDirectory() as temp_dir_name:
                model.save_pretrained(temp_dir_name)
                model = model_class.from_pretrained(temp_dir_name)
                model.to(torch_device)

            with torch.no_grad():
                outputs = model(**self._prepare_for_class(inputs_dict, model_class))
            attentions = outputs[-1]

            self.assertEqual(attentions[0].shape[-3], self.model_tester.num_attention_heads - 0)
            self.assertEqual(attentions[1].shape[-3], self.model_tester.num_attention_heads - 2)

            heads_to_prune = {0: [0], 1: [1, 2]}
            model.prune_heads(heads_to_prune)

            with torch.no_grad():
                outputs = model(**self._prepare_for_class(inputs_dict, model_class))
            attentions = outputs[-1]

            self.assertEqual(attentions[0].shape[-3], self.model_tester.num_attention_heads - 1)
            self.assertEqual(attentions[1].shape[-3], self.model_tester.num_attention_heads - 2)

            self.assertDictEqual(model.config.pruned_heads, {0: [0], 1: [1, 2]})

    def test_hidden_states_output(self):
        def check_hidden_states_output(inputs_dict, config, model_class):
            model = model_class(config)
            model.to(torch_device)
            model.eval()

            with torch.no_grad():
                outputs = model(**self._prepare_for_class(inputs_dict, model_class))

            hidden_states = outputs.encoder_hidden_states if config.is_encoder_decoder else outputs.hidden_states

            expected_num_layers = getattr(
                self.model_tester, "expected_num_hidden_layers", self.model_tester.num_hidden_layers + 1
            )
            self.assertEqual(len(hidden_states), expected_num_layers)

            if hasattr(self.model_tester, "encoder_seq_length"):
                seq_length = self.model_tester.encoder_seq_length
                if hasattr(self.model_tester, "chunk_length") and self.model_tester.chunk_length > 1:
                    seq_length = seq_length * self.model_tester.chunk_length
            else:
                seq_length = self.model_tester.seq_length

            self.assertListEqual(
                list(hidden_states[0].shape[-2:]),
                [seq_length, self.model_tester.hidden_size],
            )

            if config.is_encoder_decoder:
                hidden_states = outputs.decoder_hidden_states

                self.assertIsInstance(hidden_states, (list, tuple))
                self.assertEqual(len(hidden_states), expected_num_layers)
                seq_len = getattr(self.model_tester, "seq_length", None)
                decoder_seq_length = getattr(self.model_tester, "decoder_seq_length", seq_len)

                self.assertListEqual(
                    list(hidden_states[0].shape[-2:]),
                    [decoder_seq_length, self.model_tester.hidden_size],
                )

        config, inputs_dict = self.model_tester.prepare_config_and_inputs_for_common()

        for model_class in self.all_model_classes:
            inputs_dict["output_hidden_states"] = True
            check_hidden_states_output(inputs_dict, config, model_class)

            # check that output_hidden_states also work using config
            del inputs_dict["output_hidden_states"]
            config.output_hidden_states = True

            check_hidden_states_output(inputs_dict, config, model_class)

    def test_retain_grad_hidden_states_attentions(self):
        config, inputs_dict = self.model_tester.prepare_config_and_inputs_for_common()
        config.output_hidden_states = True
        config.output_attentions = self.has_attentions

        # no need to test all models as different heads yield the same functionality
        model_class = self.all_model_classes[0]
        model = model_class(config)
        model.to(torch_device)

        inputs = self._prepare_for_class(inputs_dict, model_class)

        outputs = model(**inputs)

        output = outputs[0]

        if config.is_encoder_decoder:
            # Seq2Seq models
            encoder_hidden_states = outputs.encoder_hidden_states[0]
            encoder_hidden_states.retain_grad()

            decoder_hidden_states = outputs.decoder_hidden_states[0]
            decoder_hidden_states.retain_grad()

            if self.has_attentions:
                encoder_attentions = outputs.encoder_attentions[0]
                encoder_attentions.retain_grad()

                decoder_attentions = outputs.decoder_attentions[0]
                decoder_attentions.retain_grad()

                cross_attentions = outputs.cross_attentions[0]
                cross_attentions.retain_grad()

            output.flatten()[0].backward(retain_graph=True)

            self.assertIsNotNone(encoder_hidden_states.grad)
            self.assertIsNotNone(decoder_hidden_states.grad)

            if self.has_attentions:
                self.assertIsNotNone(encoder_attentions.grad)
                self.assertIsNotNone(decoder_attentions.grad)
                self.assertIsNotNone(cross_attentions.grad)
        else:
            # Encoder-/Decoder-only models
            hidden_states = outputs.hidden_states[0]
            hidden_states.retain_grad()

            if self.has_attentions:
                attentions = outputs.attentions[0]
                attentions.retain_grad()

            output.flatten()[0].backward(retain_graph=True)

            self.assertIsNotNone(hidden_states.grad)

            if self.has_attentions:
                self.assertIsNotNone(attentions.grad)

    def test_feed_forward_chunking(self):
        (
            original_config,
            inputs_dict,
        ) = self.model_tester.prepare_config_and_inputs_for_common()
        for model_class in self.all_model_classes:
            torch.manual_seed(0)
            config = copy.deepcopy(original_config)
            model = model_class(config)
            model.to(torch_device)
            model.eval()

            hidden_states_no_chunk = model(**self._prepare_for_class(inputs_dict, model_class))[0]

            torch.manual_seed(0)
            config.chunk_size_feed_forward = 1
            model = model_class(config)
            model.to(torch_device)
            model.eval()

            hidden_states_with_chunk = model(**self._prepare_for_class(inputs_dict, model_class))[0]
            self.assertTrue(torch.allclose(hidden_states_no_chunk, hidden_states_with_chunk, atol=1e-3))

    def test_resize_position_vector_embeddings(self):
        if not self.test_resize_position_embeddings:
            return

        (
            original_config,
            inputs_dict,
        ) = self.model_tester.prepare_config_and_inputs_for_common()

        for model_class in self.all_model_classes:
            config = copy.deepcopy(original_config)
            model = model_class(config)
            model.to(torch_device)

            if self.model_tester.is_training is False:
                model.eval()

            max_position_embeddings = config.max_position_embeddings

            # Retrieve the embeddings and clone theme
            if model.config.is_encoder_decoder:
                encoder_model_embed, decoder_model_embed = model.get_position_embeddings()
                encoder_cloned_embeddings = encoder_model_embed.weight.clone()
                decoder_cloned_embeddings = decoder_model_embed.weight.clone()
            else:
                model_embed = model.get_position_embeddings()
                cloned_embeddings = model_embed.weight.clone()

            # Check that resizing the position embeddings with a larger max_position_embeddings increases
            # the model's postion embeddings size
            model.resize_position_embeddings(max_position_embeddings + 10)
            self.assertEqual(model.config.max_position_embeddings, max_position_embeddings + 10)

            # Check that it actually resizes the embeddings matrix
            if model.config.is_encoder_decoder:
                encoder_model_embed, decoder_model_embed = model.get_position_embeddings()
                self.assertEqual(encoder_model_embed.weight.shape[0], encoder_cloned_embeddings.shape[0] + 10)
                self.assertEqual(decoder_model_embed.weight.shape[0], decoder_cloned_embeddings.shape[0] + 10)
            else:
                model_embed = model.get_position_embeddings()
                self.assertEqual(model_embed.weight.shape[0], cloned_embeddings.shape[0] + 10)

            # Check that the model can still do a forward pass successfully (every parameter should be resized)
            model(**self._prepare_for_class(inputs_dict, model_class))

            # Check that resizing the position embeddings with a smaller max_position_embeddings decreases
            # the model's max_position_embeddings
            model.resize_position_embeddings(max_position_embeddings - 5)
            self.assertEqual(model.config.max_position_embeddings, max_position_embeddings - 5)

            # Check that it actually resizes the embeddings matrix
            if model.config.is_encoder_decoder:
                encoder_model_embed, decoder_model_embed = model.get_position_embeddings()
                self.assertEqual(encoder_model_embed.weight.shape[0], encoder_cloned_embeddings.shape[0] - 5)
                self.assertEqual(decoder_model_embed.weight.shape[0], decoder_cloned_embeddings.shape[0] - 5)
            else:
                model_embed = model.get_position_embeddings()
                self.assertEqual(model_embed.weight.shape[0], cloned_embeddings.shape[0] - 5)

            # Check that the model can still do a forward pass successfully (every parameter should be resized)
            model(**self._prepare_for_class(inputs_dict, model_class))

            # Check that adding and removing tokens has not modified the first part of the embedding matrix.
            models_equal = True

            if model.config.is_encoder_decoder:
                for p1, p2 in zip(encoder_cloned_embeddings, encoder_model_embed.weight):
                    if p1.data.ne(p2.data).sum() > 0:
                        models_equal = False
                for p1, p2 in zip(decoder_cloned_embeddings, decoder_model_embed.weight):
                    if p1.data.ne(p2.data).sum() > 0:
                        models_equal = False
            else:
                for p1, p2 in zip(cloned_embeddings, model_embed.weight):
                    if p1.data.ne(p2.data).sum() > 0:
                        models_equal = False

            self.assertTrue(models_equal)

    def test_resize_tokens_embeddings(self):
        (
            original_config,
            inputs_dict,
        ) = self.model_tester.prepare_config_and_inputs_for_common()
        if not self.test_resize_embeddings:
            return

        for model_class in self.all_model_classes:
            config = copy.deepcopy(original_config)
            model = model_class(config)
            model.to(torch_device)

            if self.model_tester.is_training is False:
                model.eval()

            model_vocab_size = config.vocab_size
            # Retrieve the embeddings and clone theme
            model_embed = model.resize_token_embeddings(model_vocab_size)
            cloned_embeddings = model_embed.weight.clone()

            # Check that resizing the token embeddings with a larger vocab size increases the model's vocab size
            model_embed = model.resize_token_embeddings(model_vocab_size + 10)
            self.assertEqual(model.config.vocab_size, model_vocab_size + 10)
            # Check that it actually resizes the embeddings matrix
            self.assertEqual(model_embed.weight.shape[0], cloned_embeddings.shape[0] + 10)
            # Check that the model can still do a forward pass successfully (every parameter should be resized)
            model(**self._prepare_for_class(inputs_dict, model_class))

            # Check that resizing the token embeddings with a smaller vocab size decreases the model's vocab size
            model_embed = model.resize_token_embeddings(model_vocab_size - 15)
            self.assertEqual(model.config.vocab_size, model_vocab_size - 15)
            # Check that it actually resizes the embeddings matrix
            self.assertEqual(model_embed.weight.shape[0], cloned_embeddings.shape[0] - 15)

            # Check that the model can still do a forward pass successfully (every parameter should be resized)
            # Input ids should be clamped to the maximum size of the vocabulary
            inputs_dict["input_ids"].clamp_(max=model_vocab_size - 15 - 1)

            # make sure that decoder_input_ids are resized as well
            if "decoder_input_ids" in inputs_dict:
                inputs_dict["decoder_input_ids"].clamp_(max=model_vocab_size - 15 - 1)
            model(**self._prepare_for_class(inputs_dict, model_class))

            # Check that adding and removing tokens has not modified the first part of the embedding matrix.
            models_equal = True
            for p1, p2 in zip(cloned_embeddings, model_embed.weight):
                if p1.data.ne(p2.data).sum() > 0:
                    models_equal = False

            self.assertTrue(models_equal)

            config = copy.deepcopy(original_config)
            model = model_class(config)
            model.to(torch_device)

            model_vocab_size = config.vocab_size
            model.resize_token_embeddings(model_vocab_size + 10, pad_to_multiple_of=1)
            self.assertTrue(model.config.vocab_size + 10, model_vocab_size)

            model_embed = model.resize_token_embeddings(model_vocab_size, pad_to_multiple_of=64)
            self.assertTrue(model_embed.weight.shape[0] // 64, 0)

            self.assertTrue(model_embed.weight.shape[0], model.config.vocab_size)
            self.assertTrue(model.config.vocab_size, model.vocab_size)

            model_embed = model.resize_token_embeddings(model_vocab_size + 13, pad_to_multiple_of=64)
            self.assertTrue(model_embed.weight.shape[0] // 64, 0)

            # Check that resizing a model to a multiple of pad_to_multiple leads to a model of exactly that size
            target_dimension = 128
            model_embed = model.resize_token_embeddings(target_dimension, pad_to_multiple_of=64)
            self.assertTrue(model_embed.weight.shape[0], target_dimension)

            with self.assertRaisesRegex(
                ValueError,
                "Asking to pad the embedding matrix to a multiple of `1.3`, which is not and integer. Please make sure to pass an integer",
            ):
                model.resize_token_embeddings(model_vocab_size, pad_to_multiple_of=1.3)

    def test_resize_embeddings_untied(self):
        (
            original_config,
            inputs_dict,
        ) = self.model_tester.prepare_config_and_inputs_for_common()
        if not self.test_resize_embeddings:
            return

        original_config.tie_word_embeddings = False

        # if model cannot untied embeddings -> leave test
        if original_config.tie_word_embeddings:
            return

        for model_class in self.all_model_classes:
            config = copy.deepcopy(original_config)
            model = model_class(config).to(torch_device)

            # if no output embeddings -> leave test
            if model.get_output_embeddings() is None:
                continue

            # Check that resizing the token embeddings with a larger vocab size increases the model's vocab size
            model_vocab_size = config.vocab_size
            model.resize_token_embeddings(model_vocab_size + 10)
            self.assertEqual(model.config.vocab_size, model_vocab_size + 10)
            output_embeds = model.get_output_embeddings()
            self.assertEqual(output_embeds.weight.shape[0], model_vocab_size + 10)
            # Check bias if present
            if output_embeds.bias is not None:
                self.assertEqual(output_embeds.bias.shape[0], model_vocab_size + 10)
            # Check that the model can still do a forward pass successfully (every parameter should be resized)
            model(**self._prepare_for_class(inputs_dict, model_class))

            # Check that resizing the token embeddings with a smaller vocab size decreases the model's vocab size
            model.resize_token_embeddings(model_vocab_size - 15)
            self.assertEqual(model.config.vocab_size, model_vocab_size - 15)
            # Check that it actually resizes the embeddings matrix
            output_embeds = model.get_output_embeddings()
            self.assertEqual(output_embeds.weight.shape[0], model_vocab_size - 15)
            # Check bias if present
            if output_embeds.bias is not None:
                self.assertEqual(output_embeds.bias.shape[0], model_vocab_size - 15)
            # Check that the model can still do a forward pass successfully (every parameter should be resized)
            # Input ids should be clamped to the maximum size of the vocabulary
            inputs_dict["input_ids"].clamp_(max=model_vocab_size - 15 - 1)
            if "decoder_input_ids" in inputs_dict:
                inputs_dict["decoder_input_ids"].clamp_(max=model_vocab_size - 15 - 1)
            # Check that the model can still do a forward pass successfully (every parameter should be resized)
            model(**self._prepare_for_class(inputs_dict, model_class))

    def test_model_common_attributes(self):
        config, inputs_dict = self.model_tester.prepare_config_and_inputs_for_common()

        for model_class in self.all_model_classes:
            model = model_class(config)
            self.assertIsInstance(model.get_input_embeddings(), (nn.Embedding, AdaptiveEmbedding))
            model.set_input_embeddings(nn.Embedding(10, 10))
            x = model.get_output_embeddings()
            self.assertTrue(x is None or isinstance(x, nn.Linear))

    def test_model_main_input_name(self):
        for model_class in self.all_model_classes:
            model_signature = inspect.signature(getattr(model_class, "forward"))
            # The main input is the name of the argument after `self`
            observed_main_input_name = list(model_signature.parameters.keys())[1]
            self.assertEqual(model_class.main_input_name, observed_main_input_name)

    def test_correct_missing_keys(self):
        if not self.test_missing_keys:
            return
        config, _ = self.model_tester.prepare_config_and_inputs_for_common()

        for model_class in self.all_model_classes:
            model = model_class(config)
            base_model_prefix = model.base_model_prefix

            if hasattr(model, base_model_prefix):
                extra_params = {k: v for k, v in model.named_parameters() if not k.startswith(base_model_prefix)}
                extra_params.update({k: v for k, v in model.named_buffers() if not k.startswith(base_model_prefix)})
                # Some models define this as None
                if model._keys_to_ignore_on_load_missing:
                    for key in model._keys_to_ignore_on_load_missing:
                        extra_params.pop(key, None)

                if not extra_params:
                    # In that case, we *are* on a head model, but every
                    # single key is not actual parameters and this is
                    # tested in `test_tied_model_weights_key_ignore` test.
                    continue

                with tempfile.TemporaryDirectory() as temp_dir_name:
                    model.base_model.save_pretrained(temp_dir_name)
                    model, loading_info = model_class.from_pretrained(temp_dir_name, output_loading_info=True)
                    self.assertGreater(len(loading_info["missing_keys"]), 0, model.__class__.__name__)

    def test_tie_model_weights(self):
        if not self.test_torchscript:
            return

        config, inputs_dict = self.model_tester.prepare_config_and_inputs_for_common()

        def check_same_values(layer_1, layer_2):
            equal = True
            for p1, p2 in zip(layer_1.weight, layer_2.weight):
                if p1.data.ne(p2.data).sum() > 0:
                    equal = False
            return equal

        for model_class in self.all_model_classes:
            config.torchscript = True
            model_not_tied = model_class(config)
            if model_not_tied.get_output_embeddings() is None:
                continue

            config_tied = copy.deepcopy(config)
            config_tied.torchscript = False
            model_tied = model_class(config_tied)
            params_tied = list(model_tied.parameters())
            # Check that the embedding layer and decoding layer are the same in size and in value
            # self.assertTrue(check_same_values(embeddings, decoding))

            # # Check that after modification, they remain the same.
            # embeddings.weight.data.div_(2)
            # # Check that the embedding layer and decoding layer are the same in size and in value
            # self.assertTrue(embeddings.weight.shape, decoding.weight.shape)
            # self.assertTrue(check_same_values(embeddings, decoding))

            # # Check that after modification, they remain the same.
            # decoding.weight.data.div_(4)
            # # Check that the embedding layer and decoding layer are the same in size and in value
            # self.assertTrue(embeddings.weight.shape, decoding.weight.shape)
            # self.assertTrue(check_same_values(embeddings, decoding))

            # Check that after resize they remain tied.
            model_tied.resize_token_embeddings(config.vocab_size + 10)
            params_tied_2 = list(model_tied.parameters())
            self.assertEqual(len(params_tied_2), len(params_tied))

            # decoding.weight.data.mul_(20)
            # # Check that the embedding layer and decoding layer are the same in size and in value
            # self.assertTrue(model.transformer.wte.weight.shape, model.lm_head.weight.shape)
            # self.assertTrue(check_same_values(model.transformer.wte, model.lm_head))

    @require_safetensors
    def test_can_use_safetensors(self):
        config, _ = self.model_tester.prepare_config_and_inputs_for_common()
        for model_class in self.all_model_classes:
            model_tied = model_class(config)
            with tempfile.TemporaryDirectory() as d:
                try:
                    model_tied.save_pretrained(d, safe_serialization=True)
                except Exception as e:
                    raise Exception(f"Class {model_class.__name__} cannot be saved using safetensors: {e}")

                model_reloaded, infos = model_class.from_pretrained(d, output_loading_info=True)
                # Checking the state dicts are correct
                reloaded_state = model_reloaded.state_dict()
                for k, v in model_tied.state_dict().items():
                    self.assertIn(k, reloaded_state, f"Key {k} is missing from reloaded")
                    torch.testing.assert_close(
                        v, reloaded_state[k], msg=lambda x: f"{model_class.__name__}: Tensor {k}: {x}"
                    )
                # Checking there was no complain of missing weights
                self.assertEqual(infos["missing_keys"], [])

                # Checking the tensor sharing are correct
                ptrs = defaultdict(list)
                for k, v in model_tied.state_dict().items():
                    ptrs[v.data_ptr()].append(k)

                shared_ptrs = {k: v for k, v in ptrs.items() if len(v) > 1}

                for _, shared_names in shared_ptrs.items():
                    reloaded_ptrs = {reloaded_state[k].data_ptr() for k in shared_names}
                    self.assertEqual(
                        len(reloaded_ptrs),
                        1,
                        f"The shared pointers are incorrect, found different pointers for keys {shared_names}",
                    )

    def test_load_save_without_tied_weights(self):
        config, _ = self.model_tester.prepare_config_and_inputs_for_common()
        config.tie_word_embeddings = False
        for model_class in self.all_model_classes:
            model = model_class(config)
            with tempfile.TemporaryDirectory() as d:
                model.save_pretrained(d)

                model_reloaded, infos = model_class.from_pretrained(d, output_loading_info=True)
                # Checking the state dicts are correct
                reloaded_state = model_reloaded.state_dict()
                for k, v in model.state_dict().items():
                    self.assertIn(k, reloaded_state, f"Key {k} is missing from reloaded")
                    torch.testing.assert_close(
                        v, reloaded_state[k], msg=lambda x: f"{model_class.__name__}: Tensor {k}: {x}"
                    )
                # Checking there was no complain of missing weights
                self.assertEqual(infos["missing_keys"], [])

    def test_tied_weights_keys(self):
        config, _ = self.model_tester.prepare_config_and_inputs_for_common()
        config.tie_word_embeddings = True
        for model_class in self.all_model_classes:
            model_tied = model_class(config)

            ptrs = collections.defaultdict(list)
            for name, tensor in model_tied.state_dict().items():
                ptrs[id_tensor_storage(tensor)].append(name)

            # These are all the pointers of shared tensors.
            tied_params = [names for _, names in ptrs.items() if len(names) > 1]

            tied_weight_keys = model_tied._tied_weights_keys if model_tied._tied_weights_keys is not None else []
            # Detect we get a hit for each key
            for key in tied_weight_keys:
                if not any(re.search(key, p) for group in tied_params for p in group):
                    raise ValueError(f"{key} is not a tied weight key for {model_class}.")

            # Removed tied weights found from tied params -> there should only be one left after
            for key in tied_weight_keys:
                for i in range(len(tied_params)):
                    tied_params[i] = [p for p in tied_params[i] if re.search(key, p) is None]

            tied_params = [group for group in tied_params if len(group) > 1]
            self.assertListEqual(
                tied_params,
                [],
                f"Missing `_tied_weights_keys` for {model_class}: add all of {tied_params} except one.",
            )

    def test_model_weights_reload_no_missing_tied_weights(self):
        config, _ = self.model_tester.prepare_config_and_inputs_for_common()
        for model_class in self.all_model_classes:
            model = model_class(config)
            with tempfile.TemporaryDirectory() as tmp_dir:
                model.save_pretrained(tmp_dir)

                # We are nuking ALL weights on file, so every parameter should
                # yell on load. We're going to detect if we yell too much, or too little.
                placeholder_dict = {"tensor": torch.tensor([1, 2])}
                safe_save_file(placeholder_dict, os.path.join(tmp_dir, "model.safetensors"), metadata={"format": "pt"})
                model_reloaded, infos = model_class.from_pretrained(tmp_dir, output_loading_info=True)

                prefix = f"{model_reloaded.base_model_prefix}."
                params = dict(model_reloaded.named_parameters())
                params.update(dict(model_reloaded.named_buffers()))
                param_names = {k[len(prefix) :] if k.startswith(prefix) else k for k in params.keys()}

                missing_keys = set(infos["missing_keys"])

                extra_missing = missing_keys - param_names
                # Remove tied weights from extra missing: they are normally not warned as missing if their tied
                # counterpart is present but here there are no weights at all so we do get the warning.
                ptrs = collections.defaultdict(list)
                for name, tensor in model_reloaded.state_dict().items():
                    ptrs[id_tensor_storage(tensor)].append(name)
                tied_params = [names for _, names in ptrs.items() if len(names) > 1]
                for group in tied_params:
                    group = {k[len(prefix) :] if k.startswith(prefix) else k for k in group}
                    # We remove the group from extra_missing if not all weights from group are in it
                    if len(group - extra_missing) > 0:
                        extra_missing = extra_missing - set(group)

                self.assertEqual(
                    extra_missing,
                    set(),
                    f"This model {model_class.__name__} might be missing some `keys_to_ignore`: {extra_missing}. "
                    f"For debugging, tied parameters are {tied_params}",
                )

                missed_missing = param_names - missing_keys
                # Remove nonpersistent buffers from missed_missing
                buffers = [n for n, _ in model_reloaded.named_buffers()]
                nonpersistent_buffers = {n for n in buffers if n not in model_reloaded.state_dict()}
                nonpersistent_buffers = {
                    k[len(prefix) :] if k.startswith(prefix) else k for k in nonpersistent_buffers
                }
                missed_missing = missed_missing - nonpersistent_buffers

                if model_reloaded._keys_to_ignore_on_load_missing is None:
                    expected_missing = set()
                else:
                    expected_missing = set(model_reloaded._keys_to_ignore_on_load_missing)
                self.assertEqual(
                    missed_missing,
                    expected_missing,
                    f"This model {model_class.__name__} ignores keys {missed_missing} but they look like real"
                    " parameters. If they are non persistent buffers make sure to instantiate them with"
                    " `persistent=False`",
                )

    def test_model_outputs_equivalence(self):
        config, inputs_dict = self.model_tester.prepare_config_and_inputs_for_common()

        def set_nan_tensor_to_zero(t):
            t[t != t] = 0
            return t

        def check_equivalence(model, tuple_inputs, dict_inputs, additional_kwargs={}):
            with torch.no_grad():
                tuple_output = model(**tuple_inputs, return_dict=False, **additional_kwargs)
                dict_output = model(**dict_inputs, return_dict=True, **additional_kwargs).to_tuple()

                def recursive_check(tuple_object, dict_object):
                    if isinstance(tuple_object, (List, Tuple)):
                        for tuple_iterable_value, dict_iterable_value in zip(tuple_object, dict_object):
                            recursive_check(tuple_iterable_value, dict_iterable_value)
                    elif isinstance(tuple_object, Dict):
                        for tuple_iterable_value, dict_iterable_value in zip(
                            tuple_object.values(), dict_object.values()
                        ):
                            recursive_check(tuple_iterable_value, dict_iterable_value)
                    elif tuple_object is None:
                        return
                    else:
                        self.assertTrue(
                            torch.allclose(
                                set_nan_tensor_to_zero(tuple_object), set_nan_tensor_to_zero(dict_object), atol=1e-5
                            ),
                            msg=(
                                "Tuple and dict output are not equal. Difference:"
                                f" {torch.max(torch.abs(tuple_object - dict_object))}. Tuple has `nan`:"
                                f" {torch.isnan(tuple_object).any()} and `inf`: {torch.isinf(tuple_object)}. Dict has"
                                f" `nan`: {torch.isnan(dict_object).any()} and `inf`: {torch.isinf(dict_object)}."
                            ),
                        )

                recursive_check(tuple_output, dict_output)

        for model_class in self.all_model_classes:
            model = model_class(config)
            model.to(torch_device)
            model.eval()

            tuple_inputs = self._prepare_for_class(inputs_dict, model_class)
            dict_inputs = self._prepare_for_class(inputs_dict, model_class)
            check_equivalence(model, tuple_inputs, dict_inputs)

            tuple_inputs = self._prepare_for_class(inputs_dict, model_class, return_labels=True)
            dict_inputs = self._prepare_for_class(inputs_dict, model_class, return_labels=True)
            check_equivalence(model, tuple_inputs, dict_inputs)

            tuple_inputs = self._prepare_for_class(inputs_dict, model_class)
            dict_inputs = self._prepare_for_class(inputs_dict, model_class)
            check_equivalence(model, tuple_inputs, dict_inputs, {"output_hidden_states": True})

            tuple_inputs = self._prepare_for_class(inputs_dict, model_class, return_labels=True)
            dict_inputs = self._prepare_for_class(inputs_dict, model_class, return_labels=True)
            check_equivalence(model, tuple_inputs, dict_inputs, {"output_hidden_states": True})

            if self.has_attentions:
                tuple_inputs = self._prepare_for_class(inputs_dict, model_class)
                dict_inputs = self._prepare_for_class(inputs_dict, model_class)
                check_equivalence(model, tuple_inputs, dict_inputs, {"output_attentions": True})

                tuple_inputs = self._prepare_for_class(inputs_dict, model_class, return_labels=True)
                dict_inputs = self._prepare_for_class(inputs_dict, model_class, return_labels=True)
                check_equivalence(model, tuple_inputs, dict_inputs, {"output_attentions": True})

                tuple_inputs = self._prepare_for_class(inputs_dict, model_class, return_labels=True)
                dict_inputs = self._prepare_for_class(inputs_dict, model_class, return_labels=True)
                check_equivalence(
                    model, tuple_inputs, dict_inputs, {"output_hidden_states": True, "output_attentions": True}
                )

    # Don't copy this method to model specific test file!
    # TODO: remove this method once the issues are all fixed!
    def _make_attention_mask_non_null(self, inputs_dict):
        """Make sure no sequence has all zeros as attention mask"""

        for k in ["attention_mask", "encoder_attention_mask", "decoder_attention_mask"]:
            if k in inputs_dict:
                attention_mask = inputs_dict[k]

                # Make sure no all 0s attention masks - to avoid failure at this moment.
                # Put `1` at the beginning of sequences to make it still work when combining causal attention masks.
                # TODO: remove this line once a fix regarding large negative values for attention mask is done.
                attention_mask = torch.cat(
                    [torch.ones_like(attention_mask[:, :1], dtype=attention_mask.dtype), attention_mask[:, 1:]], dim=-1
                )

                # Here we make the first sequence with all 0s as attention mask.
                # Currently, this will fail for `TFWav2Vec2Model`. This is caused by the different large negative
                # values, like `1e-4`, `1e-9`, `1e-30` and `-inf` for attention mask across models/frameworks.
                # TODO: enable this block once the large negative values thing is cleaned up.
                # (see https://github.com/huggingface/transformers/issues/14859)
                # attention_mask = torch.cat(
                #     [torch.zeros_like(attention_mask[:1], dtype=attention_mask.dtype), attention_mask[1:]],
                #     dim=0
                # )

                inputs_dict[k] = attention_mask

    # Don't copy this method to model specific test file!
    # TODO: remove this method once the issues are all fixed!
    def _postprocessing_to_ignore_test_cases(self, tf_outputs, pt_outputs, model_class):
        """For temporarily ignoring some failed test cases (issues to be fixed)"""

        tf_keys = {k for k, v in tf_outputs.items() if v is not None}
        pt_keys = {k for k, v in pt_outputs.items() if v is not None}

        key_differences = tf_keys.symmetric_difference(pt_keys)

        if model_class.__name__ in [
            "FlaubertWithLMHeadModel",
            "FunnelForPreTraining",
            "ElectraForPreTraining",
            "XLMWithLMHeadModel",
        ]:
            for k in key_differences:
                if k in ["loss", "losses"]:
                    tf_keys.discard(k)
                    pt_keys.discard(k)
        elif model_class.__name__.startswith("GPT2"):
            # `TFGPT2` has `past_key_values` as a tensor while `GPT2` has it as a tuple.
            tf_keys.discard("past_key_values")
            pt_keys.discard("past_key_values")

        # create new outputs from the remaining fields
        new_tf_outputs = type(tf_outputs)(**{k: tf_outputs[k] for k in tf_keys})
        new_pt_outputs = type(pt_outputs)(**{k: pt_outputs[k] for k in pt_keys})

        return new_tf_outputs, new_pt_outputs

    # Copied from tests.test_modeling_tf_common.TFModelTesterMixin.check_pt_tf_outputs
    def check_pt_tf_outputs(self, tf_outputs, pt_outputs, model_class, tol=1e-5, name="outputs", attributes=None):
        """Check the outputs from PyTorch and TensorFlow models are close enough. Checks are done in a recursive way.

        Args:
            model_class: The class of the model that is currently testing. For example, `TFBertModel`,
                TFBertForMaskedLM`, `TFBertForSequenceClassification`, etc. Mainly used for providing more informative
                error messages.
            name (`str`): The name of the output. For example, `output.hidden_states`, `output.attentions`, etc.
            attributes (`Tuple[str]`): The names of the output's element if the output is a tuple/list with each element
                being a named field in the output.
        """

        self.assertEqual(type(name), str)
        if attributes is not None:
            self.assertEqual(type(attributes), tuple, f"{name}: The argument `attributes` should be a `tuple`")

        # Allow `ModelOutput` (e.g. `CLIPOutput` has `text_model_output` and `vision_model_output`).
        if isinstance(tf_outputs, ModelOutput):
            self.assertTrue(
                isinstance(pt_outputs, ModelOutput),
                f"{name}: `pt_outputs` should an instance of `ModelOutput` when `tf_outputs` is",
            )

            # Don't copy this block to model specific test file!
            # TODO: remove this method and this line after issues are fixed
            tf_outputs, pt_outputs = self._postprocessing_to_ignore_test_cases(tf_outputs, pt_outputs, model_class)

            tf_keys = [k for k, v in tf_outputs.items() if v is not None]
            pt_keys = [k for k, v in pt_outputs.items() if v is not None]

            self.assertEqual(tf_keys, pt_keys, f"{name}: Output keys differ between TF and PyTorch")

            # convert to the case of `tuple`
            # appending each key to the current (string) `name`
            attributes = tuple([f"{name}.{k}" for k in tf_keys])
            self.check_pt_tf_outputs(
                tf_outputs.to_tuple(), pt_outputs.to_tuple(), model_class, tol=tol, name=name, attributes=attributes
            )

        # Allow `list` (e.g. `TransfoXLModelOutput.mems` is a list of tensors.)
        elif type(tf_outputs) in [tuple, list]:
            self.assertEqual(type(tf_outputs), type(pt_outputs), f"{name}: Output types differ between TF and PyTorch")
            self.assertEqual(len(tf_outputs), len(pt_outputs), f"{name}: Output lengths differ between TF and PyTorch")

            if attributes is not None:
                # case 1: each output has assigned name (e.g. a tuple form of a `ModelOutput`)
                self.assertEqual(
                    len(attributes),
                    len(tf_outputs),
                    f"{name}: The tuple `attributes` should have the same length as `tf_outputs`",
                )
            else:
                # case 2: each output has no assigned name (e.g. hidden states of each layer) -> add an index to `name`
                attributes = tuple([f"{name}_{idx}" for idx in range(len(tf_outputs))])

            for tf_output, pt_output, attr in zip(tf_outputs, pt_outputs, attributes):
                self.check_pt_tf_outputs(tf_output, pt_output, model_class, tol=tol, name=attr)

        elif isinstance(tf_outputs, tf.Tensor):
            self.assertTrue(
                isinstance(pt_outputs, torch.Tensor), f"{name}: `pt_outputs` should a tensor when `tf_outputs` is"
            )

            tf_outputs = tf_outputs.numpy()
            pt_outputs = pt_outputs.detach().to("cpu").numpy()

            self.assertEqual(
                tf_outputs.shape, pt_outputs.shape, f"{name}: Output shapes differ between TF and PyTorch"
            )

            # deal with NumPy's scalars to make replacing nan values by 0 work.
            if np.isscalar(tf_outputs):
                tf_outputs = np.array([tf_outputs])
                pt_outputs = np.array([pt_outputs])

            tf_nans = np.isnan(tf_outputs)
            pt_nans = np.isnan(pt_outputs)

            pt_outputs[tf_nans] = 0
            tf_outputs[tf_nans] = 0
            pt_outputs[pt_nans] = 0
            tf_outputs[pt_nans] = 0

            max_diff = np.amax(np.abs(tf_outputs - pt_outputs))
            self.assertLessEqual(max_diff, tol, f"{name}: Difference between PyTorch and TF is {max_diff} (>= {tol}).")
        else:
            raise ValueError(
                "`tf_outputs` should be an instance of `ModelOutput`, a `tuple`, or an instance of `tf.Tensor`. Got"
                f" {type(tf_outputs)} instead."
            )

    def prepare_tf_inputs_from_pt_inputs(self, pt_inputs_dict):
        tf_inputs_dict = {}
        for key, tensor in pt_inputs_dict.items():
            # skip key that does not exist in tf
            if isinstance(tensor, bool):
                tf_inputs_dict[key] = tensor
            elif key == "input_values":
                tf_inputs_dict[key] = tf.convert_to_tensor(tensor.cpu().numpy(), dtype=tf.float32)
            elif key == "pixel_values":
                tf_inputs_dict[key] = tf.convert_to_tensor(tensor.cpu().numpy(), dtype=tf.float32)
            elif key == "input_features":
                tf_inputs_dict[key] = tf.convert_to_tensor(tensor.cpu().numpy(), dtype=tf.float32)
            # other general float inputs
            elif tensor.is_floating_point():
                tf_inputs_dict[key] = tf.convert_to_tensor(tensor.cpu().numpy(), dtype=tf.float32)
            else:
                tf_inputs_dict[key] = tf.convert_to_tensor(tensor.cpu().numpy(), dtype=tf.int32)

        return tf_inputs_dict

    def check_pt_tf_models(self, tf_model, pt_model, pt_inputs_dict):
        tf_inputs_dict = self.prepare_tf_inputs_from_pt_inputs(pt_inputs_dict)

        # send pytorch inputs to the correct device
        pt_inputs_dict = {
            k: v.to(device=torch_device) if isinstance(v, torch.Tensor) else v for k, v in pt_inputs_dict.items()
        }

        # send pytorch model to the correct device
        pt_model.to(torch_device)

        # Check predictions on first output (logits/hidden-states) are close enough given low-level computational differences
        pt_model.eval()

        with torch.no_grad():
            pt_outputs = pt_model(**pt_inputs_dict)
        tf_outputs = tf_model(tf_inputs_dict)

        # tf models returned loss is usually a tensor rather than a scalar.
        # (see `hf_compute_loss`: it uses `tf.keras.losses.Reduction.NONE`)
        # Change it here to a scalar to match PyTorch models' loss
        tf_loss = getattr(tf_outputs, "loss", None)
        if tf_loss is not None:
            tf_outputs.loss = tf.math.reduce_mean(tf_loss)

        self.check_pt_tf_outputs(tf_outputs, pt_outputs, type(pt_model))

    @is_pt_tf_cross_test
    def test_pt_tf_model_equivalence(self, allow_missing_keys=False):
        import transformers

        for model_class in self.all_model_classes:
            config, inputs_dict = self.model_tester.prepare_config_and_inputs_for_common()

            tf_model_class_name = "TF" + model_class.__name__  # Add the "TF" at the beginning
            if not hasattr(transformers, tf_model_class_name):
                # transformers does not have this model in TF version yet
                return

            # Output all for aggressive testing
            config.output_hidden_states = True
            config.output_attentions = self.has_attentions

            # Make sure no sequence has all zeros as attention mask, otherwise some tests fail due to the inconsistency
            # of the usage `1e-4`, `1e-9`, `1e-30`, `-inf`.
            # TODO: Use a uniform value for all models, make sure all tests pass without this processing, and remove it.
            self._make_attention_mask_non_null(inputs_dict)

            tf_model_class = getattr(transformers, tf_model_class_name)

            pt_model = model_class(config)
            tf_model = tf_model_class(config)

            pt_inputs_dict = self._prepare_for_class(inputs_dict, model_class)
            pt_inputs_dict_with_labels = self._prepare_for_class(
                inputs_dict,
                model_class,
                # Not all models accept "labels" in the forward pass (yet :) )
                return_labels=True if "labels" in inspect.signature(model_class.forward).parameters.keys() else False,
            )

            # make sure only tf inputs are forward that actually exist in function args
            tf_input_keys = set(inspect.signature(tf_model.call).parameters.keys())

            # remove all head masks
            tf_input_keys.discard("head_mask")
            tf_input_keys.discard("cross_attn_head_mask")
            tf_input_keys.discard("decoder_head_mask")

            pt_inputs_dict = {k: v for k, v in pt_inputs_dict.items() if k in tf_input_keys}
            pt_inputs_dict_with_labels = {k: v for k, v in pt_inputs_dict_with_labels.items() if k in tf_input_keys}

            # For some models (e.g. base models), there is no label returned.
            # Set the input dict to `None` to avoid check outputs twice for the same input dicts.
            if not set(pt_inputs_dict_with_labels.keys()).symmetric_difference(pt_inputs_dict.keys()):
                pt_inputs_dict_with_labels = None

            # Check we can load pt model in tf and vice-versa with model => model functions
            # Here requires `tf_inputs_dict` to build `tf_model`
            tf_inputs_dict = self.prepare_tf_inputs_from_pt_inputs(pt_inputs_dict)
            tf_model = transformers.load_pytorch_model_in_tf2_model(
                tf_model, pt_model, tf_inputs=tf_inputs_dict, allow_missing_keys=allow_missing_keys
            )
            pt_model = transformers.load_tf2_model_in_pytorch_model(
                pt_model, tf_model, allow_missing_keys=allow_missing_keys
            )

            # Original test: check without `labels`
            self.check_pt_tf_models(tf_model, pt_model, pt_inputs_dict)
            # check with `labels`
            if pt_inputs_dict_with_labels:
                self.check_pt_tf_models(tf_model, pt_model, pt_inputs_dict_with_labels)

            # Check we can load pt model in tf and vice-versa with checkpoint => model functions
            with tempfile.TemporaryDirectory() as tmpdirname:
                pt_checkpoint_path = os.path.join(tmpdirname, "pt_model.bin")
                torch.save(pt_model.state_dict(), pt_checkpoint_path)
                tf_model = transformers.load_pytorch_checkpoint_in_tf2_model(
                    tf_model, pt_checkpoint_path, allow_missing_keys=allow_missing_keys
                )

                tf_checkpoint_path = os.path.join(tmpdirname, "tf_model.h5")
                tf_model.save_weights(tf_checkpoint_path)
                pt_model = transformers.load_tf2_checkpoint_in_pytorch_model(
                    pt_model, tf_checkpoint_path, allow_missing_keys=allow_missing_keys
                )

            # Original test: check without `labels`
            self.check_pt_tf_models(tf_model, pt_model, pt_inputs_dict)
            # check with `labels`
            if pt_inputs_dict_with_labels:
                self.check_pt_tf_models(tf_model, pt_model, pt_inputs_dict_with_labels)

    def assert_almost_equals(self, a: np.ndarray, b: np.ndarray, tol: float):
        diff = np.abs((a - b)).max()
        self.assertLessEqual(diff, tol, f"Difference between torch and flax is {diff} (>= {tol}).")

    def check_pt_flax_outputs(self, fx_outputs, pt_outputs, model_class, tol=1e-5, name="outputs", attributes=None):
        """
        Args:
            model_class: The class of the model that is currently testing. For example, ..., etc.
            Currently unused, but it could make debugging easier and faster.

            names: A string, or a list of strings. These specify what fx_outputs/pt_outputs represent in the model outputs.
                Currently unused, but in the future, we could use this information to make the error message clearer
                by giving the name(s) of the output tensor(s) with large difference(s) between PT and Flax.
        """

        self.assertEqual(type(name), str)
        if attributes is not None:
            self.assertEqual(type(attributes), tuple, f"{name}: The argument `attributes` should be a `tuple`")

        # Allow `ModelOutput` (e.g. `CLIPOutput` has `text_model_output` and `vision_model_output`).
        if isinstance(fx_outputs, ModelOutput):
            self.assertTrue(
                isinstance(pt_outputs, ModelOutput),
                f"{name}: `pt_outputs` should an instance of `ModelOutput` when `fx_outputs` is",
            )

            fx_keys = tuple([k for k, v in fx_outputs.items() if v is not None])
            pt_keys = tuple([k for k, v in pt_outputs.items() if v is not None])

            self.assertEqual(fx_keys, pt_keys, f"{name}: Output keys differ between Flax and PyTorch")

            # convert to the case of `tuple`
            # appending each key to the current (string) `name`
            attributes = tuple([f"{name}.{k}" for k in fx_keys])
            self.check_pt_flax_outputs(
                fx_outputs.to_tuple(), pt_outputs.to_tuple(), model_class, tol=tol, name=name, attributes=attributes
            )

        # Allow `list` (e.g. `TransfoXLModelOutput.mems` is a list of tensors.)
        elif type(fx_outputs) in [tuple, list]:
            self.assertEqual(
                type(fx_outputs), type(pt_outputs), f"{name}: Output types differ between Flax and PyTorch"
            )
            self.assertEqual(
                len(fx_outputs), len(pt_outputs), f"{name}: Output lengths differ between Flax and PyTorch"
            )

            if attributes is not None:
                # case 1: each output has assigned name (e.g. a tuple form of a `ModelOutput`)
                self.assertEqual(
                    len(attributes),
                    len(fx_outputs),
                    f"{name}: The tuple `attributes` should have the same length as `fx_outputs`",
                )
            else:
                # case 2: each output has no assigned name (e.g. hidden states of each layer) -> add an index to `name`
                attributes = tuple([f"{name}_{idx}" for idx in range(len(fx_outputs))])

            for fx_output, pt_output, attr in zip(fx_outputs, pt_outputs, attributes):
                self.check_pt_flax_outputs(fx_output, pt_output, model_class, tol=tol, name=attr)

        elif isinstance(fx_outputs, jnp.ndarray):
            self.assertTrue(
                isinstance(pt_outputs, torch.Tensor), f"{name}: `pt_outputs` should a tensor when `fx_outputs` is"
            )

            # Using `np.asarray` gives `ValueError: assignment destination is read-only` at the line `fx_outputs[fx_nans] = 0`.
            fx_outputs = np.array(fx_outputs)
            pt_outputs = pt_outputs.detach().to("cpu").numpy()

            self.assertEqual(
                fx_outputs.shape, pt_outputs.shape, f"{name}: Output shapes differ between Flax and PyTorch"
            )

            # deal with NumPy's scalars to make replacing nan values by 0 work.
            if np.isscalar(fx_outputs):
                fx_outputs = np.array([fx_outputs])
                pt_outputs = np.array([pt_outputs])

            fx_nans = np.isnan(fx_outputs)
            pt_nans = np.isnan(pt_outputs)

            pt_outputs[fx_nans] = 0
            fx_outputs[fx_nans] = 0
            pt_outputs[pt_nans] = 0
            fx_outputs[pt_nans] = 0

            max_diff = np.amax(np.abs(fx_outputs - pt_outputs))
            self.assertLessEqual(
                max_diff, tol, f"{name}: Difference between PyTorch and Flax is {max_diff} (>= {tol})."
            )
        else:
            raise ValueError(
                "`fx_outputs` should be an instance of `ModelOutput`, a `tuple`, or an instance of `jnp.ndarray`. Got"
                f" {type(fx_outputs)} instead."
            )

    @is_pt_flax_cross_test
    def test_equivalence_pt_to_flax(self):
        config, inputs_dict = self.model_tester.prepare_config_and_inputs_for_common()

        for model_class in self.all_model_classes:
            with self.subTest(model_class.__name__):
                fx_model_class_name = "Flax" + model_class.__name__

                if not hasattr(transformers, fx_model_class_name):
                    # no flax model exists for this class
                    return

                # Output all for aggressive testing
                config.output_hidden_states = True
                config.output_attentions = self.has_attentions

                fx_model_class = getattr(transformers, fx_model_class_name)

                # load PyTorch class
                pt_model = model_class(config).eval()
                # Flax models don't use the `use_cache` option and cache is not returned as a default.
                # So we disable `use_cache` here for PyTorch model.
                pt_model.config.use_cache = False

                # load Flax class
                fx_model = fx_model_class(config, dtype=jnp.float32)

                # make sure only flax inputs are forward that actually exist in function args
                fx_input_keys = inspect.signature(fx_model.__call__).parameters.keys()

                # prepare inputs
                pt_inputs = self._prepare_for_class(inputs_dict, model_class)

                # remove function args that don't exist in Flax
                pt_inputs = {k: v for k, v in pt_inputs.items() if k in fx_input_keys}

                # send pytorch inputs to the correct device
                pt_inputs = {
                    k: v.to(device=torch_device) if isinstance(v, torch.Tensor) else v for k, v in pt_inputs.items()
                }

                # convert inputs to Flax
                fx_inputs = {k: np.array(v.to("cpu")) for k, v in pt_inputs.items() if torch.is_tensor(v)}

                fx_state = convert_pytorch_state_dict_to_flax(pt_model.state_dict(), fx_model)
                fx_model.params = fx_state

                # send pytorch model to the correct device
                pt_model.to(torch_device)

                with torch.no_grad():
                    pt_outputs = pt_model(**pt_inputs)
                fx_outputs = fx_model(**fx_inputs)

                fx_keys = tuple([k for k, v in fx_outputs.items() if v is not None])
                pt_keys = tuple([k for k, v in pt_outputs.items() if v is not None])

                self.assertEqual(fx_keys, pt_keys)
                self.check_pt_flax_outputs(fx_outputs, pt_outputs, model_class)

                with tempfile.TemporaryDirectory() as tmpdirname:
                    pt_model.save_pretrained(tmpdirname)
                    fx_model_loaded = fx_model_class.from_pretrained(tmpdirname, from_pt=True)

                fx_outputs_loaded = fx_model_loaded(**fx_inputs)

                fx_keys = tuple([k for k, v in fx_outputs_loaded.items() if v is not None])
                pt_keys = tuple([k for k, v in pt_outputs.items() if v is not None])

                self.assertEqual(fx_keys, pt_keys)
                self.check_pt_flax_outputs(fx_outputs_loaded, pt_outputs, model_class)

    @is_pt_flax_cross_test
    def test_equivalence_flax_to_pt(self):
        config, inputs_dict = self.model_tester.prepare_config_and_inputs_for_common()

        for model_class in self.all_model_classes:
            with self.subTest(model_class.__name__):
                fx_model_class_name = "Flax" + model_class.__name__

                if not hasattr(transformers, fx_model_class_name):
                    # no flax model exists for this class
                    return

                # Output all for aggressive testing
                config.output_hidden_states = True
                config.output_attentions = self.has_attentions

                fx_model_class = getattr(transformers, fx_model_class_name)

                # load PyTorch class
                pt_model = model_class(config).eval()
                # Flax models don't use the `use_cache` option and cache is not returned as a default.
                # So we disable `use_cache` here for PyTorch model.
                pt_model.config.use_cache = False

                # load Flax class
                fx_model = fx_model_class(config, dtype=jnp.float32)

                # make sure only flax inputs are forward that actually exist in function args
                fx_input_keys = inspect.signature(fx_model.__call__).parameters.keys()

                # prepare inputs
                pt_inputs = self._prepare_for_class(inputs_dict, model_class)

                # remove function args that don't exist in Flax
                pt_inputs = {k: v for k, v in pt_inputs.items() if k in fx_input_keys}

                # send pytorch inputs to the correct device
                pt_inputs = {
                    k: v.to(device=torch_device) if isinstance(v, torch.Tensor) else v for k, v in pt_inputs.items()
                }

                # convert inputs to Flax
                fx_inputs = {k: np.array(v.to("cpu")) for k, v in pt_inputs.items() if torch.is_tensor(v)}

                pt_model = load_flax_weights_in_pytorch_model(pt_model, fx_model.params)

                # make sure weights are tied in PyTorch
                pt_model.tie_weights()

                # send pytorch model to the correct device
                pt_model.to(torch_device)

                with torch.no_grad():
                    pt_outputs = pt_model(**pt_inputs)
                fx_outputs = fx_model(**fx_inputs)

                fx_keys = tuple([k for k, v in fx_outputs.items() if v is not None])
                pt_keys = tuple([k for k, v in pt_outputs.items() if v is not None])

                self.assertEqual(fx_keys, pt_keys)
                self.check_pt_flax_outputs(fx_outputs, pt_outputs, model_class)

                with tempfile.TemporaryDirectory() as tmpdirname:
                    fx_model.save_pretrained(tmpdirname)
                    pt_model_loaded = model_class.from_pretrained(tmpdirname, from_flax=True)

                # send pytorch model to the correct device
                pt_model_loaded.to(torch_device)
                pt_model_loaded.eval()

                with torch.no_grad():
                    pt_outputs_loaded = pt_model_loaded(**pt_inputs)

                fx_keys = tuple([k for k, v in fx_outputs.items() if v is not None])
                pt_keys = tuple([k for k, v in pt_outputs_loaded.items() if v is not None])

                self.assertEqual(fx_keys, pt_keys)
                self.check_pt_flax_outputs(fx_outputs, pt_outputs_loaded, model_class)

    def test_inputs_embeds(self):
        config, inputs_dict = self.model_tester.prepare_config_and_inputs_for_common()

        for model_class in self.all_model_classes:
            model = model_class(config)
            model.to(torch_device)
            model.eval()

            inputs = copy.deepcopy(self._prepare_for_class(inputs_dict, model_class))

            if not self.is_encoder_decoder:
                input_ids = inputs["input_ids"]
                del inputs["input_ids"]
            else:
                encoder_input_ids = inputs["input_ids"]
                decoder_input_ids = inputs.get("decoder_input_ids", encoder_input_ids)
                del inputs["input_ids"]
                inputs.pop("decoder_input_ids", None)

            wte = model.get_input_embeddings()
            if not self.is_encoder_decoder:
                inputs["inputs_embeds"] = wte(input_ids)
            else:
                inputs["inputs_embeds"] = wte(encoder_input_ids)
                inputs["decoder_inputs_embeds"] = wte(decoder_input_ids)

            with torch.no_grad():
                model(**inputs)[0]

    @require_torch_multi_gpu
    def test_multi_gpu_data_parallel_forward(self):
        config, inputs_dict = self.model_tester.prepare_config_and_inputs_for_common()

        # some params shouldn't be scattered by nn.DataParallel
        # so just remove them if they are present.
        blacklist_non_batched_params = ["head_mask", "decoder_head_mask", "cross_attn_head_mask"]
        for k in blacklist_non_batched_params:
            inputs_dict.pop(k, None)

        # move input tensors to cuda:O
        for k, v in inputs_dict.items():
            if torch.is_tensor(v):
                inputs_dict[k] = v.to(0)

        for model_class in self.all_model_classes:
            model = model_class(config=config)
            model.to(0)
            model.eval()

            # Wrap model in nn.DataParallel
            model = nn.DataParallel(model)
            with torch.no_grad():
                _ = model(**self._prepare_for_class(inputs_dict, model_class))

    @require_torch_multi_gpu
    def test_model_parallelization(self):
        if not self.test_model_parallel:
            return

        # a candidate for testing_utils
        def get_current_gpu_memory_use():
            """returns a list of cuda memory allocations per GPU in MBs"""

            per_device_memory = []
            for id in range(torch.cuda.device_count()):
                with torch.cuda.device(id):
                    per_device_memory.append(torch.cuda.memory_allocated() >> 20)

            return per_device_memory

        # Needs a large model to see the difference.
        config = self.model_tester.get_large_model_config()

        for model_class in self.all_parallelizable_model_classes:
            torch.cuda.empty_cache()

            # 1. single gpu memory load + unload + memory measurements
            # Retrieve initial memory usage (can easily be ~0.6-1.5GB if cuda-kernels have been preloaded by previous tests)
            memory_at_start = get_current_gpu_memory_use()

            # Put model on device 0 and take a memory snapshot
            model = model_class(config)
            model.to("cuda:0")
            memory_after_model_load = get_current_gpu_memory_use()

            # The memory use on device 0 should be higher than it was initially.
            self.assertGreater(memory_after_model_load[0], memory_at_start[0])

            del model
            gc.collect()
            torch.cuda.empty_cache()

            # 2. MP test
            # it's essential to re-calibrate the usage before the next stage
            memory_at_start = get_current_gpu_memory_use()

            # Spread model layers over multiple devices
            model = model_class(config)
            model.parallelize()
            memory_after_parallelization = get_current_gpu_memory_use()

            # Assert that the memory use on all devices is higher than it was when loaded only on CPU
            for n in range(len(model.device_map.keys())):
                self.assertGreater(memory_after_parallelization[n], memory_at_start[n])

            # Assert that the memory use of device 0 is lower than it was when the entire model was loaded on it
            self.assertLess(memory_after_parallelization[0], memory_after_model_load[0])

            # Assert that the memory use of device 1 is higher than it was when the entire model was loaded
            # on device 0 and device 1 wasn't used at all
            self.assertGreater(memory_after_parallelization[1], memory_after_model_load[1])

            del model
            gc.collect()
            torch.cuda.empty_cache()

    @require_torch_multi_gpu
    def test_model_parallel_equal_results(self):
        if not self.test_model_parallel:
            return

        config, inputs_dict = self.model_tester.prepare_config_and_inputs_for_common()

        for model_class in self.all_parallelizable_model_classes:
            inputs_dict = self._prepare_for_class(inputs_dict, model_class)

            def cast_to_device(dictionary, device):
                output = {}
                for k, v in dictionary.items():
                    if isinstance(v, torch.Tensor):
                        output[k] = v.to(device)
                    else:
                        output[k] = v

                return output

            model = model_class(config)
            output = model(**cast_to_device(inputs_dict, "cpu"))

            model.parallelize()

            parallel_output = model(**cast_to_device(inputs_dict, "cuda:0"))

            for value, parallel_value in zip(output, parallel_output):
                if isinstance(value, torch.Tensor):
                    self.assertTrue(torch.allclose(value, parallel_value.to("cpu"), atol=1e-7))
                elif isinstance(value, (Tuple, List)):
                    for value_, parallel_value_ in zip(value, parallel_value):
                        self.assertTrue(torch.allclose(value_, parallel_value_.to("cpu"), atol=1e-7))

    def check_device_map_is_respected(self, model, device_map):
        for param_name, param in model.named_parameters():
            # Find device in device_map
            while len(param_name) > 0 and param_name not in device_map:
                param_name = ".".join(param_name.split(".")[:-1])
            if param_name not in device_map:
                raise ValueError("device map is incomplete, it does not contain any device for `param_name`.")

            param_device = device_map[param_name]
            if param_device in ["cpu", "disk"]:
                self.assertEqual(param.device, torch.device("meta"))
            else:
                self.assertEqual(param.device, torch.device(param_device))

    @require_accelerate
    @mark.accelerate_tests
    @require_torch_gpu
    def test_disk_offload_bin(self):
        config, inputs_dict = self.model_tester.prepare_config_and_inputs_for_common()

        for model_class in self.all_model_classes:
            if model_class._no_split_modules is None:
                continue

            inputs_dict_class = self._prepare_for_class(inputs_dict, model_class)
            model = model_class(config).eval()
            model = model.to(torch_device)
            torch.manual_seed(0)
            base_output = model(**inputs_dict_class)

            model_size = compute_module_sizes(model)[""]
            with tempfile.TemporaryDirectory() as tmp_dir:
                model.cpu().save_pretrained(tmp_dir, safe_serialization=False)

                with self.assertRaises(ValueError):
                    max_size = int(self.model_split_percents[0] * model_size)
                    max_memory = {0: max_size, "cpu": max_size}
                    # This errors out cause it's missing an offload folder
                    new_model = model_class.from_pretrained(tmp_dir, device_map="auto", max_memory=max_memory)

                max_size = int(self.model_split_percents[1] * model_size)
                max_memory = {0: max_size, "cpu": max_size}
                new_model = model_class.from_pretrained(
                    tmp_dir, device_map="auto", max_memory=max_memory, offload_folder=tmp_dir
                )

                self.check_device_map_is_respected(new_model, new_model.hf_device_map)
                torch.manual_seed(0)
                new_output = new_model(**inputs_dict_class)

                self.assertTrue(torch.allclose(base_output[0], new_output[0], atol=1e-5))

    @require_accelerate
    @mark.accelerate_tests
    @require_torch_gpu
    def test_disk_offload_safetensors(self):
        config, inputs_dict = self.model_tester.prepare_config_and_inputs_for_common()

        for model_class in self.all_model_classes:
            if model_class._no_split_modules is None:
                continue

            inputs_dict_class = self._prepare_for_class(inputs_dict, model_class)
            model = model_class(config).eval()
            model = model.to(torch_device)
            torch.manual_seed(0)
            base_output = model(**inputs_dict_class)

            model_size = compute_module_sizes(model)[""]
            with tempfile.TemporaryDirectory() as tmp_dir:
                model.cpu().save_pretrained(tmp_dir)

                max_size = int(self.model_split_percents[1] * model_size)
                max_memory = {0: max_size, "cpu": max_size}

                # This doesn't error out as it's in safetensors and doesn't need an offload folder
                new_model = model_class.from_pretrained(tmp_dir, device_map="auto", max_memory=max_memory)

                self.check_device_map_is_respected(new_model, new_model.hf_device_map)
                torch.manual_seed(0)
                new_output = new_model(**inputs_dict_class)

                self.assertTrue(torch.allclose(base_output[0], new_output[0], atol=1e-5))

    @require_accelerate
    @mark.accelerate_tests
    @require_torch_gpu
    def test_cpu_offload(self):
        config, inputs_dict = self.model_tester.prepare_config_and_inputs_for_common()

        for model_class in self.all_model_classes:
            if model_class._no_split_modules is None:
                continue

            inputs_dict_class = self._prepare_for_class(inputs_dict, model_class)
            model = model_class(config).eval()
            model = model.to(torch_device)

            torch.manual_seed(0)
            base_output = model(**inputs_dict_class)

            model_size = compute_module_sizes(model)[""]
            # We test several splits of sizes to make sure it works.
            max_gpu_sizes = [int(p * model_size) for p in self.model_split_percents[1:]]
            with tempfile.TemporaryDirectory() as tmp_dir:
                model.cpu().save_pretrained(tmp_dir)

                for max_size in max_gpu_sizes:
                    max_memory = {0: max_size, "cpu": model_size * 2}
                    new_model = model_class.from_pretrained(tmp_dir, device_map="auto", max_memory=max_memory)
                    # Making sure part of the model will actually end up offloaded
                    self.assertSetEqual(set(new_model.hf_device_map.values()), {0, "cpu"})

                    self.check_device_map_is_respected(new_model, new_model.hf_device_map)

                    torch.manual_seed(0)
                    new_output = new_model(**inputs_dict_class)

                    self.assertTrue(torch.allclose(base_output[0], new_output[0], atol=1e-5))

    @require_accelerate
    @mark.accelerate_tests
    @require_torch_multi_gpu
    def test_model_parallelism(self):
        config, inputs_dict = self.model_tester.prepare_config_and_inputs_for_common()

        for model_class in self.all_model_classes:
            if model_class._no_split_modules is None:
                continue

            inputs_dict_class = self._prepare_for_class(inputs_dict, model_class)
            model = model_class(config).eval()
            model = model.to(torch_device)

            torch.manual_seed(0)
            base_output = model(**inputs_dict_class)

            model_size = compute_module_sizes(model)[""]
            # We test several splits of sizes to make sure it works.
            max_gpu_sizes = [int(p * model_size) for p in self.model_split_percents[1:]]
            with tempfile.TemporaryDirectory() as tmp_dir:
                model.cpu().save_pretrained(tmp_dir)

                for max_size in max_gpu_sizes:
                    max_memory = {0: max_size, 1: model_size * 2, "cpu": model_size * 2}
                    new_model = model_class.from_pretrained(tmp_dir, device_map="auto", max_memory=max_memory)
                    # Making sure part of the model will actually end up offloaded
                    self.assertSetEqual(set(new_model.hf_device_map.values()), {0, 1})

                    self.check_device_map_is_respected(new_model, new_model.hf_device_map)

                    torch.manual_seed(0)
                    new_output = new_model(**inputs_dict_class)

                    self.assertTrue(torch.allclose(base_output[0], new_output[0], atol=1e-5))

    def test_problem_types(self):
        config, inputs_dict = self.model_tester.prepare_config_and_inputs_for_common()

        problem_types = [
            {"title": "multi_label_classification", "num_labels": 2, "dtype": torch.float},
            {"title": "single_label_classification", "num_labels": 1, "dtype": torch.long},
            {"title": "regression", "num_labels": 1, "dtype": torch.float},
        ]

        for model_class in self.all_model_classes:
            if model_class.__name__ not in [
                *get_values(MODEL_FOR_SEQUENCE_CLASSIFICATION_MAPPING_NAMES),
                *get_values(MODEL_FOR_IMAGE_CLASSIFICATION_MAPPING_NAMES),
            ]:
                continue

            for problem_type in problem_types:
                with self.subTest(msg=f"Testing {model_class} with {problem_type['title']}"):
                    config.problem_type = problem_type["title"]
                    config.num_labels = problem_type["num_labels"]

                    model = model_class(config)
                    model.to(torch_device)
                    model.train()

                    inputs = self._prepare_for_class(inputs_dict, model_class, return_labels=True)

                    if problem_type["num_labels"] > 1:
                        inputs["labels"] = inputs["labels"].unsqueeze(1).repeat(1, problem_type["num_labels"])

                    inputs["labels"] = inputs["labels"].to(problem_type["dtype"])

                    # This tests that we do not trigger the warning form PyTorch "Using a target size that is different
                    # to the input size. This will likely lead to incorrect results due to broadcasting. Please ensure
                    # they have the same size." which is a symptom something in wrong for the regression problem.
                    # See https://github.com/huggingface/transformers/issues/11780
                    with warnings.catch_warnings(record=True) as warning_list:
                        loss = model(**inputs).loss
                    for w in warning_list:
                        if "Using a target size that is different to the input size" in str(w.message):
                            raise ValueError(
                                f"Something is going wrong in the regression problem: intercepted {w.message}"
                            )

                    loss.backward()

    def test_load_with_mismatched_shapes(self):
        if not self.test_mismatched_shapes:
            return
        config, inputs_dict = self.model_tester.prepare_config_and_inputs_for_common()

        for model_class in self.all_model_classes:
            if model_class.__name__ not in get_values(MODEL_FOR_SEQUENCE_CLASSIFICATION_MAPPING_NAMES):
                continue

            with self.subTest(msg=f"Testing {model_class}"):
                with tempfile.TemporaryDirectory() as tmp_dir:
                    model = model_class(config)
                    model.save_pretrained(tmp_dir)

                    # Fails when we don't set ignore_mismatched_sizes=True
                    with self.assertRaises(RuntimeError):
                        new_model = AutoModelForSequenceClassification.from_pretrained(tmp_dir, num_labels=42)
                    with self.assertRaises(RuntimeError):
                        new_model_without_prefix = AutoModel.from_pretrained(tmp_dir, vocab_size=10)

                    logger = logging.get_logger("transformers.modeling_utils")

                    with CaptureLogger(logger) as cl:
                        new_model = AutoModelForSequenceClassification.from_pretrained(
                            tmp_dir, num_labels=42, ignore_mismatched_sizes=True
                        )
                    self.assertIn("the shapes did not match", cl.out)
                    new_model.to(torch_device)
                    inputs = self._prepare_for_class(inputs_dict, model_class)
                    logits = new_model(**inputs).logits
                    self.assertEqual(logits.shape[1], 42)

                    with CaptureLogger(logger) as cl:
                        new_model_without_prefix = AutoModel.from_pretrained(
                            tmp_dir, vocab_size=10, ignore_mismatched_sizes=True
                        )
                    self.assertIn("the shapes did not match", cl.out)
                    input_ids = ids_tensor((2, 8), 10)
                    new_model_without_prefix.to(torch_device)
                    if self.is_encoder_decoder:
                        new_model_without_prefix(input_ids, decoder_input_ids=input_ids)
                    else:
                        new_model_without_prefix(input_ids)

    def test_model_is_small(self):
        # Just a consistency check to make sure we are not running tests on 80M parameter models.
        config, _ = self.model_tester.prepare_config_and_inputs_for_common()

        for model_class in self.all_model_classes:
            model = model_class(config)
            num_params = model.num_parameters()
            assert (
                num_params < 1000000
            ), f"{model_class} is too big for the common tests ({num_params})! It should have 1M max."

    @require_flash_attn
    @require_torch_gpu
    @mark.flash_attn_test
    @slow
    def test_flash_attn_2_conversion(self):
        config, _ = self.model_tester.prepare_config_and_inputs_for_common()

        for model_class in self.all_model_classes:
            if not model_class._supports_flash_attn_2:
                self.skipTest(f"{model_class.__name__} does not support Flash Attention 2")

            model = model_class(config)

            with tempfile.TemporaryDirectory() as tmpdirname:
                model.save_pretrained(tmpdirname)
                model = model_class.from_pretrained(
                    tmpdirname, torch_dtype=torch.float16, attn_implementation="flash_attention_2"
                ).to(torch_device)

                for _, module in model.named_modules():
                    if "FlashAttention" in module.__class__.__name__:
                        return

                self.assertTrue(False, "FlashAttention2 modules not found in model")

    @require_flash_attn
    @require_torch_gpu
    @mark.flash_attn_test
    @slow
    def test_flash_attn_2_inference(self):
        for model_class in self.all_model_classes:
            if not model_class._supports_flash_attn_2:
                self.skipTest(f"{model_class.__name__} does not support Flash Attention 2")

            config, inputs_dict = self.model_tester.prepare_config_and_inputs_for_common()
            model = model_class(config)

            with tempfile.TemporaryDirectory() as tmpdirname:
                model.save_pretrained(tmpdirname)
                model_fa = model_class.from_pretrained(
                    tmpdirname, torch_dtype=torch.bfloat16, attn_implementation="flash_attention_2"
                )
                model_fa.to(torch_device)

                model = model_class.from_pretrained(
                    tmpdirname, torch_dtype=torch.bfloat16, attn_implementation="flash_attention_2"
                )
                model.to(torch_device)

                dummy_input = inputs_dict[model.main_input_name][:1]
                if dummy_input.dtype in [torch.float32, torch.float16]:
                    dummy_input = dummy_input.to(torch.bfloat16)

                dummy_attention_mask = inputs_dict.get("attention_mask", None)

                if dummy_attention_mask is not None:
                    dummy_attention_mask = dummy_attention_mask[:1]
                    dummy_attention_mask[:, 1:] = 1
                    dummy_attention_mask[:, :1] = 0

                if model.config.is_encoder_decoder:
                    decoder_input_ids = inputs_dict.get("decoder_input_ids", dummy_input)[:1]

                    outputs = model(dummy_input, decoder_input_ids=decoder_input_ids, output_hidden_states=True)
                    outputs_fa = model_fa(dummy_input, decoder_input_ids=decoder_input_ids, output_hidden_states=True)
                else:
                    outputs = model(dummy_input, output_hidden_states=True)
                    outputs_fa = model_fa(dummy_input, output_hidden_states=True)

                logits = (
                    outputs.hidden_states[-1]
                    if not model.config.is_encoder_decoder
                    else outputs.decoder_hidden_states[-1]
                )
                logits_fa = (
                    outputs_fa.hidden_states[-1]
                    if not model.config.is_encoder_decoder
                    else outputs_fa.decoder_hidden_states[-1]
                )

                assert torch.allclose(logits_fa, logits, atol=4e-2, rtol=4e-2)

                if model.config.is_encoder_decoder:
                    other_inputs = {
                        "decoder_input_ids": decoder_input_ids,
                        "decoder_attention_mask": dummy_attention_mask,
                        "output_hidden_states": True,
                    }
                    if dummy_attention_mask is not None:
                        other_inputs["attention_mask"] = dummy_attention_mask

                    outputs = model(dummy_input, **other_inputs)
                    outputs_fa = model_fa(dummy_input, **other_inputs)
                else:
                    other_inputs = {
                        "output_hidden_states": True,
                    }
                    if dummy_attention_mask is not None:
                        other_inputs["attention_mask"] = dummy_attention_mask

                    outputs = model(dummy_input, **other_inputs)
                    outputs_fa = model_fa(dummy_input, **other_inputs)

                logits = (
                    outputs.hidden_states[-1]
                    if not model.config.is_encoder_decoder
                    else outputs.decoder_hidden_states[-1]
                )
                logits_fa = (
                    outputs_fa.hidden_states[-1]
                    if not model.config.is_encoder_decoder
                    else outputs_fa.decoder_hidden_states[-1]
                )

                assert torch.allclose(logits_fa[1:], logits[1:], atol=4e-2, rtol=4e-2)

                # check with inference + dropout
                model.train()
                _ = model_fa(dummy_input, **other_inputs)

    @require_flash_attn
    @require_torch_gpu
    @mark.flash_attn_test
    @slow
    def test_flash_attn_2_inference_padding_right(self):
        for model_class in self.all_model_classes:
            if not model_class._supports_flash_attn_2:
                self.skipTest(f"{model_class.__name__} does not support Flash Attention 2")

            config, inputs_dict = self.model_tester.prepare_config_and_inputs_for_common()
            model = model_class(config)

            with tempfile.TemporaryDirectory() as tmpdirname:
                model.save_pretrained(tmpdirname)
                model_fa = model_class.from_pretrained(
                    tmpdirname, torch_dtype=torch.bfloat16, attn_implementation="flash_attention_2"
                )
                model_fa.to(torch_device)

                model = model_class.from_pretrained(
                    tmpdirname, torch_dtype=torch.bfloat16, attn_implementation="flash_attention_2"
                )
                model.to(torch_device)

                dummy_input = inputs_dict[model.main_input_name][:1]
                if dummy_input.dtype in [torch.float32, torch.float16]:
                    dummy_input = dummy_input.to(torch.bfloat16)

                dummy_attention_mask = inputs_dict.get("attention_mask", None)

                if dummy_attention_mask is not None:
                    dummy_attention_mask = dummy_attention_mask[:1]
                    dummy_attention_mask[:, :-1] = 1
                    dummy_attention_mask[:, -1:] = 0

                if model.config.is_encoder_decoder:
                    decoder_input_ids = inputs_dict.get("decoder_input_ids", dummy_input)[:1]

                    outputs = model(dummy_input, decoder_input_ids=decoder_input_ids, output_hidden_states=True)
                    outputs_fa = model_fa(dummy_input, decoder_input_ids=decoder_input_ids, output_hidden_states=True)
                else:
                    outputs = model(dummy_input, output_hidden_states=True)
                    outputs_fa = model_fa(dummy_input, output_hidden_states=True)

                logits = (
                    outputs.hidden_states[-1]
                    if not model.config.is_encoder_decoder
                    else outputs.decoder_hidden_states[-1]
                )
                logits_fa = (
                    outputs_fa.hidden_states[-1]
                    if not model.config.is_encoder_decoder
                    else outputs_fa.decoder_hidden_states[-1]
                )

                assert torch.allclose(logits_fa, logits, atol=4e-2, rtol=4e-2)

                if model.config.is_encoder_decoder:
                    other_inputs = {
                        "decoder_input_ids": decoder_input_ids,
                        "decoder_attention_mask": dummy_attention_mask,
                        "output_hidden_states": True,
                    }
                    if dummy_attention_mask is not None:
                        other_inputs["attention_mask"] = dummy_attention_mask

                    outputs = model(dummy_input, **other_inputs)
                    outputs_fa = model_fa(dummy_input, **other_inputs)
                else:
                    other_inputs = {
                        "output_hidden_states": True,
                    }
                    if dummy_attention_mask is not None:
                        other_inputs["attention_mask"] = dummy_attention_mask

                    outputs = model(dummy_input, **other_inputs)
                    outputs_fa = model_fa(dummy_input, **other_inputs)

                logits = (
                    outputs.hidden_states[-1]
                    if not model.config.is_encoder_decoder
                    else outputs.decoder_hidden_states[-1]
                )
                logits_fa = (
                    outputs_fa.hidden_states[-1]
                    if not model.config.is_encoder_decoder
                    else outputs_fa.decoder_hidden_states[-1]
                )

                assert torch.allclose(logits_fa[:-1], logits[:-1], atol=4e-2, rtol=4e-2)

    @require_flash_attn
    @require_torch_gpu
    @mark.flash_attn_test
    @slow
    def test_flash_attn_2_generate_left_padding(self):
        for model_class in self.all_generative_model_classes:
            if not model_class._supports_flash_attn_2:
                self.skipTest(f"{model_class.__name__} does not support Flash Attention 2")

            config, inputs_dict = self.model_tester.prepare_config_and_inputs_for_common()
            model = model_class(config)

            with tempfile.TemporaryDirectory() as tmpdirname:
                model.save_pretrained(tmpdirname)
                model = model_class.from_pretrained(tmpdirname, torch_dtype=torch.float16, low_cpu_mem_usage=True).to(
                    torch_device
                )

                dummy_input = inputs_dict[model.main_input_name]
                if dummy_input.dtype in [torch.float32, torch.bfloat16]:
                    dummy_input = dummy_input.to(torch.float16)

                dummy_attention_mask = inputs_dict.get("attention_mask", torch.ones_like(dummy_input))
                # make sure we do left padding
                dummy_attention_mask[:, :-1] = 0
                dummy_attention_mask[:, -1:] = 1

                out = model.generate(
                    dummy_input, attention_mask=dummy_attention_mask, max_new_tokens=1, do_sample=False
                )

                model = model_class.from_pretrained(
                    tmpdirname,
                    torch_dtype=torch.float16,
                    attn_implementation="flash_attention_2",
                    low_cpu_mem_usage=True,
                ).to(torch_device)

                out_fa = model.generate(
                    dummy_input, attention_mask=dummy_attention_mask, max_new_tokens=1, do_sample=False
                )

                self.assertTrue(torch.allclose(out, out_fa))

    @require_flash_attn
    @require_torch_gpu
    @mark.flash_attn_test
    @slow
    def test_flash_attn_2_generate_padding_right(self):
        for model_class in self.all_generative_model_classes:
            if not model_class._supports_flash_attn_2:
                self.skipTest(f"{model_class.__name__} does not support Flash Attention 2")

            config, inputs_dict = self.model_tester.prepare_config_and_inputs_for_common()
            model = model_class(config)

            with tempfile.TemporaryDirectory() as tmpdirname:
                model.save_pretrained(tmpdirname)
                model = model_class.from_pretrained(tmpdirname, torch_dtype=torch.float16, low_cpu_mem_usage=True).to(
                    torch_device
                )

                dummy_input = inputs_dict[model.main_input_name]
                if dummy_input.dtype in [torch.float32, torch.bfloat16]:
                    dummy_input = dummy_input.to(torch.float16)

                dummy_attention_mask = inputs_dict.get("attention_mask", torch.ones_like(dummy_input))
                # make sure we do right padding
                dummy_attention_mask[:, :-1] = 1
                dummy_attention_mask[:, -1:] = 0

                out = model.generate(
                    dummy_input, attention_mask=dummy_attention_mask, max_new_tokens=1, do_sample=False
                )

                model = model_class.from_pretrained(
                    tmpdirname,
                    torch_dtype=torch.float16,
                    attn_implementation="flash_attention_2",
                    low_cpu_mem_usage=True,
                ).to(torch_device)

                out_fa = model.generate(
                    dummy_input, attention_mask=dummy_attention_mask, max_new_tokens=1, do_sample=False
                )

                self.assertTrue(torch.allclose(out, out_fa))

    @parameterized.expand([("float16",), ("bfloat16",), ("float32",)])
    @require_torch_sdpa
    @slow
    def test_eager_matches_sdpa_inference(self, torch_dtype: str):
        if not self.all_model_classes[0]._supports_sdpa:
            self.skipTest(f"{self.all_model_classes[0].__name__} does not support SDPA")

        if torch_device == "cpu" and torch_dtype == "float16":
            self.skipTest("float16 not supported on cpu")

        # Not sure whether it's fine to put torch.XXX in a decorator if torch is not available so hacking it here instead.
        if torch_dtype == "float16":
            torch_dtype = torch.float16
        elif torch_dtype == "bfloat16":
            torch_dtype = torch.bfloat16
        elif torch_dtype == "float32":
            torch_dtype = torch.float32

        atols = {
            ("cpu", False, torch.float32): 1e-6,
            ("cpu", False, torch.bfloat16): 1e-2,
            ("cpu", True, torch.float32): 1e-6,
            ("cpu", True, torch.bfloat16): 1e-2,
            ("cuda", False, torch.float32): 1e-6,
            ("cuda", False, torch.bfloat16): 1e-2,
            ("cuda", False, torch.float16): 1e-3,
            ("cuda", True, torch.float32): 1e-6,
            ("cuda", True, torch.bfloat16): 1e-2,
            ("cuda", True, torch.float16): 5e-3,
        }
        rtols = {
            ("cpu", False, torch.float32): 1e-4,
            ("cpu", False, torch.bfloat16): 1e-2,
            ("cpu", True, torch.float32): 1e-4,
            ("cpu", True, torch.bfloat16): 1e-2,
            ("cuda", False, torch.float32): 1e-4,
            ("cuda", False, torch.bfloat16): 1e-2,
            ("cuda", False, torch.float16): 1e-3,
            ("cuda", True, torch.float32): 1e-4,
            ("cuda", True, torch.bfloat16): 3e-2,
            ("cuda", True, torch.float16): 5e-3,
        }

        def get_mean_reldiff(failcase, x, ref, atol, rtol):
            return f"{failcase}: mean relative difference: {((x - ref).abs() / (ref.abs() + 1e-12)).mean():.3e}, torch atol = {atol}, torch rtol = {rtol}"

        for model_class in self.all_model_classes:
            config, inputs_dict = self.model_tester.prepare_config_and_inputs_for_common()
            model = model_class(config)

            is_encoder_decoder = model.config.is_encoder_decoder

            with tempfile.TemporaryDirectory() as tmpdirname:
                model.save_pretrained(tmpdirname)
                model_sdpa = model_class.from_pretrained(tmpdirname, torch_dtype=torch_dtype)
                model_sdpa = model_sdpa.eval().to(torch_device)

                self.assertTrue(model_sdpa.config._attn_implementation == "sdpa")

                model_eager = model_class.from_pretrained(
                    tmpdirname,
                    torch_dtype=torch_dtype,
                    attn_implementation="eager",
                )
                model_eager = model_eager.eval().to(torch_device)

                self.assertTrue(model_eager.config._attn_implementation == "eager")

                for name, submodule in model_eager.named_modules():
                    if "SdpaAttention" in submodule.__class__.__name__:
                        raise ValueError("The eager model should not have SDPA attention layers")

                has_sdpa = False
                for name, submodule in model_sdpa.named_modules():
                    if "SdpaAttention" in submodule.__class__.__name__:
                        has_sdpa = True
                        break
                if not has_sdpa and model_sdpa.config.model_type != "falcon":
                    raise ValueError("The SDPA model should have SDPA attention layers")

                # We use these for loops instead of parameterized.expand just for the interest of avoiding loading/saving 8 times the model,
                # but it would be nicer to have an efficient way to use parameterized.expand
                fail_cases = []
                for padding_side in ["left", "right"]:
                    for use_mask in [False, True]:
                        for batch_size in [1, 5]:
                            dummy_input = inputs_dict[model.main_input_name]

                            if dummy_input.dtype in [torch.float32, torch.bfloat16, torch.float16]:
                                dummy_input = dummy_input.to(torch_dtype)

                            dummy_input = dummy_input[:batch_size]
                            if dummy_input.shape[0] != batch_size:
                                if dummy_input.dtype in [torch.float32, torch.bfloat16, torch.float16]:
                                    extension = torch.rand(
                                        batch_size - dummy_input.shape[0],
                                        *dummy_input.shape[1:],
                                        dtype=torch_dtype,
                                        device=torch_device,
                                    )
                                    dummy_input = torch.cat((dummy_input, extension), dim=0).to(torch_device)
                                else:
                                    extension = torch.randint(
                                        high=5,
                                        size=(batch_size - dummy_input.shape[0], *dummy_input.shape[1:]),
                                        dtype=dummy_input.dtype,
                                        device=torch_device,
                                    )
                                    dummy_input = torch.cat((dummy_input, extension), dim=0).to(torch_device)

                            if not use_mask:
                                dummy_attention_mask = None
                            else:
                                dummy_attention_mask = inputs_dict.get("attention_mask", None)
                                if dummy_attention_mask is None:
                                    if is_encoder_decoder:
                                        seqlen = inputs_dict.get("decoder_input_ids", dummy_input).shape[-1]
                                    else:
                                        seqlen = dummy_input.shape[-1]
                                    dummy_attention_mask = (
                                        torch.ones(batch_size, seqlen).to(torch.int64).to(torch_device)
                                    )

                                dummy_attention_mask = dummy_attention_mask[:batch_size]
                                if dummy_attention_mask.shape[0] != batch_size:
                                    extension = torch.ones(
                                        batch_size - dummy_attention_mask.shape[0],
                                        *dummy_attention_mask.shape[1:],
                                        dtype=dummy_attention_mask.dtype,
                                        device=torch_device,
                                    )
                                    dummy_attention_mask = torch.cat((dummy_attention_mask, extension), dim=0)
                                    dummy_attention_mask = dummy_attention_mask.to(torch_device)

                                dummy_attention_mask[:] = 1
                                if padding_side == "left":
                                    dummy_attention_mask[-1, :-1] = 1
                                    dummy_attention_mask[-1, -4:] = 0
                                elif padding_side == "right":
                                    dummy_attention_mask[-1, 1:] = 1
                                    dummy_attention_mask[-1, :3] = 0

                            for enable_kernels in [False, True]:
                                failcase = f"padding_side={padding_side}, use_mask={use_mask}, batch_size={batch_size}, enable_kernels={enable_kernels}"
                                if is_encoder_decoder:
                                    decoder_input_ids = inputs_dict.get("decoder_input_ids", dummy_input)[:batch_size]
                                    if decoder_input_ids.shape[0] != batch_size:
                                        extension = torch.ones(
                                            batch_size - decoder_input_ids.shape[0],
                                            *decoder_input_ids.shape[1:],
                                            dtype=decoder_input_ids.dtype,
                                            device=torch_device,
                                        )
                                        decoder_input_ids = torch.cat((decoder_input_ids, extension), dim=0)
                                        decoder_input_ids = decoder_input_ids.to(torch_device)

                                    # TODO: never an `attention_mask` arg here?
                                    other_inputs = {
                                        "decoder_input_ids": decoder_input_ids,
                                        "decoder_attention_mask": dummy_attention_mask,
                                        "output_hidden_states": True,
                                    }
                                else:
                                    other_inputs = {
                                        "output_hidden_states": True,
                                    }

                                    # Otherwise fails for e.g. WhisperEncoderModel
                                    if "attention_mask" in inspect.signature(model_eager.forward).parameters:
                                        other_inputs["attention_mask"] = dummy_attention_mask

                                # TODO: test gradients as well (& for FA2 as well!)
                                with torch.no_grad():
                                    with torch.backends.cuda.sdp_kernel(
                                        enable_flash=enable_kernels,
                                        enable_math=True,
                                        enable_mem_efficient=enable_kernels,
                                    ):
                                        outputs_eager = model_eager(dummy_input, **other_inputs)
                                        outputs_sdpa = model_sdpa(dummy_input, **other_inputs)

                                logits_eager = (
                                    outputs_eager.hidden_states[-1]
                                    if not is_encoder_decoder
                                    else outputs_eager.decoder_hidden_states[-1]
                                )
                                logits_sdpa = (
                                    outputs_sdpa.hidden_states[-1]
                                    if not is_encoder_decoder
                                    else outputs_sdpa.decoder_hidden_states[-1]
                                )

                                if torch_device in ["cpu", "cuda"]:
                                    atol = atols[torch_device, enable_kernels, torch_dtype]
                                    rtol = rtols[torch_device, enable_kernels, torch_dtype]
                                else:
                                    atol = 1e-7
                                    rtol = 1e-4

                                # Masked tokens output slightly deviates - we don't mind that.
                                if use_mask:
                                    if padding_side == "left":
                                        sub_sdpa = logits_sdpa[:-1]
                                        sub_eager = logits_eager[:-1]
                                        if not torch.allclose(sub_sdpa, sub_eager, atol=atol, rtol=rtol):
                                            fail_cases.append(
                                                get_mean_reldiff(failcase, sub_sdpa, sub_eager, atol, rtol)
                                            )

                                        sub_sdpa = logits_sdpa[-1, :-4]
                                        sub_eager = logits_eager[-1, :-4]
                                        if not torch.allclose(sub_sdpa, sub_eager, atol=atol, rtol=rtol):
                                            fail_cases.append(
                                                get_mean_reldiff(failcase, sub_sdpa, sub_eager, atol, rtol)
                                            )

                                        # Testing the padding tokens is not really meaningful but anyway
                                        # sub_sdpa = logits_sdpa[-1, -4:]
                                        # sub_eager = logits_eager[-1, -4:]
                                        # if not torch.allclose(sub_sdpa, sub_eager, atol=atol, rtol=rtol):
                                        #     fail_cases.append(get_mean_reldiff(failcase, sub_sdpa, sub_eager, 4e-2, 4e-2))
                                    elif padding_side == "right":
                                        sub_sdpa = logits_sdpa[:-1]
                                        sub_eager = logits_eager[:-1]
                                        if not torch.allclose(sub_sdpa, sub_eager, atol=atol, rtol=rtol):
                                            fail_cases.append(
                                                get_mean_reldiff(failcase, sub_sdpa, sub_eager, atol, rtol)
                                            )

                                        sub_sdpa = logits_sdpa[-1, 3:]
                                        sub_eager = logits_eager[-1, 3:]
                                        if not torch.allclose(sub_sdpa, sub_eager, atol=atol, rtol=rtol):
                                            fail_cases.append(
                                                get_mean_reldiff(failcase, sub_sdpa, sub_eager, atol, rtol)
                                            )

                                        # Testing the padding tokens is not really meaningful but anyway
                                        # sub_sdpa = logits_sdpa[-1, :3]
                                        # sub_eager = logits_eager[-1, :3]
                                        # if not torch.allclose(sub_sdpa, sub_eager, atol=atol, rtol=rtol):
                                        #     fail_cases.append(get_mean_reldiff(failcase, sub_sdpa, sub_eager, 4e-2, 4e-2))

                                else:
                                    if not torch.allclose(logits_sdpa, logits_eager, atol=atol, rtol=rtol):
                                        fail_cases.append(
                                            get_mean_reldiff(failcase, logits_sdpa, logits_eager, atol, rtol)
                                        )

                self.assertTrue(len(fail_cases) == 0, "\n".join(fail_cases))

    @require_torch_sdpa
    @slow
    def test_eager_matches_sdpa_generate(self):
        max_new_tokens = 30

        if len(self.all_generative_model_classes) == 0:
            self.skipTest(f"{self.__class__.__name__} tests a model that does support generate: skipping this test")

        for model_class in self.all_generative_model_classes:
            if not model_class._supports_sdpa:
                self.skipTest(f"{model_class.__name__} does not support SDPA")

            config, inputs_dict = self.model_tester.prepare_config_and_inputs_for_common()

            dummy_input = inputs_dict[model_class.main_input_name]
            if dummy_input.dtype in [torch.float32, torch.bfloat16]:
                dummy_input = dummy_input.to(torch.float16)

            # make sure that all models have enough positions for generation
            if hasattr(config, "max_position_embeddings"):
                config.max_position_embeddings = max_new_tokens + dummy_input.shape[1] + 1

            model = model_class(config)

            with tempfile.TemporaryDirectory() as tmpdirname:
                model.save_pretrained(tmpdirname)

                dummy_attention_mask = inputs_dict.get("attention_mask", torch.ones_like(dummy_input))

                model_sdpa = model_class.from_pretrained(
                    tmpdirname,
                    torch_dtype=torch.float16,
                    low_cpu_mem_usage=True,
                ).to(torch_device)

                self.assertTrue(model_sdpa.config._attn_implementation == "sdpa")

                model_eager = model_class.from_pretrained(
                    tmpdirname,
                    torch_dtype=torch.float16,
                    low_cpu_mem_usage=True,
                    attn_implementation="eager",
                ).to(torch_device)

                self.assertTrue(model_eager.config._attn_implementation == "eager")

                for name, submodule in model_eager.named_modules():
                    if "SdpaAttention" in submodule.__class__.__name__:
                        raise ValueError("The eager model should not have SDPA attention layers")

                has_sdpa = False
                for name, submodule in model_sdpa.named_modules():
                    if "SdpaAttention" in submodule.__class__.__name__:
                        has_sdpa = True
                        break
                if not has_sdpa:
                    raise ValueError("The SDPA model should have SDPA attention layers")

                # Just test that a large cache works as expected
                res_eager = model_eager.generate(
                    dummy_input, attention_mask=dummy_attention_mask, max_new_tokens=max_new_tokens, do_sample=False
                )

                res_sdpa = model_sdpa.generate(
                    dummy_input, attention_mask=dummy_attention_mask, max_new_tokens=max_new_tokens, do_sample=False
                )

                self.assertTrue(torch.allclose(res_eager, res_sdpa))

    @require_flash_attn
    @require_torch_gpu
    @mark.flash_attn_test
    @slow
    def test_flash_attn_2_generate_use_cache(self):
        max_new_tokens = 30

        for model_class in self.all_generative_model_classes:
            if not model_class._supports_flash_attn_2:
                self.skipTest(f"{model_class.__name__} does not support Flash Attention 2")

            config, inputs_dict = self.model_tester.prepare_config_and_inputs_for_common()

            dummy_input = inputs_dict[model_class.main_input_name]
            if dummy_input.dtype in [torch.float32, torch.bfloat16]:
                dummy_input = dummy_input.to(torch.float16)

            # make sure that all models have enough positions for generation
            if hasattr(config, "max_position_embeddings"):
                config.max_position_embeddings = max_new_tokens + dummy_input.shape[1] + 1

            model = model_class(config)

            with tempfile.TemporaryDirectory() as tmpdirname:
                model.save_pretrained(tmpdirname)

                dummy_attention_mask = inputs_dict.get("attention_mask", torch.ones_like(dummy_input))

                model = model_class.from_pretrained(
                    tmpdirname,
                    torch_dtype=torch.float16,
                    attn_implementation="flash_attention_2",
                    low_cpu_mem_usage=True,
                ).to(torch_device)

                # Just test that a large cache works as expected
                _ = model.generate(
                    dummy_input,
                    attention_mask=dummy_attention_mask,
                    max_new_tokens=max_new_tokens,
                    do_sample=False,
                    use_cache=True,
                )

    @require_flash_attn
    @require_torch_gpu
    @require_bitsandbytes
    @mark.flash_attn_test
    @slow
    def test_flash_attn_2_fp32_ln(self):
        for model_class in self.all_generative_model_classes:
            if not model_class._supports_flash_attn_2:
                self.skipTest(f"{model_class.__name__} does not support Flash Attention 2")

            config, inputs_dict = self.model_tester.prepare_config_and_inputs_for_common()
            model = model_class(config)

            with tempfile.TemporaryDirectory() as tmpdirname:
                model.save_pretrained(tmpdirname)

                dummy_input = inputs_dict[model.main_input_name]
                dummy_attention_mask = inputs_dict.get("attention_mask", torch.ones_like(dummy_input))

                if model.config.is_encoder_decoder:
                    dummy_decoder_input_ids = inputs_dict["decoder_input_ids"]
                    dummy_decoder_attention_mask = inputs_dict["decoder_attention_mask"]

                model = model_class.from_pretrained(
                    tmpdirname,
                    torch_dtype=torch.float16,
                    attn_implementation="flash_attention_2",
                    low_cpu_mem_usage=True,
                    load_in_4bit=True,
                )

                for _, param in model.named_parameters():
                    # upcast only layer norms
                    if (param.dtype == torch.float16) or (param.dtype == torch.bfloat16):
                        param.data = param.data.to(torch.float32)

                if model.config.is_encoder_decoder:
                    _ = model(dummy_input, decoder_input_ids=dummy_decoder_input_ids)
                    # with attention mask
                    _ = model(
                        dummy_input,
                        attention_mask=dummy_attention_mask,
                        decoder_input_ids=dummy_decoder_input_ids,
                        decoder_attention_mask=dummy_decoder_attention_mask,
                    )
                else:
                    _ = model(dummy_input)
                    # with attention mask
                    _ = model(dummy_input, attention_mask=dummy_attention_mask)

    @is_pt_tf_cross_test
    def test_tf_from_pt_safetensors(self):
        for model_class in self.all_model_classes:
            config, inputs_dict = self.model_tester.prepare_config_and_inputs_for_common()

            tf_model_class_name = "TF" + model_class.__name__  # Add the "TF" at the beginning
            if not hasattr(transformers, tf_model_class_name):
                # transformers does not have this model in TF version yet
                return

            tf_model_class = getattr(transformers, tf_model_class_name)

            pt_model = model_class(config)

            with tempfile.TemporaryDirectory() as tmpdirname:
                pt_model.save_pretrained(tmpdirname, safe_serialization=True)
                tf_model_1 = tf_model_class.from_pretrained(tmpdirname, from_pt=True)

                pt_model.save_pretrained(tmpdirname, safe_serialization=False)
                tf_model_2 = tf_model_class.from_pretrained(tmpdirname, from_pt=True)

                # Check models are equal
                for p1, p2 in zip(tf_model_1.weights, tf_model_2.weights):
                    self.assertTrue(np.allclose(p1.numpy(), p2.numpy()))

    @is_pt_flax_cross_test
    def test_flax_from_pt_safetensors(self):
        for model_class in self.all_model_classes:
            config, inputs_dict = self.model_tester.prepare_config_and_inputs_for_common()

            flax_model_class_name = "Flax" + model_class.__name__  # Add the "Flax at the beginning
            if not hasattr(transformers, flax_model_class_name):
                # transformers does not have this model in Flax version yet
                return

            flax_model_class = getattr(transformers, flax_model_class_name)

            pt_model = model_class(config)

            with tempfile.TemporaryDirectory() as tmpdirname:
                pt_model.save_pretrained(tmpdirname, safe_serialization=True)
                flax_model_1 = flax_model_class.from_pretrained(tmpdirname, from_pt=True)

                pt_model.save_pretrained(tmpdirname, safe_serialization=False)
                flax_model_2 = flax_model_class.from_pretrained(tmpdirname, from_pt=True)

                # Check models are equal
                self.assertTrue(check_models_equal(flax_model_1, flax_model_2))

    @require_flash_attn
    @require_torch_gpu
    @mark.flash_attn_test
    @slow
    def test_flash_attn_2_from_config(self):
        for model_class in self.all_generative_model_classes:
            if not model_class._supports_flash_attn_2:
                self.skipTest(f"{model_class.__name__} does not support Flash Attention 2")

            config, _ = self.model_tester.prepare_config_and_inputs_for_common()
            # TODO: to change it in the future with other relevant auto classes
            fa2_model = AutoModelForCausalLM.from_config(
                config, attn_implementation="flash_attention_2", torch_dtype=torch.bfloat16
            ).to(torch_device)

            dummy_input = torch.LongTensor([[0, 2, 3, 4], [0, 2, 3, 4]]).to(torch_device)
            dummy_attention_mask = torch.LongTensor([[1, 1, 1, 1], [0, 1, 1, 1]]).to(torch_device)

            fa2_correctly_converted = False

            for _, module in fa2_model.named_modules():
                if "FlashAttention" in module.__class__.__name__:
                    fa2_correctly_converted = True
                    break

            self.assertTrue(fa2_correctly_converted)

            _ = fa2_model(input_ids=dummy_input, attention_mask=dummy_attention_mask)

            with tempfile.TemporaryDirectory() as tmpdirname:
                fa2_model.save_pretrained(tmpdirname)

                model_from_pretrained = AutoModelForCausalLM.from_pretrained(tmpdirname)

                self.assertTrue(model_from_pretrained.config._attn_implementation != "flash_attention_2")

                fa2_correctly_converted = False

                for _, module in model_from_pretrained.named_modules():
                    if "FlashAttention" in module.__class__.__name__:
                        fa2_correctly_converted = True
                        break

                self.assertFalse(fa2_correctly_converted)

<<<<<<< HEAD
    def _get_custom_4d_mask_test_data(self):
        # Sequence in which all but the last token is the same
        input_ids = torch.tensor(
            [[10, 11, 12, 13], [10, 11, 12, 14], [10, 11, 12, 15]], device=torch_device, dtype=torch.int64
        )
        position_ids = torch.tensor([[0, 1, 2, 3]] * 3, device=torch_device, dtype=torch.int64)

        # Combining common prefix with the unique ending tokens:
        input_ids_shared_prefix = torch.cat([input_ids[0][:-1], input_ids[:, -1]]).unsqueeze(0)

        # Creating a 4D mask where each of the last 3 tokens do not attend to each other.
        mask_shared_prefix = torch.tensor(
            [
                [
                    [
                        [1, 0, 0, 0, 0, 0],
                        [1, 1, 0, 0, 0, 0],
                        [1, 1, 1, 0, 0, 0],
                        [1, 1, 1, 1, 0, 0],
                        [1, 1, 1, 0, 1, 0],
                        [1, 1, 1, 0, 0, 1],
                    ]
                ]
            ],
        )
        # inverting the attention mask
        mask_dtype = torch.float32
        min_dtype = torch.finfo(mask_dtype).min
        mask_shared_prefix = (mask_shared_prefix.eq(0.0)).to(dtype=mask_dtype, device=torch_device) * min_dtype

        # Creating a position_ids tensor. note the repeating figures in the end.
        position_ids_shared_prefix = torch.tensor([[0, 1, 2, 3, 3, 3]], device=torch_device, dtype=torch.int64)

        return input_ids, position_ids, input_ids_shared_prefix, mask_shared_prefix, position_ids_shared_prefix

    def test_custom_4d_attention_mask(self):
        if not self.has_attentions:
            self.skipTest(reason="Model architecture does not support attentions")

        if len(self.all_generative_model_classes) == 0:
            self.skipTest(
                reason="Model architecture has no generative classes, and thus not necessarily supporting 4D masks"
            )

        for model_class in self.all_generative_model_classes:
            if not model_class._supports_static_cache:
                self.skipTest(f"{model_class.__name__} is not guaranteed to work with custom 4D attention masks")
            config, _ = self.model_tester.prepare_config_and_inputs_for_common()
            if getattr(config, "sliding_window", 0) > 0:
                self.skipTest(f"{model_class.__name__} with sliding window attention is not supported by this test")
            model = model_class(config).to(device=torch_device, dtype=torch.float32)

            (
                input_ids,
                position_ids,
                input_ids_shared_prefix,
                mask_shared_prefix,
                position_ids_shared_prefix,
            ) = self._get_custom_4d_mask_test_data()

            logits = model.forward(input_ids, position_ids=position_ids).logits
            # logits.shape == torch.Size([3, 4, ...])

            logits_shared_prefix = model(
                input_ids_shared_prefix,
                attention_mask=mask_shared_prefix,
                position_ids=position_ids_shared_prefix,
            )[0]
            # logits_shared_prefix.shape == torch.Size([1, 6, ...])

            out_last_tokens = logits[:, -1, :]  # last tokens in each batch line
            out_shared_prefix_last_tokens = logits_shared_prefix[0, -3:, :]  # last three tokens

            # comparing softmax-normalized logits:
            normalized_0 = F.softmax(out_last_tokens)
            normalized_1 = F.softmax(out_shared_prefix_last_tokens)
            torch.testing.assert_close(normalized_0, normalized_1, rtol=1e-3, atol=1e-4)

    def test_static_cache_matches_dynamic(self):
        """
        Tests that generating with static cache give almost same results as with dynamic cache.
        This test does not compile the model and check only logits similarity for numerical precision
        errors.
        """
        if len(self.all_generative_model_classes) == 0:
            self.skipTest(
                reason="Model architecture has no generative classes, and thus not necessarily supporting 4D masks"
            )

        for model_class in self.all_generative_model_classes:
            if not model_class._supports_static_cache:
                self.skipTest(f"{model_class.__name__} does not support static cache")

            if not model_class._supports_cache_class:
                self.skipTest(f"{model_class.__name__} does not support cache class")

            config, inputs = self.model_tester.prepare_config_and_inputs_for_common()
            if getattr(config, "sliding_window", 0) > 0:
                self.skipTest(f"{model_class.__name__} with sliding window attention is not supported by this test")

            model = model_class(config).to(device=torch_device, dtype=torch.float32)
            model.eval()

            dynamic_out = model.generate(
                **inputs, do_sample=False, max_new_tokens=10, output_logits=True, return_dict_in_generate=True
            )
            static_out = model.generate(
                **inputs,
                do_sample=False,
                max_new_tokens=10,
                cache_implementation="static",
                output_logits=True,
                return_dict_in_generate=True,
            )
            self.assertTrue(torch.allclose(dynamic_out.logits[0], static_out.logits[0], rtol=1e-3, atol=1e-4))

    # For now, Let's focus only on GPU for `torch.compile`
    @slow
    @require_torch_gpu
    @require_read_token
    def test_torch_compile(self):
        if version.parse(torch.__version__) < version.parse("2.3"):
            self.skipTest(reason="This test requires torch >= 2.3 to run.")

        if not hasattr(self, "_torch_compile_test_ckpt"):
            self.skipTest(f"{self.__class__.__name__} doesn't have the attribute `_torch_compile_test_ckpt`.")
        ckpt = self._torch_compile_test_ckpt

        os.environ["TOKENIZERS_PARALLELISM"] = "false"

        batch_size = 1
        n_iter = 3

        tokenizer = AutoTokenizer.from_pretrained(ckpt)
        model = AutoModelForCausalLM.from_pretrained(ckpt, torch_dtype=torch.float16).to(torch_device)

        model.generation_config.max_new_tokens = 4

        model.generation_config.cache_implementation = "static"
        model.forward = torch.compile(model.forward, mode="reduce-overhead", fullgraph=True)

        input_text = "Why dogs are cute?"
        input_ids = tokenizer([input_text] * batch_size, return_tensors="pt").to(torch_device)

        for i in range(n_iter):
            _ = model.generate(**input_ids, do_sample=False)

    @slow
    @require_torch_gpu  # Testing cuda graphs.
    @require_read_token
    def test_compile_cuda_graph_time(self):
        if version.parse(torch.__version__) < version.parse("2.3"):
            self.skipTest(reason="This test requires torch >= 2.3 to run.")

        # TODO felix: All models supporting `StaticCache` or `torch.compile` should be tested.
        # At the moment, only llama, gemma and gemma2 are tested here!
        if not hasattr(self, "_torch_compile_test_ckpt"):
            self.skipTest(f"{self.__class__.__name__} doesn't have the attribute `_torch_compile_test_ckpt`.")
        ckpt = self._torch_compile_test_ckpt

        os.environ["TOKENIZERS_PARALLELISM"] = "false"

        tokenizer = AutoTokenizer.from_pretrained(ckpt)
        model = AutoModelForCausalLM.from_pretrained(ckpt, torch_dtype=torch.float16).to(torch_device)

        cache_implementation = "static"
        if model.config.model_type == "gemma2":
            cache_implementation = "hybrid"

        new_tokens = 50
        gen_config = GenerationConfig(
            max_new_tokens=new_tokens,
            min_new_tokens=new_tokens,
            use_cache=True,
            pad_token_id=tokenizer.pad_token_id,
            num_beams=1,
            do_sample=False,
            eos_token_id=None,  # This is required for min_new_tokens to actually have an effect.
        )
        model.generation_config.eos_token_id = None  # greedy_search falls back on this eos_token_id that we need to set to None as well for min_new_tokens to have an effect.

        model.forward = torch.compile(model.forward, mode="reduce-overhead", fullgraph=True)

        inp = tokenizer("Why cats are cute?", return_tensors="pt").to(torch_device)

        # First run: the first run warms up each graph, which does things like CuBlas or Triton benchmarking
        start = time.perf_counter()
        _ = model.generate(**inp, generation_config=gen_config, cache_implementation=cache_implementation)
        end = time.perf_counter()
        graph_warmup_time = end - start

        # Second run: CUDA Graph recording, and replays it
        start = time.perf_counter()
        _ = model.generate(**inp, generation_config=gen_config, cache_implementation=cache_implementation)
        end = time.perf_counter()
        record_time = end - start

        # Finally: we hit the optimized, CUDA Graph replay path
        start = time.perf_counter()
        _ = model.generate(**inp, generation_config=gen_config, cache_implementation=cache_implementation)
        end = time.perf_counter()
        opt_time = end - start

        # For the recording step, we expect only two cuda graphs and this step should be much faster than the first.
        self.assertTrue(record_time < 0.15 * graph_warmup_time)
        self.assertTrue(opt_time < record_time)

    def test_forward_with_num_logits_to_keep(self):
        for model_class in self.all_generative_model_classes:
            if "num_logits_to_keep" not in set(inspect.signature(model_class.forward).parameters.keys()):
                self.skipTest(reason="This model does not support `num_logits_to_keep` argument.")

            config, inputs = self.model_tester.prepare_config_and_inputs_for_common()
            batch_size, sequence_length = inputs["input_ids"].shape
            vocab_size = config.vocab_size
            model = model_class(config).to(device=torch_device).eval()

            # num_logits_to_keep=0 is a special case meaning "keep all logits"
            all_logits = model(**inputs, num_logits_to_keep=0).logits
            last_token_logits = model(**inputs, num_logits_to_keep=1).logits

            # Assert all shapes are correct
            self.assertEqual(tuple(all_logits.shape), (batch_size, sequence_length, vocab_size))
            self.assertEqual(tuple(last_token_logits.shape), (batch_size, 1, vocab_size))

            # Assert the last tokens are actually the same (except for the natural fluctuation due to order of FP ops)
            self.assertTrue(torch.allclose(all_logits[:, -1:, :], last_token_logits, atol=1e-5))

=======
>>>>>>> bb618d93

global_rng = random.Random()


def ids_tensor(shape, vocab_size, rng=None, name=None):
    #  Creates a random int32 tensor of the shape within the vocab size
    if rng is None:
        rng = global_rng

    total_dims = 1
    for dim in shape:
        total_dims *= dim

    values = []
    for _ in range(total_dims):
        values.append(rng.randint(0, vocab_size - 1))

    return torch.tensor(data=values, dtype=torch.long, device=torch_device).view(shape).contiguous()


def random_attention_mask(shape, rng=None, name=None):
    attn_mask = ids_tensor(shape, vocab_size=2, rng=None, name=None)
    # make sure that at least one token is attended to for each batch
    # we choose the 1st token so this property of `at least one being non-zero` still holds after applying causal mask
    attn_mask[:, 0] = 1
    return attn_mask


def floats_tensor(shape, scale=1.0, rng=None, name=None):
    """Creates a random float32 tensor"""
    if rng is None:
        rng = global_rng

    total_dims = 1
    for dim in shape:
        total_dims *= dim

    values = []
    for _ in range(total_dims):
        values.append(rng.random() * scale)

    return torch.tensor(data=values, dtype=torch.float, device=torch_device).view(shape).contiguous()<|MERGE_RESOLUTION|>--- conflicted
+++ resolved
@@ -3706,7 +3706,6 @@
 
                 self.assertFalse(fa2_correctly_converted)
 
-<<<<<<< HEAD
     def _get_custom_4d_mask_test_data(self):
         # Sequence in which all but the last token is the same
         input_ids = torch.tensor(
@@ -3935,8 +3934,6 @@
             # Assert the last tokens are actually the same (except for the natural fluctuation due to order of FP ops)
             self.assertTrue(torch.allclose(all_logits[:, -1:, :], last_token_logits, atol=1e-5))
 
-=======
->>>>>>> bb618d93
 
 global_rng = random.Random()
 
