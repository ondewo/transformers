# coding=utf-8
# Copyright 2023 The HuggingFace Inc. team. All rights reserved.
#
# Licensed under the Apache License, Version 2.0 (the "License");
# you may not use this file except in compliance with the License.
# You may obtain a copy of the License at
#
#     http://www.apache.org/licenses/LICENSE-2.0
#
# Unless required by applicable law or agreed to in writing, software
# distributed under the License is distributed on an "AS IS" BASIS,
# WITHOUT WARRANTIES OR CONDITIONS OF ANY KIND, either express or implied.
# See the License for the specific language governing permissions and
# limitations under the License.
""" Testing suite for the PyTorch Persimmon model. """


import gc
import unittest

from parameterized import parameterized

from transformers import PersimmonConfig, is_torch_available, set_seed
from transformers.testing_utils import (
    backend_empty_cache,
    require_torch,
    require_torch_accelerator,
    require_torch_fp16,
    slow,
    torch_device,
)

from ...generation.test_utils import GenerationTesterMixin
from ...test_configuration_common import ConfigTester
from ...test_modeling_common import ModelTesterMixin, ids_tensor
from ...test_pipeline_mixin import PipelineTesterMixin


if is_torch_available():
    import torch

    from transformers import (
        AutoTokenizer,
        PersimmonForCausalLM,
        PersimmonForSequenceClassification,
        PersimmonModel,
    )


# Copied from tests.models.llama.test_modeling_llama.LlamaModelTester with Llama->Persimmon
class PersimmonModelTester:
    def __init__(
        self,
        parent,
        batch_size=13,
        seq_length=7,
        is_training=True,
        use_input_mask=True,
        use_token_type_ids=False,
        use_labels=True,
        vocab_size=99,
        hidden_size=32,
        num_hidden_layers=2,
        num_attention_heads=4,
        intermediate_size=37,
        hidden_act="gelu",
        hidden_dropout_prob=0.1,
        attention_probs_dropout_prob=0.1,
        max_position_embeddings=512,
        type_vocab_size=16,
        type_sequence_label_size=2,
        initializer_range=0.02,
        num_labels=3,
        num_choices=4,
        pad_token_id=0,
        scope=None,
    ):
        self.parent = parent
        self.batch_size = batch_size
        self.seq_length = seq_length
        self.is_training = is_training
        self.use_input_mask = use_input_mask
        self.use_token_type_ids = use_token_type_ids
        self.use_labels = use_labels
        self.vocab_size = vocab_size
        self.hidden_size = hidden_size
        self.num_hidden_layers = num_hidden_layers
        self.num_attention_heads = num_attention_heads
        self.intermediate_size = intermediate_size
        self.hidden_act = hidden_act
        self.hidden_dropout_prob = hidden_dropout_prob
        self.attention_probs_dropout_prob = attention_probs_dropout_prob
        self.max_position_embeddings = max_position_embeddings
        self.type_vocab_size = type_vocab_size
        self.type_sequence_label_size = type_sequence_label_size
        self.initializer_range = initializer_range
        self.num_labels = num_labels
        self.num_choices = num_choices
        self.pad_token_id = pad_token_id
        self.scope = scope

    def prepare_config_and_inputs(self):
        input_ids = ids_tensor([self.batch_size, self.seq_length], self.vocab_size)

        input_mask = None
        if self.use_input_mask:
            input_mask = torch.tril(torch.ones(self.batch_size, self.seq_length)).to(torch_device)

        token_type_ids = None
        if self.use_token_type_ids:
            token_type_ids = ids_tensor([self.batch_size, self.seq_length], self.type_vocab_size)

        sequence_labels = None
        token_labels = None
        choice_labels = None
        if self.use_labels:
            sequence_labels = ids_tensor([self.batch_size], self.type_sequence_label_size)
            token_labels = ids_tensor([self.batch_size, self.seq_length], self.num_labels)
            choice_labels = ids_tensor([self.batch_size], self.num_choices)

        config = self.get_config()

        return config, input_ids, token_type_ids, input_mask, sequence_labels, token_labels, choice_labels

    def get_config(self):
        return PersimmonConfig(
            vocab_size=self.vocab_size,
            hidden_size=self.hidden_size,
            num_hidden_layers=self.num_hidden_layers,
            num_attention_heads=self.num_attention_heads,
            intermediate_size=self.intermediate_size,
            hidden_act=self.hidden_act,
            hidden_dropout_prob=self.hidden_dropout_prob,
            attention_probs_dropout_prob=self.attention_probs_dropout_prob,
            max_position_embeddings=self.max_position_embeddings,
            type_vocab_size=self.type_vocab_size,
            is_decoder=False,
            initializer_range=self.initializer_range,
            pad_token_id=self.pad_token_id,
        )

    def create_and_check_model(
        self, config, input_ids, token_type_ids, input_mask, sequence_labels, token_labels, choice_labels
    ):
        model = PersimmonModel(config=config)
        model.to(torch_device)
        model.eval()
        result = model(input_ids, attention_mask=input_mask)
        result = model(input_ids)
        self.parent.assertEqual(result.last_hidden_state.shape, (self.batch_size, self.seq_length, self.hidden_size))

    def create_and_check_model_as_decoder(
        self,
        config,
        input_ids,
        token_type_ids,
        input_mask,
        sequence_labels,
        token_labels,
        choice_labels,
        encoder_hidden_states,
        encoder_attention_mask,
    ):
        config.add_cross_attention = True
        model = PersimmonModel(config)
        model.to(torch_device)
        model.eval()
        result = model(
            input_ids,
            attention_mask=input_mask,
            encoder_hidden_states=encoder_hidden_states,
            encoder_attention_mask=encoder_attention_mask,
        )
        result = model(
            input_ids,
            attention_mask=input_mask,
            encoder_hidden_states=encoder_hidden_states,
        )
        result = model(input_ids, attention_mask=input_mask)
        self.parent.assertEqual(result.last_hidden_state.shape, (self.batch_size, self.seq_length, self.hidden_size))

    def create_and_check_for_causal_lm(
        self,
        config,
        input_ids,
        token_type_ids,
        input_mask,
        sequence_labels,
        token_labels,
        choice_labels,
        encoder_hidden_states,
        encoder_attention_mask,
    ):
        model = PersimmonForCausalLM(config=config)
        model.to(torch_device)
        model.eval()
        result = model(input_ids, attention_mask=input_mask, labels=token_labels)
        self.parent.assertEqual(result.logits.shape, (self.batch_size, self.seq_length, self.vocab_size))

    def create_and_check_decoder_model_past_large_inputs(
        self,
        config,
        input_ids,
        token_type_ids,
        input_mask,
        sequence_labels,
        token_labels,
        choice_labels,
        encoder_hidden_states,
        encoder_attention_mask,
    ):
        config.is_decoder = True
        config.add_cross_attention = True
        model = PersimmonForCausalLM(config=config)
        model.to(torch_device)
        model.eval()

        # first forward pass
        outputs = model(
            input_ids,
            attention_mask=input_mask,
            encoder_hidden_states=encoder_hidden_states,
            encoder_attention_mask=encoder_attention_mask,
            use_cache=True,
        )
        past_key_values = outputs.past_key_values

        # create hypothetical multiple next token and extent to next_input_ids
        next_tokens = ids_tensor((self.batch_size, 3), config.vocab_size)
        next_mask = ids_tensor((self.batch_size, 3), vocab_size=2)

        # append to next input_ids and
        next_input_ids = torch.cat([input_ids, next_tokens], dim=-1)
        next_attention_mask = torch.cat([input_mask, next_mask], dim=-1)

        output_from_no_past = model(
            next_input_ids,
            attention_mask=next_attention_mask,
            encoder_hidden_states=encoder_hidden_states,
            encoder_attention_mask=encoder_attention_mask,
            output_hidden_states=True,
        )["hidden_states"][0]
        output_from_past = model(
            next_tokens,
            attention_mask=next_attention_mask,
            encoder_hidden_states=encoder_hidden_states,
            encoder_attention_mask=encoder_attention_mask,
            past_key_values=past_key_values,
            output_hidden_states=True,
        )["hidden_states"][0]

        # select random slice
        random_slice_idx = ids_tensor((1,), output_from_past.shape[-1]).item()
        output_from_no_past_slice = output_from_no_past[:, -3:, random_slice_idx].detach()
        output_from_past_slice = output_from_past[:, :, random_slice_idx].detach()

        self.parent.assertTrue(output_from_past_slice.shape[1] == next_tokens.shape[1])

        # test that outputs are equal for slice
        self.parent.assertTrue(torch.allclose(output_from_past_slice, output_from_no_past_slice, atol=1e-3))

    def prepare_config_and_inputs_for_common(self):
        config_and_inputs = self.prepare_config_and_inputs()
        (
            config,
            input_ids,
            token_type_ids,
            input_mask,
            sequence_labels,
            token_labels,
            choice_labels,
        ) = config_and_inputs
        inputs_dict = {"input_ids": input_ids, "attention_mask": input_mask}
        return config, inputs_dict


@require_torch
class PersimmonModelTest(ModelTesterMixin, GenerationTesterMixin, PipelineTesterMixin, unittest.TestCase):
    all_model_classes = (
        (PersimmonModel, PersimmonForCausalLM, PersimmonForSequenceClassification) if is_torch_available() else ()
    )
    pipeline_model_mapping = (
        {
            "feature-extraction": PersimmonModel,
            "text-classification": PersimmonForSequenceClassification,
            # TODO (ydshieh): check why these two fail. Fix them or skip them in a better way.
            # "text-generation": PersimmonForCausalLM,
            # "zero-shot": PersimmonForSequenceClassification,
        }
        if is_torch_available()
        else {}
    )

    all_generative_model_classes = (PersimmonForCausalLM,) if is_torch_available() else ()
    test_headmasking = False
    test_pruning = False

    # Copied from tests.models.llama.test_modeling_llama.LlamaModelTest.setUp with Llama->Persimmon
    def setUp(self):
        self.model_tester = PersimmonModelTester(self)
        self.config_tester = ConfigTester(self, config_class=PersimmonConfig, hidden_size=37)

    # Copied from tests.models.llama.test_modeling_llama.LlamaModelTest.test_config
    def test_config(self):
        self.config_tester.run_common_tests()

    # Copied from tests.models.llama.test_modeling_llama.LlamaModelTest.test_model
    def test_model(self):
        config_and_inputs = self.model_tester.prepare_config_and_inputs()
        self.model_tester.create_and_check_model(*config_and_inputs)

    # Copied from tests.models.llama.test_modeling_llama.LlamaModelTest.test_model_various_embeddings
    def test_model_various_embeddings(self):
        config_and_inputs = self.model_tester.prepare_config_and_inputs()
        for type in ["absolute", "relative_key", "relative_key_query"]:
            config_and_inputs[0].position_embedding_type = type
            self.model_tester.create_and_check_model(*config_and_inputs)

    # Copied from tests.models.llama.test_modeling_llama.LlamaModelTest.test_llama_sequence_classification_model with Llama->Persimmon,llama->persimmon
    def test_persimmon_sequence_classification_model(self):
        config, input_dict = self.model_tester.prepare_config_and_inputs_for_common()
        config.num_labels = 3
        input_ids = input_dict["input_ids"]
        attention_mask = input_ids.ne(1).to(torch_device)
        sequence_labels = ids_tensor([self.model_tester.batch_size], self.model_tester.type_sequence_label_size)
        model = PersimmonForSequenceClassification(config)
        model.to(torch_device)
        model.eval()
        result = model(input_ids, attention_mask=attention_mask, labels=sequence_labels)
        self.assertEqual(result.logits.shape, (self.model_tester.batch_size, self.model_tester.num_labels))

    # Copied from tests.models.llama.test_modeling_llama.LlamaModelTest.test_llama_sequence_classification_model_for_single_label with Llama->Persimmon,llama->persimmon
    def test_persimmon_sequence_classification_model_for_single_label(self):
        config, input_dict = self.model_tester.prepare_config_and_inputs_for_common()
        config.num_labels = 3
        config.problem_type = "single_label_classification"
        input_ids = input_dict["input_ids"]
        attention_mask = input_ids.ne(1).to(torch_device)
        sequence_labels = ids_tensor([self.model_tester.batch_size], self.model_tester.type_sequence_label_size)
        model = PersimmonForSequenceClassification(config)
        model.to(torch_device)
        model.eval()
        result = model(input_ids, attention_mask=attention_mask, labels=sequence_labels)
        self.assertEqual(result.logits.shape, (self.model_tester.batch_size, self.model_tester.num_labels))

    # Copied from tests.models.llama.test_modeling_llama.LlamaModelTest.test_llama_sequence_classification_model_for_multi_label with Llama->Persimmon,llama->persimmon
    def test_persimmon_sequence_classification_model_for_multi_label(self):
        config, input_dict = self.model_tester.prepare_config_and_inputs_for_common()
        config.num_labels = 3
        config.problem_type = "multi_label_classification"
        input_ids = input_dict["input_ids"]
        attention_mask = input_ids.ne(1).to(torch_device)
        sequence_labels = ids_tensor(
            [self.model_tester.batch_size, config.num_labels], self.model_tester.type_sequence_label_size
        ).to(torch.float)
        model = PersimmonForSequenceClassification(config)
        model.to(torch_device)
        model.eval()
        result = model(input_ids, attention_mask=attention_mask, labels=sequence_labels)
        self.assertEqual(result.logits.shape, (self.model_tester.batch_size, self.model_tester.num_labels))

    @unittest.skip("Persimmon buffers include complex numbers, which breaks this test")
    # Copied from tests.models.llama.test_modeling_llama.LlamaModelTest.test_save_load_fast_init_from_base
    def test_save_load_fast_init_from_base(self):
        pass

    @parameterized.expand([("linear",), ("dynamic",)])
    # Copied from tests.models.llama.test_modeling_llama.LlamaModelTest.test_model_rope_scaling with Llama->Persimmon
    def test_model_rope_scaling(self, scaling_type):
        config, _ = self.model_tester.prepare_config_and_inputs_for_common()
        short_input = ids_tensor([1, 10], config.vocab_size)
        long_input = ids_tensor([1, int(config.max_position_embeddings * 1.5)], config.vocab_size)

        set_seed(42)  # Fixed seed at init time so the two models get the same random weights
        original_model = PersimmonModel(config)
        original_model.to(torch_device)
        original_model.eval()
        original_short_output = original_model(short_input).last_hidden_state
        original_long_output = original_model(long_input).last_hidden_state

        set_seed(42)  # Fixed seed at init time so the two models get the same random weights
        config.rope_scaling = {"type": scaling_type, "factor": 10.0}
        scaled_model = PersimmonModel(config)
        scaled_model.to(torch_device)
        scaled_model.eval()
        scaled_short_output = scaled_model(short_input).last_hidden_state
        scaled_long_output = scaled_model(long_input).last_hidden_state

        # Dynamic scaling does not change the RoPE embeddings until it receives an input longer than the original
        # maximum sequence length, so the outputs for the short input should match.
        if scaling_type == "dynamic":
            self.assertTrue(torch.allclose(original_short_output, scaled_short_output, atol=1e-5))
        else:
            self.assertFalse(torch.allclose(original_short_output, scaled_short_output, atol=1e-5))

        # The output should be different for long inputs
        self.assertFalse(torch.allclose(original_long_output, scaled_long_output, atol=1e-5))

<<<<<<< HEAD
=======
    # Copied from tests.models.falcon.test_modeling_falcon.FalconModelTest.test_model_rope_scaling with Falcon->Persimmon
    def test_model_rope_scaling(self):
        config, _ = self.model_tester.prepare_config_and_inputs_for_common()
        hidden_size = config.hidden_size
        num_heads = config.num_attention_heads
        head_dim = hidden_size // num_heads
        scaling_factor = 10
        short_input_length = 10
        long_input_length = int(config.max_position_embeddings * 1.5)

        # Inputs
        x = torch.randn(1, dtype=torch.float32, device=torch_device)  # used exlusively to get the dtype and the device
        position_ids_short = torch.arange(short_input_length, dtype=torch.long, device=torch_device)
        position_ids_short = position_ids_short.unsqueeze(0)
        position_ids_long = torch.arange(long_input_length, dtype=torch.long, device=torch_device)
        position_ids_long = position_ids_long.unsqueeze(0)

        # Sanity check original RoPE
        original_rope = PersimmonRotaryEmbedding(
            head_dim,
            max_position_embeddings=config.max_position_embeddings,
            base=config.rope_theta,
        ).to(torch_device)
        original_cos_short, original_sin_short = original_rope(x, position_ids_short)
        original_cos_long, original_sin_long = original_rope(x, position_ids_long)
        torch.testing.assert_close(original_cos_short, original_cos_long[:, :short_input_length, :])
        torch.testing.assert_close(original_sin_short, original_sin_long[:, :short_input_length, :])

        # Sanity check linear RoPE scaling
        # New position "x" should match original position with index "x/scaling_factor"
        linear_scaling_rope = PersimmonLinearScalingRotaryEmbedding(
            head_dim,
            max_position_embeddings=config.max_position_embeddings,
            base=config.rope_theta,
            scaling_factor=scaling_factor,
        ).to(torch_device)
        linear_cos_short, linear_sin_short = linear_scaling_rope(x, position_ids_short)
        linear_cos_long, linear_sin_long = linear_scaling_rope(x, position_ids_long)
        torch.testing.assert_close(linear_cos_short, linear_cos_long[:, :short_input_length, :])
        torch.testing.assert_close(linear_sin_short, linear_sin_long[:, :short_input_length, :])
        for new_position in range(0, long_input_length, scaling_factor):
            original_position = int(new_position // scaling_factor)
            torch.testing.assert_close(linear_cos_long[:, new_position, :], original_cos_long[:, original_position, :])
            torch.testing.assert_close(linear_sin_long[:, new_position, :], original_sin_long[:, original_position, :])

        # Sanity check Dynamic NTK RoPE scaling
        # Scaling should only be observed after a long input is fed. We can observe that the frequencies increase
        # with scaling_factor (or that `inv_freq` decreases)
        ntk_scaling_rope = PersimmonDynamicNTKScalingRotaryEmbedding(
            head_dim,
            max_position_embeddings=config.max_position_embeddings,
            base=config.rope_theta,
            scaling_factor=scaling_factor,
        ).to(torch_device)
        ntk_cos_short, ntk_sin_short = ntk_scaling_rope(x, position_ids_short)
        ntk_cos_long, ntk_sin_long = ntk_scaling_rope(x, position_ids_long)
        torch.testing.assert_close(ntk_cos_short, original_cos_short)
        torch.testing.assert_close(ntk_sin_short, original_sin_short)
        with self.assertRaises(AssertionError):
            torch.testing.assert_close(ntk_cos_long, original_cos_long)
        with self.assertRaises(AssertionError):
            torch.testing.assert_close(ntk_sin_long, original_sin_long)
        self.assertTrue((ntk_scaling_rope.inv_freq <= original_rope.inv_freq).all())

>>>>>>> e39b6c1c

@require_torch
class PersimmonIntegrationTest(unittest.TestCase):
    @slow
    def test_model_8b_chat_logits(self):
        input_ids = [1, 306, 4658, 278, 6593, 310, 2834, 338]
        model = PersimmonForCausalLM.from_pretrained(
            "adept/persimmon-8b-chat", load_in_8bit=True, device_map={"": 0}, torch_dtype=torch.float16
        )
        out = model(torch.tensor([input_ids], device=torch_device)).logits

        EXPECTED_MEAN = torch.tensor(
            [[-11.4726, -11.1495, -11.2694, -11.2223, -10.9452, -11.0663, -11.0031, -11.1028]]
        )
        # change dtype to `torch.float32` before calling `mean` to avoid `nan` values
        torch.testing.assert_close(out.cpu().to(torch.float32).mean(-1), EXPECTED_MEAN, atol=1e-4, rtol=1e-4)
        # fmt: off
        EXPECTED_SLICE = torch.tensor(
            [-16.9062, -16.9062, -16.9062, -16.9062, -16.8906, -16.9062, -16.9531, -16.9062, -16.9062, -16.9062, -16.9531, -16.9062, -16.9531, -16.9062, -16.9062, -16.9062, -16.9062, -16.9062, -16.9531, -16.9062, -16.9062, -16.9062, -16.9062, -16.9062, -16.9062, -16.9531, -16.9062, -16.9531, -16.9062, -16.9062],
            dtype=torch.float16
        )
        # fmt: on
        torch.testing.assert_close(out.cpu()[0, 0, :30], EXPECTED_SLICE, atol=1e-5, rtol=1e-5)

        backend_empty_cache(torch_device)
        del model
        gc.collect()

    @slow
    @require_torch_accelerator
    @require_torch_fp16
    def test_model_8b_chat_greedy_generation(self):
        EXPECTED_TEXT_COMPLETION = """human: Simply put, the theory of relativity states that?\n\nadept: The theory of relativity states that the laws of physics are the same for all observers, regardless of their relative motion."""
        prompt = "human: Simply put, the theory of relativity states that?\n\nadept:"
        tokenizer = AutoTokenizer.from_pretrained("adept/persimmon-8b-chat", use_fast=False)
        input_ids = tokenizer.encode(prompt, return_tensors="pt").to(torch_device)
        model = PersimmonForCausalLM.from_pretrained(
            "adept/persimmon-8b-chat", load_in_8bit=True, device_map={"": 0}, torch_dtype=torch.float16
        )

        # greedy generation outputs
        generated_ids = model.generate(input_ids, max_new_tokens=64)
        text = tokenizer.decode(generated_ids[0], skip_special_tokens=True)
        self.assertEqual(EXPECTED_TEXT_COMPLETION, text)

        backend_empty_cache(torch_device)
        del model
        gc.collect()<|MERGE_RESOLUTION|>--- conflicted
+++ resolved
@@ -396,8 +396,6 @@
         # The output should be different for long inputs
         self.assertFalse(torch.allclose(original_long_output, scaled_long_output, atol=1e-5))
 
-<<<<<<< HEAD
-=======
     # Copied from tests.models.falcon.test_modeling_falcon.FalconModelTest.test_model_rope_scaling with Falcon->Persimmon
     def test_model_rope_scaling(self):
         config, _ = self.model_tester.prepare_config_and_inputs_for_common()
@@ -462,7 +460,6 @@
             torch.testing.assert_close(ntk_sin_long, original_sin_long)
         self.assertTrue((ntk_scaling_rope.inv_freq <= original_rope.inv_freq).all())
 
->>>>>>> e39b6c1c
 
 @require_torch
 class PersimmonIntegrationTest(unittest.TestCase):
