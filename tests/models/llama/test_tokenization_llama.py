--- conflicted
+++ resolved
@@ -28,11 +28,7 @@
     AutoTokenizer,
     LlamaTokenizer,
     LlamaTokenizerFast,
-<<<<<<< HEAD
-    is_torch_available,
-=======
     PreTrainedTokenizerFast,
->>>>>>> e39b6c1c
 )
 from transformers.convert_slow_tokenizer import convert_slow_tokenizer
 from transformers.testing_utils import (
@@ -314,8 +310,6 @@
     def test_subword_regularization_tokenizer(self):
         pass
 
-<<<<<<< HEAD
-=======
     def test_add_prefix_space(self):
         pretrained_name = "hf-internal-testing/llama-tokenizer-non-normalized"
         inputs = "Hey how are you doing"
@@ -353,7 +347,6 @@
             tokenizer_slow = self.tokenizer_class.from_pretrained(tmp_dir)
             self.assertEqual(tokenizer_slow.encode("This is a test"), [1, 910, 338, 263, 1243])
 
->>>>>>> e39b6c1c
 
 @require_torch
 @require_sentencepiece
