# coding=utf-8
# Copyright 2023 Microsoft Research and The HuggingFace Inc. team. All rights reserved.
#
# Licensed under the Apache License, Version 2.0 (the "License");
# you may not use this file except in compliance with the License.
# You may obtain a copy of the License at
#
#     http://www.apache.org/licenses/LICENSE-2.0
#
# Unless required by applicable law or agreed to in writing, software
# distributed under the License is distributed on an "AS IS" BASIS,
# WITHOUT WARRANTIES OR CONDITIONS OF ANY KIND, either express or implied.
# See the License for the specific language governing permissions and
# limitations under the License.

import os
import shutil
import tempfile
import unittest

import numpy as np
import pytest
import requests

from transformers.models.auto.processing_auto import processor_class_from_name
from transformers.testing_utils import (
    get_tests_dir,
    require_sentencepiece,
    require_tokenizers,
    require_torch,
    require_vision,
)
from transformers.utils import is_vision_available

from ...test_processing_common import ProcessorTesterMixin


if is_vision_available():
    from PIL import Image

    from transformers import (
        AutoProcessor,
        CLIPImageProcessor,
        Kosmos2Processor,
        PreTrainedTokenizerFast,
        XLMRobertaTokenizer,
        XLMRobertaTokenizerFast,
    )


SAMPLE_VOCAB = get_tests_dir("fixtures/test_sentencepiece.model")


@require_sentencepiece
@require_tokenizers
@require_vision
class Kosmos2ProcessorTest(ProcessorTesterMixin, unittest.TestCase):
    processor_class = Kosmos2Processor

    def setUp(self):
        self.tmpdirname = tempfile.mkdtemp()

        image_processor = CLIPImageProcessor()

        # We have a SentencePiece fixture for testing
        slow_tokenizer = XLMRobertaTokenizer(SAMPLE_VOCAB)
        fast_tokenizer = XLMRobertaTokenizerFast(__slow_tokenizer=slow_tokenizer)

        processor = Kosmos2Processor(image_processor, fast_tokenizer)
        processor.save_pretrained(self.tmpdirname)

    # We override this method to take the fast tokenizer or image processor by default
    def get_component(self, attribute, **kwargs):
        assert attribute in self.processor_class.attributes
        component_class_name = getattr(self.processor_class, f"{attribute}_class")
        if isinstance(component_class_name, tuple):
            component_class_name = component_class_name[-1]

        component_class = processor_class_from_name(component_class_name)
        component = component_class.from_pretrained(self.tmpdirname, **kwargs)  # noqa
        if attribute == "tokenizer" and not component.pad_token:
            component.pad_token = "[TEST_PAD]"

        return component

    def get_tokenizer(self, **kwargs):
        return AutoProcessor.from_pretrained(self.tmpdirname, **kwargs).tokenizer

    def get_image_processor(self, **kwargs):
        return AutoProcessor.from_pretrained(self.tmpdirname, **kwargs).image_processor

    def tearDown(self):
        shutil.rmtree(self.tmpdirname)

<<<<<<< HEAD
    def prepare_image_inputs(self):
        """This function prepares a list of PIL images, or a list of numpy arrays if one specifies numpify=True,
        or a list of PyTorch tensors if one specifies torchify=True.
        """

        image_inputs = [np.random.randint(255, size=(3, 30, 400), dtype=np.uint8)]

        image_inputs = [Image.fromarray(np.moveaxis(x, 0, -1)) for x in image_inputs]

        return image_inputs
=======
    def test_image_procesor_load_save_reload(self):
        # make sure load from Hub repo. -> save -> reload locally work
        image_processor = CLIPImageProcessor.from_pretrained("microsoft/kosmos-2-patch14-224")
        with TemporaryDirectory() as tmp_dir:
            image_processor.save_pretrained(tmp_dir)
            reloaded_image_processor = CLIPImageProcessor.from_pretrained(tmp_dir)
            assert image_processor.to_dict() == reloaded_image_processor.to_dict()
            assert image_processor.to_json_string() == reloaded_image_processor.to_json_string()
>>>>>>> e39b6c1c

    def test_save_load_pretrained_additional_features(self):
        processor = Kosmos2Processor(tokenizer=self.get_tokenizer(), image_processor=self.get_image_processor())
        processor.save_pretrained(self.tmpdirname)

        tokenizer_add_kwargs = self.get_tokenizer(bos_token="(BOS)", eos_token="(EOS)")
        image_processor_add_kwargs = self.get_image_processor(do_normalize=False, padding_value=1.0)

        processor = Kosmos2Processor.from_pretrained(
            self.tmpdirname, bos_token="(BOS)", eos_token="(EOS)", do_normalize=False, padding_value=1.0
        )

        self.assertEqual(processor.tokenizer.get_vocab(), tokenizer_add_kwargs.get_vocab())
        self.assertIsInstance(processor.tokenizer, PreTrainedTokenizerFast)

        self.assertEqual(processor.image_processor.to_json_string(), image_processor_add_kwargs.to_json_string())
        self.assertIsInstance(processor.image_processor, CLIPImageProcessor)

    def test_image_processor(self):
        image_processor = self.get_image_processor()
        tokenizer = self.get_tokenizer()

        processor = Kosmos2Processor(tokenizer=tokenizer, image_processor=image_processor)

        image_input = self.prepare_image_inputs()

        input_image_processor = image_processor(image_input, return_tensors="np")
        input_processor = processor(images=image_input, return_tensors="np")

        for key in input_image_processor.keys():
            self.assertAlmostEqual(input_image_processor[key].sum(), input_processor[key].sum(), delta=1e-2)

    def test_tokenizer(self):
        image_processor = self.get_image_processor()
        tokenizer = self.get_tokenizer()

        processor = Kosmos2Processor(tokenizer=tokenizer, image_processor=image_processor)

        input_str = "This is a test"

        encoded_processor = processor(text=input_str, add_eos_token=True)

        encoded_tok = tokenizer(input_str, return_token_type_ids=False)

        for key in encoded_tok.keys():
            self.assertListEqual(encoded_tok[key], encoded_processor[key])

    def test_processor(self):
        image_processor = self.get_image_processor()
        tokenizer = self.get_tokenizer()

        processor = Kosmos2Processor(tokenizer=tokenizer, image_processor=image_processor)

        input_str = "This is a test"
        image_input = self.prepare_image_inputs()

        inputs = processor(text=input_str, images=image_input)

        self.assertListEqual(
            list(inputs.keys()), ["pixel_values", "input_ids", "attention_mask", "image_embeds_position_mask"]
        )

        # test if it raises when no input is passed
        with pytest.raises(ValueError):
            processor()

    def test_tokenizer_decode(self):
        image_processor = self.get_image_processor()
        tokenizer = self.get_tokenizer()

        processor = Kosmos2Processor(tokenizer=tokenizer, image_processor=image_processor)

        predicted_ids = [[1, 4, 5, 8, 1, 0, 8], [3, 4, 3, 1, 1, 8, 9]]

        decoded_processor = processor.batch_decode(predicted_ids)
        decoded_tok = tokenizer.batch_decode(predicted_ids)

        self.assertListEqual(decoded_tok, decoded_processor)

    def test_model_input_names(self):
        image_processor = self.get_image_processor()
        tokenizer = self.get_tokenizer()

        processor = Kosmos2Processor(tokenizer=tokenizer, image_processor=image_processor)

        input_str = "This is a test"
        image_input = self.prepare_image_inputs()

        # both image and text
        inputs = processor(text=input_str, images=image_input)
        self.assertListEqual(
            list(inputs.keys()), ["pixel_values", "input_ids", "attention_mask", "image_embeds_position_mask"]
        )

        # only text
        inputs = processor(text=input_str)
        self.assertListEqual(list(inputs.keys()), ["input_ids", "attention_mask"])

        # only image
        inputs = processor(images=image_input)
        self.assertListEqual(list(inputs.keys()), ["pixel_values"])

    @require_torch
    def test_full_processor(self):
        url = "https://huggingface.co/microsoft/kosmos-2-patch14-224/resolve/main/two_dogs.jpg"

        processor = Kosmos2Processor.from_pretrained("microsoft/kosmos-2-patch14-224")

        # test with different input formats.
        # fmt: off
        texts = [
            # no phrase
            "<grounding> Two puppies sit in a field of grass.",
            # 1 phrase
            "<grounding> <phrase> Two puppies </phrase> sit in a field of grass.",
            # 2 phrases
            "<grounding> <phrase> Two puppies </phrase> sit in a field of <phrase> grass </phrase>.",
            # 2 phrases:  bboxes already specified for the 1st phrase
            "<grounding> <phrase> Two puppies </phrase> <object> <patch_index_0079> <patch_index_1016> </delimiter_of_multi_objects/> <patch_index_0135> <patch_index_1008> </object> sit in a field of <phrase> grass </phrase>.",
        ]
        # fmt: on

        image = Image.open(requests.get(url, stream=True).raw)
        # To match the official (microsoft) Kosmos-2 demo from which the expected values here are grabbed
        image_path = os.path.join(self.tmpdirname, "image.jpg")
        image.save(image_path)
        image = Image.open(image_path)

        # fmt: off
        bboxes = [
            [None, []],
            [[None], [[]], [(79, 1016)], [[(79, 1016)]], [[(79, 1016), (135, 1008)]]],
            [[[(79, 1016), (135, 1008)], None], [[(79, 1016), (135, 1008)], []], [[(79, 1016), (135, 1008)], (480, 1023)], [[(79, 1016), (135, 1008)], [(480, 1023)]]],
            [[None, [(480, 1023)]]],
        ]
        # fmt: on

        batch_image = [image] * 4
        batch_text = [texts[0], texts[1], texts[1], texts[2]]
        batch_bboxes = [
            None,  # no phrase
            [[]],  # 1 phrase: no bbox
            [(79, 1016)],  # 1 phrase: 1 bbox
            [[(79, 1016), (135, 1008)], (480, 1023)],  # 2 phrase: 2 bboxes + 1 bbox
        ]

        # fmt: off
        expected_input_ids = [
            [0, 64012, 1264, 17772, 1357, 12, 10, 770, 9, 4464, 4, 2],
            [0, 64012, 64007, 1264, 17772, 64008, 1357, 12, 10, 770, 9, 4464, 4, 2],
            [0, 64012, 64007, 1264, 17772, 64008, 64009, 64092, 65029, 64010, 1357, 12, 10, 770, 9, 4464, 4, 2],
            [0, 64012, 64007, 1264, 17772, 64008, 64009, 64092, 65029, 64011, 64148, 65021, 64010, 1357, 12, 10, 770, 9, 4464, 4, 2],
            [0, 64012, 64007, 1264, 17772, 64008, 64009, 64092, 65029, 64011, 64148, 65021, 64010, 1357, 12, 10, 770, 9, 64007, 4464, 64008, 106, 4, 2],
            [0, 64012, 64007, 1264, 17772, 64008, 64009, 64092, 65029, 64011, 64148, 65021, 64010, 1357, 12, 10, 770, 9, 64007, 4464, 64008, 64009, 64493, 65036, 64010, 106, 4, 2],
        ]
        # fmt: on

        EXPECTED_PIXEL_VALUES_1 = np.array(
            [
                [
                    [-0.6535852551460266, -0.6389868259429932, -0.6243883967399597],
                    [-0.6535852551460266, -0.6389868259429932, -0.6243883967399597],
                    [-0.6243883967399597, -0.6243883967399597, -0.5951915383338928],
                ],
                [
                    [-0.20629698038101196, -0.19128920137882233, -0.19128920137882233],
                    [-0.20629698038101196, -0.19128920137882233, -0.17628143727779388],
                    [-0.2213047444820404, -0.20629698038101196, -0.16127367317676544],
                ],
                [
                    [-0.5843556523323059, -0.5701355338096619, -0.5701355338096619],
                    [-0.5843556523323059, -0.5701355338096619, -0.5559154152870178],
                    [-0.5843556523323059, -0.5559154152870178, -0.5416953563690186],
                ],
            ]
        )
        EXPECTED_PIXEL_VALUES_2 = np.array(
            [
                [
                    [-0.4346088469028473, -0.47840413451194763, -0.7849710583686829],
                    [-0.5221993923187256, -0.5076009631156921, -0.755774199962616],
                    [-0.5221993923187256, -0.5076009631156921, -0.7411757707595825],
                ],
                [
                    [-0.2813358008861542, -0.2963435649871826, -0.431413471698761],
                    [-0.26632803678512573, -0.2963435649871826, -0.4764367938041687],
                    [-0.2213047444820404, -0.2813358008861542, -0.49144455790519714],
                ],
                [
                    [-0.5701355338096619, -0.641235888004303, -0.7549964189529419],
                    [-0.5843556523323059, -0.641235888004303, -0.7834365367889404],
                    [-0.5559154152870178, -0.641235888004303, -0.7834365367889404],
                ],
            ]
        )

        def check(texts, bboxes, expected_input_ids):
            outputs = processor(images=None, text=texts, bboxes=bboxes, add_eos_token=True)
            self.assertListEqual(outputs.input_ids, expected_input_ids)

        # no phrase
        check(texts[0], bboxes[0][0], expected_input_ids[0])

        # no phrase
        check(texts[0], bboxes[0][1], expected_input_ids[0])

        # 1 phrase: no bbox
        check(texts[1], bboxes[1][0], expected_input_ids[1])

        # 1 phrase: no bbox
        check(texts[1], bboxes[1][1], expected_input_ids[1])

        # 1 phrase: 1 bbox
        check(texts[1], bboxes[1][2], expected_input_ids[2])

        # 1 phrase: 1 bbox
        check(texts[1], bboxes[1][3], expected_input_ids[2])

        # 1 phrase: 2 bboxes
        check(texts[1], bboxes[1][4], expected_input_ids[3])

        # could not contain `[None]`
        with pytest.raises(ValueError):
            _ = processor.preprocess_examples(images=None, texts=texts[1], bboxes=[[None]])

        # 2 phrase: 2 bboxes + no bbox
        check(texts[2], bboxes[2][0], expected_input_ids[4])

        # 2 phrase: 2 bboxes + no bbox
        check(texts[2], bboxes[2][1], expected_input_ids[4])

        # 2 phrase: 2 bboxes + 1 bbox
        check(texts[2], bboxes[2][2], expected_input_ids[5])

        # 2 phrase: 2 bboxes + 1 bbox
        check(texts[2], bboxes[2][3], expected_input_ids[5])

        # 2 phrase: no box (as already specified in the text) + 1 bbox
        check(texts[3], bboxes[3][0], expected_input_ids[5])

        # could not contain `[None]`
        with pytest.raises(ValueError):
            _ = processor.preprocess_examples(images=None, texts=texts[2], bboxes=[[(79, 1016), (135, 1008)], [None]])

        # test batch
        outputs = processor(
            images=None,
            text=batch_text,
            bboxes=batch_bboxes,
            add_eos_token=True,
        )
        self.assertListEqual(
            outputs.input_ids,
            [expected_input_ids[0], expected_input_ids[1], expected_input_ids[2], expected_input_ids[5]],
        )

        # test batch with padding (without `return_tensors`)
        outputs = processor(
            images=None,
            text=batch_text,
            bboxes=batch_bboxes,
            padding=True,
            add_eos_token=True,
        )
        # padding on the right
        self.assertListEqual(
            outputs.input_ids[0],
            expected_input_ids[0] + [1] * (len(expected_input_ids[5]) - len(expected_input_ids[0])),
        )
        self.assertListEqual(
            outputs.attention_mask[0],
            [1] * len(expected_input_ids[0]) + [0] * (len(expected_input_ids[5]) - len(expected_input_ids[0])),
        )
        # no padding for the longest sequence
        self.assertListEqual(outputs.input_ids[-1], expected_input_ids[5])
        self.assertListEqual(outputs.attention_mask[-1], [1] * len(expected_input_ids[5]))

        # test batch with padding (with `return_tensors`)
        outputs = processor(
            images=None,
            text=batch_text,
            bboxes=batch_bboxes,
            return_tensors="pt",
            padding=True,
            add_eos_token=True,
        )
        # padding on the right
        self.assertListEqual(
            outputs.input_ids.numpy().tolist()[0],
            expected_input_ids[0] + [1] * (len(expected_input_ids[5]) - len(expected_input_ids[0])),
        )
        self.assertListEqual(
            outputs.attention_mask.numpy().tolist()[0],
            [1] * len(expected_input_ids[0]) + [0] * (len(expected_input_ids[5]) - len(expected_input_ids[0])),
        )
        # no padding for the longest sequence
        self.assertListEqual(outputs.input_ids.numpy().tolist()[-1], expected_input_ids[5])
        self.assertListEqual(outputs.attention_mask.numpy().tolist()[-1], [1] * len(expected_input_ids[5]))

        # test with image
        num_image_tokens = 64

        outputs = processor(images=image, text=texts[0], bboxes=None, add_eos_token=True)
        self.assertTupleEqual(outputs.pixel_values[0].shape, (3, 224, 224))
        self.assertListEqual(
            outputs.input_ids,
            [0, 64003] + list(range(4, 4 + num_image_tokens)) + [64004] + expected_input_ids[0][1:],
        )
        self.assertListEqual(
            outputs.image_embeds_position_mask,
            [0] * 2 + [1] * num_image_tokens + [0] + [0] * (len(expected_input_ids[0]) - 1),
        )
        np.testing.assert_allclose(outputs.pixel_values[0][:3, :3, :3], EXPECTED_PIXEL_VALUES_1, atol=1e-9)
        np.testing.assert_allclose(outputs.pixel_values[0][:3, -3:, -3:], EXPECTED_PIXEL_VALUES_2, atol=1e-9)

        # test with image in batch (right padding)
        outputs = processor(
            images=batch_image,
            text=batch_text,
            bboxes=batch_bboxes,
            return_tensors="pt",
            padding=True,
            add_eos_token=True,
        )
        self.assertTupleEqual(outputs.pixel_values.shape, (4, 3, 224, 224))
        np.testing.assert_allclose(
            outputs.pixel_values[:, :3, :3, :3].numpy(), [EXPECTED_PIXEL_VALUES_1] * len(batch_image), atol=1e-9
        )
        np.testing.assert_allclose(
            outputs.pixel_values[:, :3, -3:, -3:].numpy(), [EXPECTED_PIXEL_VALUES_2] * len(batch_image), atol=1e-9
        )
        # padding on the right: the `[1:]` below is because the part for `BOS` is already added in the beginning of each (dynamically computed) expected value  # noqa
        # fmt: off
        EXPECTED_IDS_BATCH_RIGHT_PADDING = [
            [0, 64003] + list(range(4, 4 + num_image_tokens)) + [64004] + expected_input_ids[0][1:] + [1] * (len(expected_input_ids[5]) - len(expected_input_ids[0])),
            [0, 64003] + list(range(4, 4 + num_image_tokens)) + [64004] + expected_input_ids[5][1:],
        ]
        EXPECTED_MASK_BATCH_RIGHT_PADDING = [
            [1, 1] + [1] * num_image_tokens + [1] + [1] * len(expected_input_ids[0][1:]) + [0] * (len(expected_input_ids[5]) - len(expected_input_ids[0])),
            [1] * (2 + num_image_tokens + len(expected_input_ids[5])),
        ]
        # fmt: on
        self.assertListEqual(outputs.input_ids.numpy().tolist()[0], EXPECTED_IDS_BATCH_RIGHT_PADDING[0])
        self.assertListEqual(outputs.attention_mask.numpy().tolist()[0], EXPECTED_MASK_BATCH_RIGHT_PADDING[0])
        self.assertListEqual(outputs.input_ids.numpy().tolist()[-1], EXPECTED_IDS_BATCH_RIGHT_PADDING[-1])
        self.assertListEqual(outputs.attention_mask.numpy().tolist()[-1], EXPECTED_MASK_BATCH_RIGHT_PADDING[-1])
        self.assertListEqual(
            outputs.image_embeds_position_mask.numpy().tolist(),
            [[0, 0] + [1] * num_image_tokens + [0] + [0] * (len(expected_input_ids[5]) - 1)] * len(batch_image),
        )

        processor = Kosmos2Processor.from_pretrained("microsoft/kosmos-2-patch14-224", padding_side="left")

        # test with image in batch (left padding)
        outputs = processor(
            images=batch_image,
            text=batch_text,
            bboxes=batch_bboxes,
            return_tensors="pt",
            padding=True,
            add_eos_token=True,
        )
        # padding on the left: the `[1:]` below is because the part for `BOS` is already added in the beginning of each (dynamically computed) expected value  # noqa
        # fmt: off
        EXPECTED_IDS_BATCH = [
            [1] * (len(expected_input_ids[5]) - len(expected_input_ids[0])) + [0, 64003] + list(range(4, 4 + num_image_tokens)) + [64004] + expected_input_ids[0][1:],
            [0, 64003] + list(range(4, 4 + num_image_tokens)) + [64004] + expected_input_ids[5][1:],
        ]
        EXPECTED_MASK_BATCH =[
            [0] * (len(expected_input_ids[5]) - len(expected_input_ids[0])) + [1, 1] + [1] * num_image_tokens + [1] + [1] * len(expected_input_ids[0][1:]),
            [1] * (2 + num_image_tokens + len(expected_input_ids[5])),
        ]
        EXPECTED_IMG_POS_MASK_BATCH = [
            [0] * (len(expected_input_ids[5]) - len(expected_input_ids[0])) + [0, 0] + [1] * num_image_tokens + [0] + [0] * len(expected_input_ids[0][1:]),
            [0, 0] + [1] * num_image_tokens + [0] + [0] * (len(expected_input_ids[5]) - 1),
        ]
        # fmt: on

        self.assertListEqual(outputs.input_ids.numpy().tolist()[0], EXPECTED_IDS_BATCH[0])
        self.assertListEqual(outputs.attention_mask.numpy().tolist()[0], EXPECTED_MASK_BATCH[0])
        self.assertListEqual(outputs.image_embeds_position_mask.numpy().tolist()[0], EXPECTED_IMG_POS_MASK_BATCH[0])

        # no padding for the longest sequence
        self.assertListEqual(outputs.input_ids.numpy().tolist()[-1], EXPECTED_IDS_BATCH[-1])
        self.assertListEqual(outputs.attention_mask.numpy().tolist()[-1], EXPECTED_MASK_BATCH[-1])
        self.assertListEqual(outputs.image_embeds_position_mask.numpy().tolist()[-1], EXPECTED_IMG_POS_MASK_BATCH[-1])<|MERGE_RESOLUTION|>--- conflicted
+++ resolved
@@ -92,18 +92,6 @@
     def tearDown(self):
         shutil.rmtree(self.tmpdirname)
 
-<<<<<<< HEAD
-    def prepare_image_inputs(self):
-        """This function prepares a list of PIL images, or a list of numpy arrays if one specifies numpify=True,
-        or a list of PyTorch tensors if one specifies torchify=True.
-        """
-
-        image_inputs = [np.random.randint(255, size=(3, 30, 400), dtype=np.uint8)]
-
-        image_inputs = [Image.fromarray(np.moveaxis(x, 0, -1)) for x in image_inputs]
-
-        return image_inputs
-=======
     def test_image_procesor_load_save_reload(self):
         # make sure load from Hub repo. -> save -> reload locally work
         image_processor = CLIPImageProcessor.from_pretrained("microsoft/kosmos-2-patch14-224")
@@ -112,7 +100,6 @@
             reloaded_image_processor = CLIPImageProcessor.from_pretrained(tmp_dir)
             assert image_processor.to_dict() == reloaded_image_processor.to_dict()
             assert image_processor.to_json_string() == reloaded_image_processor.to_json_string()
->>>>>>> e39b6c1c
 
     def test_save_load_pretrained_additional_features(self):
         processor = Kosmos2Processor(tokenizer=self.get_tokenizer(), image_processor=self.get_image_processor())
