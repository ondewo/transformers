--- conflicted
+++ resolved
@@ -331,8 +331,6 @@
         # The output should be different for long inputs
         self.assertFalse(torch.allclose(original_long_output, scaled_long_output, atol=1e-5))
 
-<<<<<<< HEAD
-=======
     # Copied from tests.models.falcon.test_modeling_falcon.FalconModelTest.test_model_rope_scaling with Falcon->GPTNeoX, rope_theta->rotary_emb_base
     def test_model_rope_scaling(self):
         config, _ = self.model_tester.prepare_config_and_inputs_for_common()
@@ -459,7 +457,6 @@
                     msg=f"\n{tokenizer.batch_decode(res_eager)} \nvs\n{tokenizer.batch_decode(res_sdpa)}",
                 )
 
->>>>>>> e39b6c1c
 
 @require_torch
 class GPTNeoXLanguageGenerationTest(unittest.TestCase):
