# coding=utf-8
# Copyright 2023 Microsoft and the HuggingFace Inc. team. All rights reserved.
#
# Licensed under the Apache License, Version 2.0 (the "License");
# you may not use this file except in compliance with the License.
# You may obtain a copy of the License at
#
#     http://www.apache.org/licenses/LICENSE-2.0
#
# Unless required by applicable law or agreed to in writing, software
# distributed under the License is distributed on an "AS IS" BASIS,
# WITHOUT WARRANTIES OR CONDITIONS OF ANY KIND, either express or implied.
# See the License for the specific language governing permissions and
# limitations under the License.

""" Testing suite for the PyTorch Phi model. """


import unittest

import pytest

from transformers import PhiConfig, is_torch_available
from transformers.testing_utils import (
    require_bitsandbytes,
    require_flash_attn,
    require_torch,
    require_torch_gpu,
    slow,
    torch_device,
)

from ...generation.test_utils import GenerationTesterMixin
from ...test_configuration_common import ConfigTester
from ...test_modeling_common import ModelTesterMixin, ids_tensor, random_attention_mask
from ...test_pipeline_mixin import PipelineTesterMixin


if is_torch_available():
    import torch

    from transformers import (
        AutoTokenizer,
        PhiForCausalLM,
        PhiForSequenceClassification,
        PhiForTokenClassification,
        PhiModel,
    )


class PhiModelTester:
    def __init__(
        self,
        parent,
        batch_size=13,
        seq_length=7,
        is_training=True,
        use_input_mask=True,
        use_token_type_ids=False,
        use_labels=True,
        vocab_size=99,
        hidden_size=32,
        num_hidden_layers=2,
        num_attention_heads=4,
        intermediate_size=37,
        hidden_act="gelu",
        hidden_dropout_prob=0.1,
        attention_probs_dropout_prob=0.1,
        max_position_embeddings=512,
        type_vocab_size=16,
        type_sequence_label_size=2,
        initializer_range=0.02,
        num_labels=3,
        num_choices=4,
        pad_token_id=0,
        scope=None,
    ):
        self.parent = parent
        self.batch_size = batch_size
        self.seq_length = seq_length
        self.is_training = is_training
        self.use_input_mask = use_input_mask
        self.use_token_type_ids = use_token_type_ids
        self.use_labels = use_labels
        self.vocab_size = vocab_size
        self.hidden_size = hidden_size
        self.num_hidden_layers = num_hidden_layers
        self.num_attention_heads = num_attention_heads
        self.intermediate_size = intermediate_size
        self.hidden_act = hidden_act
        self.hidden_dropout_prob = hidden_dropout_prob
        self.attention_probs_dropout_prob = attention_probs_dropout_prob
        self.max_position_embeddings = max_position_embeddings
        self.type_vocab_size = type_vocab_size
        self.type_sequence_label_size = type_sequence_label_size
        self.initializer_range = initializer_range
        self.num_labels = num_labels
        self.num_choices = num_choices
        self.pad_token_id = pad_token_id
        self.scope = scope

    def prepare_config_and_inputs(self):
        input_ids = ids_tensor([self.batch_size, self.seq_length], self.vocab_size)

        input_mask = None
        if self.use_input_mask:
            input_mask = random_attention_mask([self.batch_size, self.seq_length])

        token_type_ids = None
        if self.use_token_type_ids:
            token_type_ids = ids_tensor([self.batch_size, self.seq_length], self.type_vocab_size)

        sequence_labels = None
        token_labels = None
        choice_labels = None
        if self.use_labels:
            sequence_labels = ids_tensor([self.batch_size], self.type_sequence_label_size)
            token_labels = ids_tensor([self.batch_size, self.seq_length], self.num_labels)
            choice_labels = ids_tensor([self.batch_size], self.num_choices)

        config = self.get_config()

        return config, input_ids, token_type_ids, input_mask, sequence_labels, token_labels, choice_labels

    def get_config(self):
        return PhiConfig(
            vocab_size=self.vocab_size,
            hidden_size=self.hidden_size,
            num_hidden_layers=self.num_hidden_layers,
            num_attention_heads=self.num_attention_heads,
            intermediate_size=self.intermediate_size,
            hidden_act=self.hidden_act,
            hidden_dropout_prob=self.hidden_dropout_prob,
            attention_probs_dropout_prob=self.attention_probs_dropout_prob,
            max_position_embeddings=self.max_position_embeddings,
            type_vocab_size=self.type_vocab_size,
            is_decoder=False,
            initializer_range=self.initializer_range,
            pad_token_id=self.pad_token_id,
        )

    def create_and_check_model(
        self, config, input_ids, token_type_ids, input_mask, sequence_labels, token_labels, choice_labels
    ):
        model = PhiModel(config=config)
        model.to(torch_device)
        model.eval()
        result = model(input_ids, attention_mask=input_mask)
        result = model(input_ids)
        self.parent.assertEqual(result.last_hidden_state.shape, (self.batch_size, self.seq_length, self.hidden_size))

    def create_and_check_model_as_decoder(
        self,
        config,
        input_ids,
        token_type_ids,
        input_mask,
        sequence_labels,
        token_labels,
        choice_labels,
        encoder_hidden_states,
        encoder_attention_mask,
    ):
        config.add_cross_attention = True
        model = PhiModel(config)
        model.to(torch_device)
        model.eval()
        result = model(
            input_ids,
            attention_mask=input_mask,
            encoder_hidden_states=encoder_hidden_states,
            encoder_attention_mask=encoder_attention_mask,
        )
        result = model(
            input_ids,
            attention_mask=input_mask,
            encoder_hidden_states=encoder_hidden_states,
        )
        result = model(input_ids, attention_mask=input_mask)
        self.parent.assertEqual(result.last_hidden_state.shape, (self.batch_size, self.seq_length, self.hidden_size))

    def create_and_check_for_causal_lm(
        self,
        config,
        input_ids,
        token_type_ids,
        input_mask,
        sequence_labels,
        token_labels,
        choice_labels,
        encoder_hidden_states,
        encoder_attention_mask,
    ):
        model = PhiForCausalLM(config=config)
        model.to(torch_device)
        model.eval()
        result = model(input_ids, attention_mask=input_mask, labels=token_labels)
        self.parent.assertEqual(result.logits.shape, (self.batch_size, self.seq_length, self.vocab_size))

    def create_and_check_decoder_model_past_large_inputs(
        self,
        config,
        input_ids,
        token_type_ids,
        input_mask,
        sequence_labels,
        token_labels,
        choice_labels,
        encoder_hidden_states,
        encoder_attention_mask,
    ):
        config.is_decoder = True
        config.add_cross_attention = True
        model = PhiForCausalLM(config=config)
        model.to(torch_device)
        model.eval()

        # first forward pass
        outputs = model(
            input_ids,
            attention_mask=input_mask,
            encoder_hidden_states=encoder_hidden_states,
            encoder_attention_mask=encoder_attention_mask,
            use_cache=True,
        )
        past_key_values = outputs.past_key_values

        # create hypothetical multiple next token and extent to next_input_ids
        next_tokens = ids_tensor((self.batch_size, 3), config.vocab_size)
        next_mask = ids_tensor((self.batch_size, 3), vocab_size=2)

        # append to next input_ids and
        next_input_ids = torch.cat([input_ids, next_tokens], dim=-1)
        next_attention_mask = torch.cat([input_mask, next_mask], dim=-1)

        output_from_no_past = model(
            next_input_ids,
            attention_mask=next_attention_mask,
            encoder_hidden_states=encoder_hidden_states,
            encoder_attention_mask=encoder_attention_mask,
            output_hidden_states=True,
        )["hidden_states"][0]
        output_from_past = model(
            next_tokens,
            attention_mask=next_attention_mask,
            encoder_hidden_states=encoder_hidden_states,
            encoder_attention_mask=encoder_attention_mask,
            past_key_values=past_key_values,
            output_hidden_states=True,
        )["hidden_states"][0]

        # select random slice
        random_slice_idx = ids_tensor((1,), output_from_past.shape[-1]).item()
        output_from_no_past_slice = output_from_no_past[:, -3:, random_slice_idx].detach()
        output_from_past_slice = output_from_past[:, :, random_slice_idx].detach()

        self.parent.assertTrue(output_from_past_slice.shape[1] == next_tokens.shape[1])

        # test that outputs are equal for slice
        self.parent.assertTrue(torch.allclose(output_from_past_slice, output_from_no_past_slice, atol=1e-3))

    def prepare_config_and_inputs_for_common(self):
        config_and_inputs = self.prepare_config_and_inputs()
        (
            config,
            input_ids,
            token_type_ids,
            input_mask,
            sequence_labels,
            token_labels,
            choice_labels,
        ) = config_and_inputs
        inputs_dict = {"input_ids": input_ids, "attention_mask": input_mask}
        return config, inputs_dict


@require_torch
class PhiModelTest(ModelTesterMixin, GenerationTesterMixin, PipelineTesterMixin, unittest.TestCase):
    all_model_classes = (
        (PhiModel, PhiForCausalLM, PhiForSequenceClassification, PhiForTokenClassification)
        if is_torch_available()
        else ()
    )
    all_generative_model_classes = (PhiForCausalLM,) if is_torch_available() else ()
    pipeline_model_mapping = (
        {
            "feature-extraction": PhiModel,
            "text-classification": PhiForSequenceClassification,
            "text-generation": PhiForCausalLM,
            "token-classification": PhiForTokenClassification,
            "zero-shot": PhiForSequenceClassification,
        }
        if is_torch_available()
        else {}
    )

    test_headmasking = False
    test_pruning = False

    # TODO (ydshieh): Check this. See https://app.circleci.com/pipelines/github/huggingface/transformers/79292/workflows/fa2ba644-8953-44a6-8f67-ccd69ca6a476/jobs/1012905
    def is_pipeline_test_to_skip(
        self, pipeline_test_casse_name, config_class, model_architecture, tokenizer_name, processor_name
    ):
        return True

    # Copied from tests.models.llama.test_modeling_llama.LlamaModelTest.setUp with Llama->Phi
    def setUp(self):
        self.model_tester = PhiModelTester(self)
        self.config_tester = ConfigTester(self, config_class=PhiConfig, hidden_size=37)

    # Copied from tests.models.llama.test_modeling_llama.LlamaModelTest.test_config
    def test_config(self):
        self.config_tester.run_common_tests()

    # Copied from tests.models.llama.test_modeling_llama.LlamaModelTest.test_model
    def test_model(self):
        config_and_inputs = self.model_tester.prepare_config_and_inputs()
        self.model_tester.create_and_check_model(*config_and_inputs)

    # Copied from tests.models.llama.test_modeling_llama.LlamaModelTest.test_llama_sequence_classification_model with Llama->Phi,llama->phi
    def test_phi_sequence_classification_model(self):
        config, input_dict = self.model_tester.prepare_config_and_inputs_for_common()
        config.num_labels = 3
        input_ids = input_dict["input_ids"]
        attention_mask = input_ids.ne(1).to(torch_device)
        sequence_labels = ids_tensor([self.model_tester.batch_size], self.model_tester.type_sequence_label_size)
        model = PhiForSequenceClassification(config)
        model.to(torch_device)
        model.eval()
        result = model(input_ids, attention_mask=attention_mask, labels=sequence_labels)
        self.assertEqual(result.logits.shape, (self.model_tester.batch_size, self.model_tester.num_labels))

    # Copied from tests.models.llama.test_modeling_llama.LlamaModelTest.test_llama_sequence_classification_model_for_single_label with Llama->Phi,llama->phi
    def test_phi_sequence_classification_model_for_single_label(self):
        config, input_dict = self.model_tester.prepare_config_and_inputs_for_common()
        config.num_labels = 3
        config.problem_type = "single_label_classification"
        input_ids = input_dict["input_ids"]
        attention_mask = input_ids.ne(1).to(torch_device)
        sequence_labels = ids_tensor([self.model_tester.batch_size], self.model_tester.type_sequence_label_size)
        model = PhiForSequenceClassification(config)
        model.to(torch_device)
        model.eval()
        result = model(input_ids, attention_mask=attention_mask, labels=sequence_labels)
        self.assertEqual(result.logits.shape, (self.model_tester.batch_size, self.model_tester.num_labels))

    # Copied from tests.models.llama.test_modeling_llama.LlamaModelTest.test_llama_sequence_classification_model_for_multi_label with Llama->Phi,llama->phi
    def test_phi_sequence_classification_model_for_multi_label(self):
        config, input_dict = self.model_tester.prepare_config_and_inputs_for_common()
        config.num_labels = 3
        config.problem_type = "multi_label_classification"
        input_ids = input_dict["input_ids"]
        attention_mask = input_ids.ne(1).to(torch_device)
        sequence_labels = ids_tensor(
            [self.model_tester.batch_size, config.num_labels], self.model_tester.type_sequence_label_size
        ).to(torch.float)
        model = PhiForSequenceClassification(config)
        model.to(torch_device)
        model.eval()
        result = model(input_ids, attention_mask=attention_mask, labels=sequence_labels)
        self.assertEqual(result.logits.shape, (self.model_tester.batch_size, self.model_tester.num_labels))

<<<<<<< HEAD
=======
    @parameterized.expand([("linear",), ("dynamic",)])
    # Copied from tests.models.llama.test_modeling_llama.LlamaModelTest.test_model_rope_scaling_from_config with Llama->Phi
    def test_model_rope_scaling_from_config(self, scaling_type):
        config, _ = self.model_tester.prepare_config_and_inputs_for_common()
        short_input = ids_tensor([1, 10], config.vocab_size)
        long_input = ids_tensor([1, int(config.max_position_embeddings * 1.5)], config.vocab_size)

        set_seed(42)  # Fixed seed at init time so the two models get the same random weights
        original_model = PhiModel(config)
        original_model.to(torch_device)
        original_model.eval()
        original_short_output = original_model(short_input).last_hidden_state
        original_long_output = original_model(long_input).last_hidden_state

        set_seed(42)  # Fixed seed at init time so the two models get the same random weights
        config.rope_scaling = {"type": scaling_type, "factor": 10.0}
        scaled_model = PhiModel(config)
        scaled_model.to(torch_device)
        scaled_model.eval()
        scaled_short_output = scaled_model(short_input).last_hidden_state
        scaled_long_output = scaled_model(long_input).last_hidden_state

        # Dynamic scaling does not change the RoPE embeddings until it receives an input longer than the original
        # maximum sequence length, so the outputs for the short input should match.
        if scaling_type == "dynamic":
            self.assertTrue(torch.allclose(original_short_output, scaled_short_output, atol=1e-5))
        else:
            self.assertFalse(torch.allclose(original_short_output, scaled_short_output, atol=1e-5))

        # The output should be different for long inputs
        self.assertFalse(torch.allclose(original_long_output, scaled_long_output, atol=1e-5))

    # Copied from tests.models.falcon.test_modeling_falcon.FalconModelTest.test_model_rope_scaling with Falcon->Phi
    def test_model_rope_scaling(self):
        config, _ = self.model_tester.prepare_config_and_inputs_for_common()
        hidden_size = config.hidden_size
        num_heads = config.num_attention_heads
        head_dim = hidden_size // num_heads
        scaling_factor = 10
        short_input_length = 10
        long_input_length = int(config.max_position_embeddings * 1.5)

        # Inputs
        x = torch.randn(1, dtype=torch.float32, device=torch_device)  # used exlusively to get the dtype and the device
        position_ids_short = torch.arange(short_input_length, dtype=torch.long, device=torch_device)
        position_ids_short = position_ids_short.unsqueeze(0)
        position_ids_long = torch.arange(long_input_length, dtype=torch.long, device=torch_device)
        position_ids_long = position_ids_long.unsqueeze(0)

        # Sanity check original RoPE
        original_rope = PhiRotaryEmbedding(
            head_dim,
            max_position_embeddings=config.max_position_embeddings,
            base=config.rope_theta,
        ).to(torch_device)
        original_cos_short, original_sin_short = original_rope(x, position_ids_short)
        original_cos_long, original_sin_long = original_rope(x, position_ids_long)
        torch.testing.assert_close(original_cos_short, original_cos_long[:, :short_input_length, :])
        torch.testing.assert_close(original_sin_short, original_sin_long[:, :short_input_length, :])

        # Sanity check linear RoPE scaling
        # New position "x" should match original position with index "x/scaling_factor"
        linear_scaling_rope = PhiLinearScalingRotaryEmbedding(
            head_dim,
            max_position_embeddings=config.max_position_embeddings,
            base=config.rope_theta,
            scaling_factor=scaling_factor,
        ).to(torch_device)
        linear_cos_short, linear_sin_short = linear_scaling_rope(x, position_ids_short)
        linear_cos_long, linear_sin_long = linear_scaling_rope(x, position_ids_long)
        torch.testing.assert_close(linear_cos_short, linear_cos_long[:, :short_input_length, :])
        torch.testing.assert_close(linear_sin_short, linear_sin_long[:, :short_input_length, :])
        for new_position in range(0, long_input_length, scaling_factor):
            original_position = int(new_position // scaling_factor)
            torch.testing.assert_close(linear_cos_long[:, new_position, :], original_cos_long[:, original_position, :])
            torch.testing.assert_close(linear_sin_long[:, new_position, :], original_sin_long[:, original_position, :])

        # Sanity check Dynamic NTK RoPE scaling
        # Scaling should only be observed after a long input is fed. We can observe that the frequencies increase
        # with scaling_factor (or that `inv_freq` decreases)
        ntk_scaling_rope = PhiDynamicNTKScalingRotaryEmbedding(
            head_dim,
            max_position_embeddings=config.max_position_embeddings,
            base=config.rope_theta,
            scaling_factor=scaling_factor,
        ).to(torch_device)
        ntk_cos_short, ntk_sin_short = ntk_scaling_rope(x, position_ids_short)
        ntk_cos_long, ntk_sin_long = ntk_scaling_rope(x, position_ids_long)
        torch.testing.assert_close(ntk_cos_short, original_cos_short)
        torch.testing.assert_close(ntk_sin_short, original_sin_short)
        with self.assertRaises(AssertionError):
            torch.testing.assert_close(ntk_cos_long, original_cos_long)
        with self.assertRaises(AssertionError):
            torch.testing.assert_close(ntk_sin_long, original_sin_long)
        self.assertTrue((ntk_scaling_rope.inv_freq <= original_rope.inv_freq).all())

>>>>>>> e39b6c1c
    @require_flash_attn
    @require_torch_gpu
    @require_bitsandbytes
    @pytest.mark.flash_attn_test
    @slow
    # Copied from tests.models.llama.test_modeling_llama.LlamaModelTest.test_flash_attn_2_generate_padding_right with LlamaForCausalLM->PhiForCausalLM,LlamaTokenizer->AutoTokenizer,meta-llama/Llama-2-7b-hf->susnato/phi-1_5_dev
    def test_flash_attn_2_generate_padding_right(self):
        """
        Overwritting the common test as the test is flaky on tiny models
        """
        model = PhiForCausalLM.from_pretrained(
            "susnato/phi-1_5_dev",
            load_in_4bit=True,
            device_map={"": 0},
        )

        tokenizer = AutoTokenizer.from_pretrained("susnato/phi-1_5_dev")

        texts = ["hi", "Hello this is a very long sentence"]

        tokenizer.padding_side = "right"
        tokenizer.pad_token = tokenizer.eos_token

        inputs = tokenizer(texts, return_tensors="pt", padding=True).to(0)

        output_native = model.generate(**inputs, max_new_tokens=20, do_sample=False)
        output_native = tokenizer.batch_decode(output_native)

        model = PhiForCausalLM.from_pretrained(
            "susnato/phi-1_5_dev", load_in_4bit=True, device_map={"": 0}, attn_implementation="flash_attention_2"
        )

        output_fa_2 = model.generate(**inputs, max_new_tokens=20, do_sample=False)
        output_fa_2 = tokenizer.batch_decode(output_fa_2)

        self.assertListEqual(output_native, output_fa_2)


@slow
@require_torch
class PhiIntegrationTest(unittest.TestCase):
    def test_model_phi_1_logits(self):
        input_ids = {
            "input_ids": torch.tensor(
                [[1212, 318, 281, 1672, 2643, 290, 428, 318, 257, 1332]], dtype=torch.long, device=torch_device
            )
        }

        model = PhiForCausalLM.from_pretrained("susnato/phi-1_dev").to(torch_device)
        model.eval()

        output = model(**input_ids).logits

        EXPECTED_OUTPUT = torch.tensor([[2.2671,  6.7684, -2.0107, -1.2440, -1.5335, -2.3828,  6.9186,  6.4245, 3.1548,  0.9998,  0.0760,  4.4653,  4.9857,  4.2956,  1.2308, -1.4178, 0.1361,  0.5191, -0.5699, -2.2201, -3.0750, -3.9600, -4.5936, -3.7394, -2.7777,  6.1874, -0.4148, -1.5684, -0.5967,  0.2395], [1.7004,  4.0383,  0.0546,  0.4530, -0.3619, -0.9021,  1.8355,  1.3587, 1.2406,  2.5775, -0.8834,  5.1910,  4.2565,  4.1406,  3.0752, -0.9099, 1.1595,  0.0264,  0.3243, -1.1803, -1.3945, -2.1406, -3.9939, -1.4438, -2.9546,  3.9204,  1.0851, -1.0598, -1.7819, -0.4827]]).to(torch_device)  # fmt: skip

        self.assertTrue(torch.allclose(EXPECTED_OUTPUT, output[0, :2, :30], atol=1e-4, rtol=1e-4))

    def test_model_phi_1_5_logits(self):
        input_ids = {
            "input_ids": torch.tensor(
                [[1212, 318, 281, 1672, 2643, 290, 428, 318, 257, 1332]], dtype=torch.long, device=torch_device
            )
        }

        model = PhiForCausalLM.from_pretrained("susnato/phi-1_5_dev").to(torch_device)
        model.eval()

        output = model(**input_ids).logits

        EXPECTED_OUTPUT = torch.tensor([[12.2922, 13.3507,  8.6963,  9.1355,  9.3502,  9.2667, 14.2027, 13.1363, 13.5446, 11.1337,  9.9279, 16.7195, 13.0768, 14.9141, 11.9965,  8.0233, 10.3129, 10.6118, 10.0204,  9.3827,  8.8344,  8.2806,  8.0153,  8.0540, 7.0964, 16.5743, 11.1256,  9.6987, 11.4770, 10.5440], [12.3323, 14.6050,  8.9986,  8.1580,  9.5654,  6.6728, 12.5966, 12.6662, 12.2784, 11.7522,  8.2039, 16.3102, 11.2203, 13.6088, 12.0125,  9.1021, 9.8216, 10.0987,  9.0926,  8.4260,  8.8009,  7.6547,  6.8075,  7.7881, 7.4501, 15.7451, 10.5053,  8.3129, 10.0027,  9.2612]]).to(torch_device)  # fmt: skip

        self.assertTrue(torch.allclose(EXPECTED_OUTPUT, output[0, :2, :30], atol=1e-4, rtol=1e-4))<|MERGE_RESOLUTION|>--- conflicted
+++ resolved
@@ -360,8 +360,6 @@
         result = model(input_ids, attention_mask=attention_mask, labels=sequence_labels)
         self.assertEqual(result.logits.shape, (self.model_tester.batch_size, self.model_tester.num_labels))
 
-<<<<<<< HEAD
-=======
     @parameterized.expand([("linear",), ("dynamic",)])
     # Copied from tests.models.llama.test_modeling_llama.LlamaModelTest.test_model_rope_scaling_from_config with Llama->Phi
     def test_model_rope_scaling_from_config(self, scaling_type):
@@ -458,7 +456,6 @@
             torch.testing.assert_close(ntk_sin_long, original_sin_long)
         self.assertTrue((ntk_scaling_rope.inv_freq <= original_rope.inv_freq).all())
 
->>>>>>> e39b6c1c
     @require_flash_attn
     @require_torch_gpu
     @require_bitsandbytes
