# coding=utf-8
# Copyright 2020 The HuggingFace Team. All rights reserved.
#
# Licensed under the Apache License, Version 2.0 (the "License");
# you may not use this file except in compliance with the License.
# You may obtain a copy of the License at
#
#     http://www.apache.org/licenses/LICENSE-2.0
#
# Unless required by applicable law or agreed to in writing, software
# distributed under the License is distributed on an "AS IS" BASIS,
# WITHOUT WARRANTIES OR CONDITIONS OF ANY KIND, either express or implied.
# See the License for the specific language governing permissions and
# limitations under the License.

import unittest

from transformers import is_torch_available
from transformers.testing_utils import (
    require_sentencepiece,
    require_tokenizers,
    require_torch,
    require_torch_sdpa,
    slow,
    torch_device,
)


if is_torch_available():
    import torch

    from transformers import CamembertModel


@require_torch
@require_sentencepiece
@require_tokenizers
class CamembertModelIntegrationTest(unittest.TestCase):
    @slow
    def test_output_embeds_base_model(self):
<<<<<<< HEAD
        model = CamembertModel.from_pretrained("camembert-base")
=======
        model = CamembertModel.from_pretrained("almanach/camembert-base", attn_implementation="eager")
>>>>>>> e39b6c1c
        model.to(torch_device)

        input_ids = torch.tensor(
            [[5, 121, 11, 660, 16, 730, 25543, 110, 83, 6]],
            device=torch_device,
            dtype=torch.long,
        )  # J'aime le camembert !
        with torch.no_grad():
            output = model(input_ids)["last_hidden_state"]
        expected_shape = torch.Size((1, 10, 768))
        self.assertEqual(output.shape, expected_shape)
        # compare the actual values for a slice.
        expected_slice = torch.tensor(
            [[[-0.0254, 0.0235, 0.1027], [0.0606, -0.1811, -0.0418], [-0.1561, -0.1127, 0.2687]]],
            device=torch_device,
            dtype=torch.float,
        )
        # camembert = torch.hub.load('pytorch/fairseq', 'camembert.v0')
        # camembert.eval()
        # expected_slice = roberta.model.forward(input_ids)[0][:, :3, :3].detach()

        self.assertTrue(torch.allclose(output[:, :3, :3], expected_slice, atol=1e-4))

    @slow
    @require_torch_sdpa
    def test_output_embeds_base_model_sdpa(self):
        input_ids = torch.tensor(
            [[5, 121, 11, 660, 16, 730, 25543, 110, 83, 6]],
            device=torch_device,
            dtype=torch.long,
        )  # J'aime le camembert !

        expected_slice = torch.tensor(
            [[[-0.0254, 0.0235, 0.1027], [0.0606, -0.1811, -0.0418], [-0.1561, -0.1127, 0.2687]]],
            device=torch_device,
            dtype=torch.float,
        )

        model = CamembertModel.from_pretrained("almanach/camembert-base", attn_implementation="sdpa").to(torch_device)
        with torch.no_grad():
            output = model(input_ids)["last_hidden_state"].detach()

        self.assertTrue(torch.allclose(output[:, :3, :3], expected_slice, atol=1e-4))<|MERGE_RESOLUTION|>--- conflicted
+++ resolved
@@ -38,11 +38,7 @@
 class CamembertModelIntegrationTest(unittest.TestCase):
     @slow
     def test_output_embeds_base_model(self):
-<<<<<<< HEAD
-        model = CamembertModel.from_pretrained("camembert-base")
-=======
         model = CamembertModel.from_pretrained("almanach/camembert-base", attn_implementation="eager")
->>>>>>> e39b6c1c
         model.to(torch_device)
 
         input_ids = torch.tensor(
