--- conflicted
+++ resolved
@@ -1301,20 +1301,12 @@
 
         with self.assertRaisesRegex(
             ValueError,
-<<<<<<< HEAD
-            f"The length of the sliced `prompt_ids` is {len(sliced_prompt_ids)}, and the `max_new_tokens` "
-            f"{max_new_tokens}. Thus, the combined length of the sliced `prompt_ids` and `max_new_tokens` is: "
-            f"{len(sliced_prompt_ids) + max_new_tokens}. This exceeds the `max_target_positions` of the Whisper model: "
-            f"{config.max_target_positions}. You should either reduce the length of your prompt, or reduce the "
-            f"value of `max_new_tokens`, so that their combined length is less that {config.max_target_positions}.",
-=======
             f"The length of `decoder_input_ids`, including special start tokens, prompt tokens, and previous tokens, is {decoder_input_ids.shape[-1]}, "
             f" and `max_new_tokens` is {max_new_tokens}. Thus, the combined length of "
             f"`decoder_input_ids` and `max_new_tokens` is: {max_new_tokens + decoder_input_ids.shape[-1]}. This exceeds the "
             f"`max_target_positions` of the Whisper model: {config.max_target_positions}. "
             "You should either reduce the length of your prompt, or reduce the value of `max_new_tokens`, "
             f"so that their combined length is less than {config.max_target_positions}.",
->>>>>>> e39b6c1c
         ):
             model.generate(input_features, max_new_tokens=max_new_tokens, prompt_ids=prompt_ids)
 
@@ -1447,8 +1439,6 @@
             assert seg1["end"] == seg2["end"]
             assert seg1["tokens"].tolist() == seg2["tokens"].tolist()
 
-<<<<<<< HEAD
-=======
     def test_longform_generate_multi_batch(self):
         self._check_longform_generate_multi_batch(condition_on_prev_tokens=False)
 
@@ -1623,7 +1613,6 @@
             with self.assertRaises(ValueError):
                 model(input_features=input_features, labels=labels)
 
->>>>>>> e39b6c1c
 
 @require_torch
 @require_torchaudio
@@ -2004,8 +1993,6 @@
         self.assertEqual(transcript, EXPECTED_TRANSCRIPT)
 
     @slow
-<<<<<<< HEAD
-=======
     def test_tiny_longform_timestamps_generation(self):
         set_seed(0)
         processor = WhisperProcessor.from_pretrained("openai/whisper-tiny")
@@ -2128,7 +2115,6 @@
         self.assertEqual(transcript, EXPECTED_TRANSCRIPT)
 
     @slow
->>>>>>> e39b6c1c
     def test_tiny_token_timestamp_generation(self):
         set_seed(0)
         processor = WhisperProcessor.from_pretrained("openai/whisper-tiny")
