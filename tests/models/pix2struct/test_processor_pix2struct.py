# Copyright 2023 The HuggingFace Team. All rights reserved.
#
# Licensed under the Apache License, Version 2.0 (the "License");
# you may not use this file except in compliance with the License.
# You may obtain a copy of the License at
#
#     http://www.apache.org/licenses/LICENSE-2.0
#
# Unless required by applicable law or agreed to in writing, software
# distributed under the License is distributed on an "AS IS" BASIS,
# WITHOUT WARRANTIES OR CONDITIONS OF ANY KIND, either express or implied.
# See the License for the specific language governing permissions and
# limitations under the License.
import shutil
import tempfile
import unittest

import pytest

from transformers.testing_utils import require_torch, require_vision
from transformers.utils import is_torch_available, is_vision_available

from ...test_processing_common import ProcessorTesterMixin

<<<<<<< HEAD
if is_torch_available():
    from transformers.pytorch_utils import is_torch_greater_or_equal_than_1_11
else:
    is_torch_greater_or_equal_than_1_11 = False

if is_vision_available():
    from PIL import Image
=======
>>>>>>> e39b6c1c

if is_vision_available():
    from transformers import (
        AutoProcessor,
        Pix2StructImageProcessor,
        Pix2StructProcessor,
        PreTrainedTokenizerFast,
        T5Tokenizer,
    )


@unittest.skipIf(
    not is_torch_greater_or_equal_than_1_11,
    reason="`Pix2StructImageProcessor` requires `torch>=1.11.0`.",
)
@require_vision
@require_torch
class Pix2StructProcessorTest(ProcessorTesterMixin, unittest.TestCase):
    processor_class = Pix2StructProcessor

    def setUp(self):
        self.tmpdirname = tempfile.mkdtemp()

        image_processor = Pix2StructImageProcessor()
        tokenizer = T5Tokenizer.from_pretrained("t5-small")

        processor = Pix2StructProcessor(image_processor, tokenizer)

        processor.save_pretrained(self.tmpdirname)

    def get_tokenizer(self, **kwargs):
        return AutoProcessor.from_pretrained(self.tmpdirname, **kwargs).tokenizer

    def get_image_processor(self, **kwargs):
        return AutoProcessor.from_pretrained(self.tmpdirname, **kwargs).image_processor

    def tearDown(self):
        shutil.rmtree(self.tmpdirname)

    def test_save_load_pretrained_additional_features(self):
        processor = Pix2StructProcessor(tokenizer=self.get_tokenizer(), image_processor=self.get_image_processor())
        processor.save_pretrained(self.tmpdirname)

        tokenizer_add_kwargs = self.get_tokenizer(bos_token="(BOS)", eos_token="(EOS)")
        image_processor_add_kwargs = self.get_image_processor(do_normalize=False, padding_value=1.0)

        processor = Pix2StructProcessor.from_pretrained(
            self.tmpdirname, bos_token="(BOS)", eos_token="(EOS)", do_normalize=False, padding_value=1.0
        )

        self.assertEqual(processor.tokenizer.get_vocab(), tokenizer_add_kwargs.get_vocab())
        self.assertIsInstance(processor.tokenizer, PreTrainedTokenizerFast)

        self.assertEqual(processor.image_processor.to_json_string(), image_processor_add_kwargs.to_json_string())
        self.assertIsInstance(processor.image_processor, Pix2StructImageProcessor)

    def test_image_processor(self):
        image_processor = self.get_image_processor()
        tokenizer = self.get_tokenizer()

        processor = Pix2StructProcessor(tokenizer=tokenizer, image_processor=image_processor)

        image_input = self.prepare_image_inputs()

        input_feat_extract = image_processor(image_input, return_tensors="np")
        input_processor = processor(images=image_input, return_tensors="np")

        for key in input_feat_extract.keys():
            self.assertAlmostEqual(input_feat_extract[key].sum(), input_processor[key].sum(), delta=1e-2)

    def test_tokenizer(self):
        image_processor = self.get_image_processor()
        tokenizer = self.get_tokenizer()

        processor = Pix2StructProcessor(tokenizer=tokenizer, image_processor=image_processor)

        input_str = "lower newer"

        encoded_processor = processor(text=input_str)

        encoded_tok = tokenizer(input_str, return_token_type_ids=False, add_special_tokens=True)

        for key in encoded_tok.keys():
            self.assertListEqual(encoded_tok[key], encoded_processor[key])

    def test_processor(self):
        image_processor = self.get_image_processor()
        tokenizer = self.get_tokenizer()

        processor = Pix2StructProcessor(tokenizer=tokenizer, image_processor=image_processor)

        input_str = "lower newer"
        image_input = self.prepare_image_inputs()

        inputs = processor(text=input_str, images=image_input)

        self.assertListEqual(
            list(inputs.keys()), ["flattened_patches", "attention_mask", "decoder_attention_mask", "decoder_input_ids"]
        )

        # test if it raises when no input is passed
        with pytest.raises(ValueError):
            processor()

    def test_processor_max_patches(self):
        image_processor = self.get_image_processor()
        tokenizer = self.get_tokenizer()

        processor = Pix2StructProcessor(tokenizer=tokenizer, image_processor=image_processor)

        input_str = "lower newer"
        image_input = self.prepare_image_inputs()

        inputs = processor(text=input_str, images=image_input)

        max_patches = [512, 1024, 2048, 4096]
        expected_hidden_size = [770, 770, 770, 770]
        # with text
        for i, max_patch in enumerate(max_patches):
            inputs = processor(text=input_str, images=image_input, max_patches=max_patch)
            self.assertEqual(inputs["flattened_patches"][0].shape[0], max_patch)
            self.assertEqual(inputs["flattened_patches"][0].shape[1], expected_hidden_size[i])

        # without text input
        for i, max_patch in enumerate(max_patches):
            inputs = processor(images=image_input, max_patches=max_patch)
            self.assertEqual(inputs["flattened_patches"][0].shape[0], max_patch)
            self.assertEqual(inputs["flattened_patches"][0].shape[1], expected_hidden_size[i])

    def test_tokenizer_decode(self):
        image_processor = self.get_image_processor()
        tokenizer = self.get_tokenizer()

        processor = Pix2StructProcessor(tokenizer=tokenizer, image_processor=image_processor)

        predicted_ids = [[1, 4, 5, 8, 1, 0, 8], [3, 4, 3, 1, 1, 8, 9]]

        decoded_processor = processor.batch_decode(predicted_ids)
        decoded_tok = tokenizer.batch_decode(predicted_ids)

        self.assertListEqual(decoded_tok, decoded_processor)

    def test_model_input_names(self):
        image_processor = self.get_image_processor()
        tokenizer = self.get_tokenizer()

        processor = Pix2StructProcessor(tokenizer=tokenizer, image_processor=image_processor)

        input_str = "lower newer"
        image_input = self.prepare_image_inputs()

        inputs = processor(text=input_str, images=image_input)

        # For now the processor supports only ["flattened_patches", "input_ids", "attention_mask", "decoder_attention_mask"]
        self.assertListEqual(
            list(inputs.keys()), ["flattened_patches", "attention_mask", "decoder_attention_mask", "decoder_input_ids"]
        )

        inputs = processor(text=input_str)

        # For now the processor supports only ["flattened_patches", "input_ids", "attention_mask", "decoder_attention_mask"]
        self.assertListEqual(list(inputs.keys()), ["input_ids", "attention_mask"])<|MERGE_RESOLUTION|>--- conflicted
+++ resolved
@@ -22,16 +22,11 @@
 
 from ...test_processing_common import ProcessorTesterMixin
 
-<<<<<<< HEAD
+
 if is_torch_available():
     from transformers.pytorch_utils import is_torch_greater_or_equal_than_1_11
 else:
     is_torch_greater_or_equal_than_1_11 = False
-
-if is_vision_available():
-    from PIL import Image
-=======
->>>>>>> e39b6c1c
 
 if is_vision_available():
     from transformers import (
