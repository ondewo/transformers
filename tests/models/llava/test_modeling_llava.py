# coding=utf-8
# Copyright 2023 The HuggingFace Inc. team. All rights reserved.
#
# Licensed under the Apache License, Version 2.0 (the "License");
# you may not use this file except in compliance with the License.
# You may obtain a copy of the License at
#
#     http://www.apache.org/licenses/LICENSE-2.0
#
# Unless required by applicable law or agreed to in writing, software
# distributed under the License is distributed on an "AS IS" BASIS,
# WITHOUT WARRANTIES OR CONDITIONS OF ANY KIND, either express or implied.
# See the License for the specific language governing permissions and
# limitations under the License.
""" Testing suite for the PyTorch Llava model. """

import gc
import unittest

import requests

from transformers import (
    AutoProcessor,
    LlavaConfig,
    LlavaForConditionalGeneration,
    is_torch_available,
    is_vision_available,
)
from transformers.testing_utils import require_bitsandbytes, require_torch, slow, torch_device

from ...test_configuration_common import ConfigTester
from ...test_modeling_common import ModelTesterMixin, floats_tensor, ids_tensor


if is_torch_available():
    import torch
else:
    is_torch_greater_or_equal_than_2_0 = False

if is_vision_available():
    from PIL import Image


class LlavaVisionText2TextModelTester:
    def __init__(
        self,
        parent,
        ignore_index=-100,
        image_token_index=0,
        projector_hidden_act="gelu",
        seq_length=7,
        vision_feature_select_strategy="default",
        vision_feature_layer=-1,
        text_config={
            "model_type": "llama",
            "seq_length": 7,
            "is_training": True,
            "use_input_mask": True,
            "use_token_type_ids": False,
            "use_labels": True,
            "vocab_size": 99,
            "hidden_size": 32,
            "num_hidden_layers": 2,
            "num_attention_heads": 4,
            "intermediate_size": 37,
            "hidden_act": "gelu",
            "hidden_dropout_prob": 0.1,
            "attention_probs_dropout_prob": 0.1,
            "max_position_embeddings": 512,
            "type_vocab_size": 16,
            "type_sequence_label_size": 2,
            "initializer_range": 0.02,
            "num_labels": 3,
            "num_choices": 4,
            "pad_token_id": 0,
        },
        is_training=True,
        vision_config={
            "batch_size": 12,
            "image_size": 30,
            "patch_size": 2,
            "num_channels": 3,
            "is_training": True,
            "hidden_size": 32,
            "projection_dim": 32,
            "num_hidden_layers": 2,
            "num_attention_heads": 4,
            "intermediate_size": 37,
            "dropout": 0.1,
            "attention_dropout": 0.1,
            "initializer_range": 0.02,
        },
    ):
        self.parent = parent
        self.ignore_index = ignore_index
        self.image_token_index = image_token_index
        self.projector_hidden_act = projector_hidden_act
        self.vision_feature_select_strategy = vision_feature_select_strategy
        self.vision_feature_layer = vision_feature_layer
        self.text_config = text_config
        self.vision_config = vision_config
        self.seq_length = seq_length

        self.num_hidden_layers = text_config["num_hidden_layers"]
        self.vocab_size = text_config["vocab_size"]
        self.hidden_size = text_config["hidden_size"]
        self.num_attention_heads = text_config["num_attention_heads"]
        self.is_training = is_training

        self.batch_size = 3
        self.num_channels = 3
        self.image_size = 336
        self.encoder_seq_length = 231

    def get_config(self):
        return LlavaConfig(
            text_config=self.text_config,
            vision_config=self.vision_config,
            ignore_index=self.ignore_index,
            image_token_index=self.image_token_index,
            projector_hidden_act=self.projector_hidden_act,
            vision_feature_select_strategy=self.vision_feature_select_strategy,
            vision_feature_layer=self.vision_feature_layer,
        )

    def prepare_config_and_inputs(self):
        pixel_values = floats_tensor(
            [
                self.batch_size,
                self.vision_config["num_channels"],
                self.vision_config["image_size"],
                self.vision_config["image_size"],
            ]
        )
        config = self.get_config()

        return config, pixel_values

    def prepare_config_and_inputs_for_common(self):
        config_and_inputs = self.prepare_config_and_inputs()
        config, pixel_values = config_and_inputs
        input_ids = ids_tensor([self.batch_size, self.seq_length], config.text_config.vocab_size - 1) + 1
        attention_mask = input_ids.ne(1).to(torch_device)
        # we are giving 3 images let's make sure we pass in 3 image tokens
        input_ids[:, 1] = config.image_token_index
        inputs_dict = {
            "pixel_values": pixel_values,
            "input_ids": input_ids,
            "attention_mask": attention_mask,
        }
        return config, inputs_dict


@require_torch
class LlavaForConditionalGenerationModelTest(ModelTesterMixin, unittest.TestCase):
    """
    Model tester for `LlavaForConditionalGeneration`.
    """

    all_model_classes = (LlavaForConditionalGeneration,) if is_torch_available() else ()
    pipeline_model_mapping = {"image-to-text": LlavaForConditionalGeneration} if is_torch_available() else {}
    fx_compatible = False
    test_pruning = False
    test_resize_embeddings = True
    test_head_masking = False

    def setUp(self):
        self.model_tester = LlavaVisionText2TextModelTester(self)
        self.config_tester = ConfigTester(self, config_class=LlavaConfig, has_text_modality=False)

    @unittest.skip(
        reason="This architecure seem to not compute gradients properly when using GC, check: https://github.com/huggingface/transformers/pull/27124"
    )
    def test_training_gradient_checkpointing(self):
        pass

    @unittest.skip(
        reason="This architecure seem to not compute gradients properly when using GC, check: https://github.com/huggingface/transformers/pull/27124"
    )
    def test_training_gradient_checkpointing_use_reentrant(self):
        pass

    @unittest.skip(
        reason="This architecure seem to not compute gradients properly when using GC, check: https://github.com/huggingface/transformers/pull/27124"
    )
    def test_training_gradient_checkpointing_use_reentrant_false(self):
        pass


@require_torch
class LlavaForConditionalGenerationIntegrationTest(unittest.TestCase):
    def setUp(self):
        self.processor = AutoProcessor.from_pretrained("llava-hf/bakLlava-v1-hf")

    def tearDown(self):
        gc.collect()
        torch.cuda.empty_cache()

    @slow
    @require_bitsandbytes
    def test_small_model_integration_test(self):
        # Let' s make sure we test the preprocessing to replace what is used
        model = LlavaForConditionalGeneration.from_pretrained("llava-hf/bakLlava-v1-hf", load_in_4bit=True)

        prompt = "<image>\nUSER: What are the things I should be cautious about when I visit this place?\nASSISTANT:"
        image_file = "https://llava-vl.github.io/static/images/view.jpg"
        raw_image = Image.open(requests.get(image_file, stream=True).raw)
        inputs = self.processor(prompt, raw_image, return_tensors="pt")

        EXPECTED_INPUT_IDS = torch.tensor([[1, 32000, 28705, 13, 11123, 28747, 1824, 460, 272, 1722,315, 1023, 347, 13831, 925, 684, 739, 315, 3251, 456,1633, 28804, 13, 4816, 8048, 12738, 28747]])  # fmt: skip
        self.assertTrue(torch.equal(inputs["input_ids"], EXPECTED_INPUT_IDS))

        output = model.generate(**inputs, max_new_tokens=20)
        EXPECTED_DECODED_TEXT = "\nUSER: What are the things I should be cautious about when I visit this place?\nASSISTANT: When visiting this place, there are a few things one should be cautious about. Firstly,"  # fmt: skip

        self.assertEqual(
            self.processor.decode(output[0], skip_special_tokens=True),
            EXPECTED_DECODED_TEXT,
        )

    @slow
    @require_bitsandbytes
    def test_small_model_integration_test_llama(self):
        # Let' s make sure we test the preprocessing to replace what is used
        model_id = "llava-hf/llava-1.5-7b-hf"

        model = LlavaForConditionalGeneration.from_pretrained("llava-hf/llava-1.5-7b-hf", load_in_4bit=True)
        processor = AutoProcessor.from_pretrained(model_id)

        prompt = "USER: <image>\nWhat are the things I should be cautious about when I visit this place?\nASSISTANT:"
        image_file = "https://llava-vl.github.io/static/images/view.jpg"
        raw_image = Image.open(requests.get(image_file, stream=True).raw)
        inputs = processor(prompt, raw_image, return_tensors="pt").to(torch_device, torch.float16)

        output = model.generate(**inputs, max_new_tokens=900, do_sample=False)
<<<<<<< HEAD
        EXPECTED_DECODED_TEXT = "USER:  \nWhat are the things I should be cautious about when I visit this place?\nASSISTANT: When visiting this place, which is a pier or dock extending over a body of water, there are a few things to be cautious about. First, be aware of the weather conditions, as sudden changes in weather can make the pier unsafe to walk on. Second, be mindful of the water depth and any potential hazards, such as submerged rocks or debris, that could cause accidents or injuries. Additionally, be cautious of the presence of wildlife, such as birds or fish, and avoid disturbing their natural habitats. Lastly, be aware of any local regulations or guidelines for the use of the pier, as some areas may be restricted or prohibited for certain activities."  # fmt: skip
=======
        EXPECTED_DECODED_TEXT = "USER:  \nWhat are the things I should be cautious about when I visit this place? ASSISTANT: When visiting this place, which is a pier or dock extending over a body of water, there are a few things to be cautious about. First, be aware of the weather conditions, as sudden changes in weather can make the pier unsafe to walk on. Second, be mindful of the water depth and any potential hazards, such as submerged rocks or debris, that could cause accidents or injuries. Additionally, be cautious of the tides and currents, as they can change rapidly and pose a risk to swimmers or those who venture too close to the edge of the pier. Finally, be respectful of the environment and other visitors, and follow any posted rules or guidelines for the area."  # fmt: skip
>>>>>>> e39b6c1c

        self.assertEqual(
            processor.decode(output[0], skip_special_tokens=True),
            EXPECTED_DECODED_TEXT,
        )

    @slow
    @require_bitsandbytes
    def test_small_model_integration_test_llama_batched(self):
        # Let' s make sure we test the preprocessing to replace what is used
        model_id = "llava-hf/llava-1.5-7b-hf"

        model = LlavaForConditionalGeneration.from_pretrained("llava-hf/llava-1.5-7b-hf", load_in_4bit=True)
        processor = AutoProcessor.from_pretrained(model_id, pad_token="<pad>")

        prompts = [
            "USER: <image>\nWhat are the things I should be cautious about when I visit this place? What should I bring with me?\nASSISTANT:",
            "USER: <image>\nWhat is this?\nASSISTANT: Two cats lying on a bed!\nUSER: <image>\nAnd this?\nASSISTANT:",
        ]
        image1 = Image.open(requests.get("https://llava-vl.github.io/static/images/view.jpg", stream=True).raw)
        image2 = Image.open(requests.get("http://images.cocodataset.org/val2017/000000039769.jpg", stream=True).raw)

        inputs = processor(prompts, images=[image1, image2, image1], return_tensors="pt", padding=True)

        output = model.generate(**inputs, max_new_tokens=20)

        EXPECTED_DECODED_TEXT = ['USER:  \nWhat are the things I should be cautious about when I visit this place? What should I bring with me?\nASSISTANT: the water is calm and clear\n\nThe image shows a wooden pier on a lake, with a', 'USER:  \nWhat is this?\nASSISTANT: Two cats lying on a bed!\nUSER:  \nAnd this?\nASSISTANT: A cat sleeping on a bed.']  # fmt: skip

        self.assertEqual(processor.batch_decode(output, skip_special_tokens=True), EXPECTED_DECODED_TEXT)

    @slow
    @require_bitsandbytes
    def test_small_model_integration_test_batch(self):
        # Let' s make sure we test the preprocessing to replace what is used
        model = LlavaForConditionalGeneration.from_pretrained("llava-hf/bakLlava-v1-hf", load_in_4bit=True)
        # The first batch is longer in terms of text, but only has 1 image. The second batch will be padded in text, but the first will be padded because images take more space!.
        prompts = [
            "USER: <image>\nWhat are the things I should be cautious about when I visit this place? What should I bring with me?\nASSISTANT:",
<<<<<<< HEAD
=======
            "USER: <image>\nWhat is this?\nASSISTANT:",
        ]
        image1 = Image.open(requests.get("https://llava-vl.github.io/static/images/view.jpg", stream=True).raw)
        image2 = Image.open(requests.get("http://images.cocodataset.org/val2017/000000039769.jpg", stream=True).raw)

        inputs = self.processor(prompts, images=[image1, image2], return_tensors="pt", padding=True)

        output = model.generate(**inputs, max_new_tokens=20)

        EXPECTED_DECODED_TEXT = [
            'USER:  \nWhat are the things I should be cautious about when I visit this place? What should I bring with me?\nASSISTANT: When visiting this place, there are a few things to be cautious about and items to bring.',
            'USER:  \nWhat is this?\nASSISTANT: Cats'
        ]  # fmt: skip
        self.assertEqual(
            self.processor.batch_decode(output, skip_special_tokens=True),
            EXPECTED_DECODED_TEXT,
        )

    @slow
    @require_bitsandbytes
    def test_small_model_integration_test_llama_batched_regression(self):
        # Let' s make sure we test the preprocessing to replace what is used
        model_id = "llava-hf/llava-1.5-7b-hf"

        # Multi-image & multi-prompt (e.g. 3 images and 2 prompts now fails with SDPA, this tests if "eager" works as before)
        model = LlavaForConditionalGeneration.from_pretrained(
            "llava-hf/llava-1.5-7b-hf", load_in_4bit=True, attn_implementation="eager"
        )
        processor = AutoProcessor.from_pretrained(model_id, pad_token="<pad>")

        prompts = [
            "USER: <image>\nWhat are the things I should be cautious about when I visit this place? What should I bring with me?\nASSISTANT:",
>>>>>>> e39b6c1c
            "USER: <image>\nWhat is this?\nASSISTANT: Two cats lying on a bed!\nUSER: <image>\nAnd this?\nASSISTANT:",
        ]
        image1 = Image.open(requests.get("https://llava-vl.github.io/static/images/view.jpg", stream=True).raw)
        image2 = Image.open(requests.get("http://images.cocodataset.org/val2017/000000039769.jpg", stream=True).raw)

        inputs = self.processor(prompts, images=[image1, image2, image1], return_tensors="pt", padding=True)

        output = model.generate(**inputs, max_new_tokens=20)

<<<<<<< HEAD
        EXPECTED_DECODED_TEXT = ['\nUSER: What are the things I should be cautious about when I visit this place? What should I bring with me\nASSISTANT: When visiting this place, bring a camera, Park rules may apply, Per person, Sunrise over', '\nUSER: What is this?\nASSISTANT: Two cats lying on a bed!\nUSER: And this? a dock on a lake with two cats on it (Photo credit: Jocelyn R.']  # fmt: skip
        self.assertEqual(self.processor.batch_decode(output, skip_special_tokens=True), EXPECTED_DECODED_TEXT)
=======
        EXPECTED_DECODED_TEXT = ['USER:  \nWhat are the things I should be cautious about when I visit this place? What should I bring with me?\nASSISTANT: When visiting this place, which appears to be a dock or pier extending over a body of water', 'USER:  \nWhat is this?\nASSISTANT: Two cats lying on a bed!\nUSER:  \nAnd this?\nASSISTANT: A cat sleeping on a bed.']  # fmt: skip

        self.assertEqual(
            processor.batch_decode(output, skip_special_tokens=True),
            EXPECTED_DECODED_TEXT,
        )

    @slow
    @require_torch
    @require_vision
    def test_batched_generation(self):
        model = LlavaForConditionalGeneration.from_pretrained("llava-hf/llava-1.5-7b-hf", load_in_4bit=True)

        processor = AutoProcessor.from_pretrained("llava-hf/llava-1.5-7b-hf")

        prompt1 = "<image>\n<image>\nUSER: What's the the difference of two images?\nASSISTANT:"
        prompt2 = "<image>\nUSER: Describe the image.\nASSISTANT:"
        prompt3 = "<image>\nUSER: Describe the image.\nASSISTANT:"
        url1 = "https://images.unsplash.com/photo-1552053831-71594a27632d?q=80&w=3062&auto=format&fit=crop&ixlib=rb-4.0.3&ixid=M3wxMjA3fDB8MHxwaG90by1wYWdlfHx8fGVufDB8fHx8fA%3D%3D"
        url2 = "https://images.unsplash.com/photo-1617258683320-61900b281ced?q=80&w=3087&auto=format&fit=crop&ixlib=rb-4.0.3&ixid=M3wxMjA3fDB8MHxwaG90by1wYWdlfHx8fGVufDB8fHx8fA%3D%3D"
        image1 = Image.open(requests.get(url1, stream=True).raw)
        image2 = Image.open(requests.get(url2, stream=True).raw)

        inputs = processor(
            text=[prompt1, prompt2, prompt3],
            images=[image1, image2, image1, image2],
            return_tensors="pt",
            padding=True,
        ).to(torch_device)

        model = model.eval()

        EXPECTED_OUTPUT = [
            "\n \nUSER: What's the the difference of two images?\nASSISTANT: The difference between the two images is that one shows a dog standing on a grassy field, while",
            "\nUSER: Describe the image.\nASSISTANT: The image features a brown and white dog sitting on a sidewalk. The dog is holding a small",
            "\nUSER: Describe the image.\nASSISTANT: The image features a lone llama standing on a grassy hill. The llama is the",
        ]

        generate_ids = model.generate(**inputs, max_new_tokens=20)
        outputs = processor.batch_decode(generate_ids, skip_special_tokens=True, clean_up_tokenization_spaces=False)
        self.assertEqual(outputs, EXPECTED_OUTPUT)

    @slow
    @require_bitsandbytes
    def test_llava_index_error_bug(self):
        # This is a reproducer of https://github.com/huggingface/transformers/pull/28032 and makes sure it does not happen anymore
        # Please refer to that PR, or specifically https://github.com/huggingface/transformers/pull/28032#issuecomment-1860650043 for
        # more details
        model_id = "llava-hf/llava-1.5-7b-hf"
        model = LlavaForConditionalGeneration.from_pretrained(model_id, load_in_4bit=True)

        processor = AutoProcessor.from_pretrained(model_id)

        # Simulate a super long prompt
        user_prompt = "Describe the image:?\n" * 200
        prompt = f"USER: <image>\n{user_prompt}ASSISTANT:"
        image_file = "http://images.cocodataset.org/val2017/000000039769.jpg"

        raw_image = Image.open(requests.get(image_file, stream=True).raw)
        inputs = processor(prompt, raw_image, return_tensors="pt").to(torch_device, torch.float16)

        # Make sure that `generate` works
        _ = model.generate(**inputs, max_new_tokens=20)

    @slow
    @require_torch_gpu
    def test_llava_merge_inputs_error_bug(self):
        # This is a reproducer of https://github.com/huggingface/transformers/pull/28333 and makes sure it does not happen anymore
        model_id = "llava-hf/llava-1.5-7b-hf"
        model = LlavaForConditionalGeneration.from_pretrained(model_id, load_in_4bit=True)

        # Simulate some user inputs
        pixel_values = torch.randn(
            (1, 3, 336, 336),
            dtype=torch.float,
            device=torch_device,
        )
        input_ids = torch.tensor(
            [
                [32001, 32001, 1, 15043, 7084, 32000, 29871, 13, 7900],
            ],
            dtype=torch.long,
            device=torch_device,
        )
        attention_mask = torch.tensor(
            [[0, 0, 1, 1, 1, 1, 1, 1, 1]],
            dtype=torch.long,
            device=torch_device,
        )

        # Make sure that the loss is properly computed
        loss = model(
            pixel_values=pixel_values,
            input_ids=input_ids,
            attention_mask=attention_mask,
            labels=input_ids,
        ).loss
        loss.backward()

    def test_tokenizer_integration(self):
        slow_tokenizer = AutoTokenizer.from_pretrained("liuhaotian/llava-v1.6-34b", use_fast=False)
        slow_tokenizer.add_tokens("<image>", True)

        fast_tokenizer = AutoTokenizer.from_pretrained(
            "liuhaotian/llava-v1.6-34b",
            bos_token="<|startoftext|>",
            eos_token="<|endoftext|>",
            from_slow=True,
            legacy=False,
        )
        fast_tokenizer.add_tokens("<image>", True)

        prompt = "<|im_start|>system\nAnswer the questions.<|im_end|><|im_start|>user\n<image>\nWhat is shown in this image?<|im_end|><|im_start|>assistant\n"
        EXPECTED_OUTPUT = ['<|im_start|>', 'system', '\n', 'Answer', '▁the', '▁questions', '.', '<|im_end|>', '<|im_start|>', 'user', '\n', '<image>', '\n', 'What', '▁is', '▁shown', '▁in', '▁this', '▁image', '?', '<|im_end|>', '<|im_start|>', 'ass', 'istant', '\n']  # fmt: skip
        self.assertEqual(slow_tokenizer.tokenize(prompt), EXPECTED_OUTPUT)
        self.assertEqual(fast_tokenizer.tokenize(prompt), EXPECTED_OUTPUT)

    @slow
    @require_bitsandbytes
    def test_generation_no_images(self):
        model_id = "llava-hf/llava-1.5-7b-hf"
        model = LlavaForConditionalGeneration.from_pretrained(model_id, load_in_4bit=True)
        processor = AutoProcessor.from_pretrained(model_id)

        # Prepare inputs with no images
        inputs = processor("Hello, I am", return_tensors="pt").to(torch_device)

        # Make sure that `generate` works
        _ = model.generate(**inputs, max_new_tokens=20)

    @slow
    @require_bitsandbytes
    def test_generation_siglip_backbone(self):
        model_id = "llava-hf/llava-interleave-qwen-0.5b-hf"
        model = LlavaForConditionalGeneration.from_pretrained(model_id, torch_dtype="float16", device_map=torch_device)
        processor = AutoProcessor.from_pretrained(model_id)

        # check processing with expansion of inputs (w/o expansion should work with any backbone)
        processor.vision_feature_select_strategy = "default"
        processor.patch_size = 14

        image_file = "http://images.cocodataset.org/val2017/000000039769.jpg"
        raw_image = Image.open(requests.get(image_file, stream=True).raw)
        inputs = processor(
            text="<|im_start|>user\n<image>\nWhat are these?<|im_end|>\n<|im_start|>assistant",
            images=raw_image,
            return_tensors="pt",
        ).to(torch_device, torch.float16)

        # Make sure that `generate` works
        output = model.generate(**inputs, max_new_tokens=30)

        EXPECTED_DECODED_TEXT = "user\n\nWhat are these?\nassistant The image shows two cats, one on the left and one on the right. They appear to be resting or sleeping on a pink blanket. The cat"
        self.assertTrue(processor.batch_decode(output, skip_special_tokens=True)[0] == EXPECTED_DECODED_TEXT)

    @slow
    @require_bitsandbytes
    def test_expansion_in_processing(self):
        model_id = "llava-hf/llava-1.5-7b-hf"
        model = LlavaForConditionalGeneration.from_pretrained(model_id, load_in_4bit=True)
        processor = AutoProcessor.from_pretrained(model_id)

        prompt = "USER: <image>\nDescribe the image:\nASSISTANT:"
        image_file = "http://images.cocodataset.org/val2017/000000039769.jpg"
        raw_image = Image.open(requests.get(image_file, stream=True).raw)

        # check processing with expansion of inputs
        processor.vision_feature_select_strategy = "default"
        processor.patch_size = 14
        inputs_expanded = processor(prompt, raw_image, return_tensors="pt").to(torch_device, torch.float16)
        self.assertTrue(inputs_expanded.input_ids.shape[-1] == 593)

        # check processing without expansion of inputs (legacy behavior)
        processor.vision_feature_select_strategy = None
        processor.patch_size = None
        inputs = processor(prompt, raw_image, return_tensors="pt").to(torch_device, torch.float16)
        self.assertTrue(inputs.input_ids.shape[-1] == 18)

        # generate exactly 20 tokens
        output = model.generate(**inputs, min_new_tokens=20, max_new_tokens=20)
        output_expanded = model.generate(**inputs_expanded, min_new_tokens=20, max_new_tokens=20)

        # check that both inputs are handled correctly and generate the same output
        self.assertListEqual(output_expanded[:, -20:].tolist(), output[:, -20:].tolist())
>>>>>>> e39b6c1c
<|MERGE_RESOLUTION|>--- conflicted
+++ resolved
@@ -233,11 +233,7 @@
         inputs = processor(prompt, raw_image, return_tensors="pt").to(torch_device, torch.float16)
 
         output = model.generate(**inputs, max_new_tokens=900, do_sample=False)
-<<<<<<< HEAD
-        EXPECTED_DECODED_TEXT = "USER:  \nWhat are the things I should be cautious about when I visit this place?\nASSISTANT: When visiting this place, which is a pier or dock extending over a body of water, there are a few things to be cautious about. First, be aware of the weather conditions, as sudden changes in weather can make the pier unsafe to walk on. Second, be mindful of the water depth and any potential hazards, such as submerged rocks or debris, that could cause accidents or injuries. Additionally, be cautious of the presence of wildlife, such as birds or fish, and avoid disturbing their natural habitats. Lastly, be aware of any local regulations or guidelines for the use of the pier, as some areas may be restricted or prohibited for certain activities."  # fmt: skip
-=======
         EXPECTED_DECODED_TEXT = "USER:  \nWhat are the things I should be cautious about when I visit this place? ASSISTANT: When visiting this place, which is a pier or dock extending over a body of water, there are a few things to be cautious about. First, be aware of the weather conditions, as sudden changes in weather can make the pier unsafe to walk on. Second, be mindful of the water depth and any potential hazards, such as submerged rocks or debris, that could cause accidents or injuries. Additionally, be cautious of the tides and currents, as they can change rapidly and pose a risk to swimmers or those who venture too close to the edge of the pier. Finally, be respectful of the environment and other visitors, and follow any posted rules or guidelines for the area."  # fmt: skip
->>>>>>> e39b6c1c
 
         self.assertEqual(
             processor.decode(output[0], skip_special_tokens=True),
@@ -251,22 +247,25 @@
         model_id = "llava-hf/llava-1.5-7b-hf"
 
         model = LlavaForConditionalGeneration.from_pretrained("llava-hf/llava-1.5-7b-hf", load_in_4bit=True)
-        processor = AutoProcessor.from_pretrained(model_id, pad_token="<pad>")
+        processor = AutoProcessor.from_pretrained(model_id)
 
         prompts = [
-            "USER: <image>\nWhat are the things I should be cautious about when I visit this place? What should I bring with me?\nASSISTANT:",
-            "USER: <image>\nWhat is this?\nASSISTANT: Two cats lying on a bed!\nUSER: <image>\nAnd this?\nASSISTANT:",
+            "USER: <image>\nWhat are the things I should be cautious about when I visit this place? What should I bring with me? ASSISTANT:",
+            "USER: <image>\nWhat is this? ASSISTANT:",
         ]
         image1 = Image.open(requests.get("https://llava-vl.github.io/static/images/view.jpg", stream=True).raw)
         image2 = Image.open(requests.get("http://images.cocodataset.org/val2017/000000039769.jpg", stream=True).raw)
 
-        inputs = processor(prompts, images=[image1, image2, image1], return_tensors="pt", padding=True)
+        inputs = processor(prompts, images=[image1, image2], return_tensors="pt", padding=True)
 
         output = model.generate(**inputs, max_new_tokens=20)
 
-        EXPECTED_DECODED_TEXT = ['USER:  \nWhat are the things I should be cautious about when I visit this place? What should I bring with me?\nASSISTANT: the water is calm and clear\n\nThe image shows a wooden pier on a lake, with a', 'USER:  \nWhat is this?\nASSISTANT: Two cats lying on a bed!\nUSER:  \nAnd this?\nASSISTANT: A cat sleeping on a bed.']  # fmt: skip
-
-        self.assertEqual(processor.batch_decode(output, skip_special_tokens=True), EXPECTED_DECODED_TEXT)
+        EXPECTED_DECODED_TEXT = ['USER:  \nWhat are the things I should be cautious about when I visit this place? What should I bring with me? ASSISTANT: When visiting this place, which is a pier or dock extending over a body of water, you', 'USER:  \nWhat is this? ASSISTANT: The image features two cats lying down on a pink couch. One cat is located on']  # fmt: skip
+
+        self.assertEqual(
+            processor.batch_decode(output, skip_special_tokens=True),
+            EXPECTED_DECODED_TEXT,
+        )
 
     @slow
     @require_bitsandbytes
@@ -276,8 +275,6 @@
         # The first batch is longer in terms of text, but only has 1 image. The second batch will be padded in text, but the first will be padded because images take more space!.
         prompts = [
             "USER: <image>\nWhat are the things I should be cautious about when I visit this place? What should I bring with me?\nASSISTANT:",
-<<<<<<< HEAD
-=======
             "USER: <image>\nWhat is this?\nASSISTANT:",
         ]
         image1 = Image.open(requests.get("https://llava-vl.github.io/static/images/view.jpg", stream=True).raw)
@@ -310,26 +307,18 @@
 
         prompts = [
             "USER: <image>\nWhat are the things I should be cautious about when I visit this place? What should I bring with me?\nASSISTANT:",
->>>>>>> e39b6c1c
             "USER: <image>\nWhat is this?\nASSISTANT: Two cats lying on a bed!\nUSER: <image>\nAnd this?\nASSISTANT:",
         ]
         image1 = Image.open(requests.get("https://llava-vl.github.io/static/images/view.jpg", stream=True).raw)
         image2 = Image.open(requests.get("http://images.cocodataset.org/val2017/000000039769.jpg", stream=True).raw)
 
-        inputs = self.processor(prompts, images=[image1, image2, image1], return_tensors="pt", padding=True)
+        inputs = processor(prompts, images=[image1, image2, image1], return_tensors="pt", padding=True)
 
         output = model.generate(**inputs, max_new_tokens=20)
 
-<<<<<<< HEAD
-        EXPECTED_DECODED_TEXT = ['\nUSER: What are the things I should be cautious about when I visit this place? What should I bring with me\nASSISTANT: When visiting this place, bring a camera, Park rules may apply, Per person, Sunrise over', '\nUSER: What is this?\nASSISTANT: Two cats lying on a bed!\nUSER: And this? a dock on a lake with two cats on it (Photo credit: Jocelyn R.']  # fmt: skip
-        self.assertEqual(self.processor.batch_decode(output, skip_special_tokens=True), EXPECTED_DECODED_TEXT)
-=======
-        EXPECTED_DECODED_TEXT = ['USER:  \nWhat are the things I should be cautious about when I visit this place? What should I bring with me?\nASSISTANT: When visiting this place, which appears to be a dock or pier extending over a body of water', 'USER:  \nWhat is this?\nASSISTANT: Two cats lying on a bed!\nUSER:  \nAnd this?\nASSISTANT: A cat sleeping on a bed.']  # fmt: skip
-
-        self.assertEqual(
-            processor.batch_decode(output, skip_special_tokens=True),
-            EXPECTED_DECODED_TEXT,
-        )
+        EXPECTED_DECODED_TEXT = ['USER:  \nWhat are the things I should be cautious about when I visit this place? What should I bring with me?\nASSISTANT: the water is calm and clear\n\nThe image shows a wooden pier on a lake, with a', 'USER:  \nWhat is this?\nASSISTANT: Two cats lying on a bed!\nUSER:  \nAnd this?\nASSISTANT: A cat sleeping on a bed.']  # fmt: skip
+
+        self.assertEqual(processor.batch_decode(output, skip_special_tokens=True), EXPECTED_DECODED_TEXT)
 
     @slow
     @require_torch
@@ -361,19 +350,12 @@
             "\nUSER: Describe the image.\nASSISTANT: The image features a brown and white dog sitting on a sidewalk. The dog is holding a small",
             "\nUSER: Describe the image.\nASSISTANT: The image features a lone llama standing on a grassy hill. The llama is the",
         ]
-
-        generate_ids = model.generate(**inputs, max_new_tokens=20)
-        outputs = processor.batch_decode(generate_ids, skip_special_tokens=True, clean_up_tokenization_spaces=False)
-        self.assertEqual(outputs, EXPECTED_OUTPUT)
-
-    @slow
-    @require_bitsandbytes
-    def test_llava_index_error_bug(self):
-        # This is a reproducer of https://github.com/huggingface/transformers/pull/28032 and makes sure it does not happen anymore
-        # Please refer to that PR, or specifically https://github.com/huggingface/transformers/pull/28032#issuecomment-1860650043 for
-        # more details
-        model_id = "llava-hf/llava-1.5-7b-hf"
-        model = LlavaForConditionalGeneration.from_pretrained(model_id, load_in_4bit=True)
+        image1 = Image.open(requests.get("https://llava-vl.github.io/static/images/view.jpg", stream=True).raw)
+        image2 = Image.open(requests.get("http://images.cocodataset.org/val2017/000000039769.jpg", stream=True).raw)
+
+        inputs = self.processor(prompts, images=[image1, image2, image1], return_tensors="pt", padding=True)
+
+        output = model.generate(**inputs, max_new_tokens=20)
 
         processor = AutoProcessor.from_pretrained(model_id)
 
@@ -507,5 +489,4 @@
         output_expanded = model.generate(**inputs_expanded, min_new_tokens=20, max_new_tokens=20)
 
         # check that both inputs are handled correctly and generate the same output
-        self.assertListEqual(output_expanded[:, -20:].tolist(), output[:, -20:].tolist())
->>>>>>> e39b6c1c
+        self.assertListEqual(output_expanded[:, -20:].tolist(), output[:, -20:].tolist())