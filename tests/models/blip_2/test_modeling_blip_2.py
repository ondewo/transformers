--- conflicted
+++ resolved
@@ -49,10 +49,6 @@
     import torch
     from torch import nn
 
-<<<<<<< HEAD
-    from transformers import Blip2ForConditionalGeneration, Blip2Model, Blip2VisionModel
-    from transformers.models.blip_2.modeling_blip_2 import BLIP_2_PRETRAINED_MODEL_ARCHIVE_LIST
-=======
     from transformers import (
         Blip2ForConditionalGeneration,
         Blip2ForImageTextRetrieval,
@@ -61,7 +57,6 @@
         Blip2VisionModel,
         Blip2VisionModelWithProjection,
     )
->>>>>>> e39b6c1c
 
 
 if is_vision_available():
@@ -1579,9 +1574,6 @@
             predictions[0].tolist(),
             [0, 3, 7, 152, 67, 839, 1],
         )
-<<<<<<< HEAD
-        self.assertEqual(generated_text, "san diego")
-=======
         self.assertEqual(generated_text, "san diego")
 
     def test_expansion_in_processing(self):
@@ -1702,5 +1694,4 @@
             0.08648681640625,
             -0.04656982421875,
         ]
-        self.assertTrue(np.allclose(out.text_embeds[0][0][:6].tolist(), expected_text_embeds, atol=1e-3))
->>>>>>> e39b6c1c
+        self.assertTrue(np.allclose(out.text_embeds[0][0][:6].tolist(), expected_text_embeds, atol=1e-3))