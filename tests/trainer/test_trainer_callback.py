--- conflicted
+++ resolved
@@ -60,15 +60,12 @@
     def on_step_begin(self, args, state, control, **kwargs):
         self.events.append("on_step_begin")
 
-<<<<<<< HEAD
-=======
     def on_pre_optimizer_step(self, args, state, control, **kwargs):
         self.events.append("on_pre_optimizer_step")
 
     def on_optimizer_step(self, args, state, control, **kwargs):
         self.events.append("on_optimizer_step")
 
->>>>>>> e39b6c1c
     def on_step_end(self, args, state, control, **kwargs):
         self.events.append("on_step_end")
 
@@ -139,11 +136,7 @@
             expected_events.append("on_epoch_begin")
             for _ in range(train_dl_len):
                 step += 1
-<<<<<<< HEAD
-                expected_events += ["on_step_begin", "on_step_end"]
-=======
                 expected_events += ["on_step_begin", "on_pre_optimizer_step", "on_optimizer_step", "on_step_end"]
->>>>>>> e39b6c1c
                 if step % trainer.args.logging_steps == 0:
                     expected_events.append("on_log")
                 if trainer.args.evaluation_strategy == IntervalStrategy.STEPS and step % trainer.args.eval_steps == 0:
