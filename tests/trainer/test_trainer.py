--- conflicted
+++ resolved
@@ -58,11 +58,8 @@
     is_staging_test,
     require_accelerate,
     require_intel_extension_for_pytorch,
-<<<<<<< HEAD
     require_liger_kernel,
     require_lomo,
-=======
->>>>>>> bb618d93
     require_optuna,
     require_ray,
     require_safetensors,
@@ -978,7 +975,6 @@
         trainer = CustomDataloaderTrainer(
             model=RegressionModel(), train_dataset=train_dataset, eval_dataset=train_dataset
         )
-<<<<<<< HEAD
         # Mocking the prepare method to avoid the dataloader changing with each call to get_eval_dataloader
         trainer.accelerator.prepare = lambda x: x
 
@@ -1507,10 +1503,6 @@
 
             # warm up steps << total steps
             self.assertTrue(len(decreasing_lrs) > len(increasing_lrs))
-=======
-        trainer.train()
-        trainer.evaluate()
->>>>>>> bb618d93
 
     @require_torch_multi_accelerator
     def test_data_is_not_parallelized_when_model_is_parallel(self):
