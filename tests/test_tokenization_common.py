# coding=utf-8
# Copyright 2019 HuggingFace Inc.
#
# Licensed under the Apache License, Version 2.0 (the "License");
# you may not use this file except in compliance with the License.
# You may obtain a copy of the License at
#
#     http://www.apache.org/licenses/LICENSE-2.0
#
# Unless required by applicable law or agreed to in writing, software
# distributed under the License is distributed on an "AS IS" BASIS,
# WITHOUT WARRANTIES OR CONDITIONS OF ANY KIND, either express or implied.
# See the License for the specific language governing permissions and
# limitations under the License.


import inspect
import itertools
import json
import os
import pickle
import re
import shutil
import tempfile
import traceback
import unittest
from collections import OrderedDict
from itertools import takewhile
from typing import TYPE_CHECKING, Any, Dict, List, Tuple, Union

from parameterized import parameterized

from transformers import (
    AlbertTokenizer,
    AlbertTokenizerFast,
    BertTokenizer,
    BertTokenizerFast,
    PreTrainedTokenizer,
    PreTrainedTokenizerBase,
    PreTrainedTokenizerFast,
    SpecialTokensMixin,
    Trainer,
    TrainingArguments,
    is_flax_available,
    is_tf_available,
    is_torch_available,
    logging,
)
from transformers.testing_utils import (
    check_json_file_has_correct_format,
    get_tests_dir,
    is_pt_tf_cross_test,
    require_jinja,
    require_tf,
    require_tokenizers,
    require_torch,
    run_test_in_subprocess,
    slow,
)
from transformers.tokenization_utils import AddedToken


if is_torch_available():
    import torch.nn as nn


if TYPE_CHECKING:
    from transformers import PretrainedConfig, PreTrainedModel, TFPreTrainedModel


logger = logging.get_logger(__name__)

NON_ENGLISH_TAGS = ["chinese", "dutch", "french", "finnish", "german", "multilingual"]

SMALL_TRAINING_CORPUS = [
    ["This is the first sentence.", "This is the second one."],
    ["This sentence (contains #) over symbols and numbers 12 3.", "But not this one."],
]


def filter_non_english(_, pretrained_name: str):
    """Filter all the model for non-english language"""
    return not any(lang in pretrained_name for lang in NON_ENGLISH_TAGS)


def filter_roberta_detectors(_, pretrained_name: str):
    return "detector" not in pretrained_name


def merge_model_tokenizer_mappings(
    model_mapping: Dict["PretrainedConfig", Union["PreTrainedModel", "TFPreTrainedModel"]],
    tokenizer_mapping: Dict["PretrainedConfig", Tuple["PreTrainedTokenizer", "PreTrainedTokenizerFast"]],
) -> Dict[
    Union["PreTrainedTokenizer", "PreTrainedTokenizerFast"],
    Tuple["PretrainedConfig", Union["PreTrainedModel", "TFPreTrainedModel"]],
]:
    configurations = list(model_mapping.keys())
    model_tokenizer_mapping = OrderedDict([])

    for configuration in configurations:
        if configuration in model_mapping and configuration in tokenizer_mapping:
            model = model_mapping[configuration]
            tokenizer = tokenizer_mapping[configuration][0]
            tokenizer_fast = tokenizer_mapping[configuration][1]

            if tokenizer is not None:
                if configuration.__name__.startswith(tokenizer.__name__.replace("Tokenizer", "")):
                    model_tokenizer_mapping.update({tokenizer: (configuration, model)})
            if tokenizer_fast is not None:
                if configuration.__name__.startswith(tokenizer_fast.__name__.replace("TokenizerFast", "")):
                    model_tokenizer_mapping.update({tokenizer_fast: (configuration, model)})

    return model_tokenizer_mapping


def _test_subword_regularization_tokenizer(in_queue, out_queue, timeout):
    error = None

    try:
        inputs = in_queue.get(timeout=timeout)
        tokenizer = inputs["tokenizer"]
        sp_model_kwargs = inputs["sp_model_kwargs"]
        test_sentencepiece_ignore_case = inputs["test_sentencepiece_ignore_case"]

        unittest.TestCase().assertTrue(hasattr(tokenizer, "sp_model_kwargs"))
        unittest.TestCase().assertIsNotNone(tokenizer.sp_model_kwargs)
        unittest.TestCase().assertTrue(isinstance(tokenizer.sp_model_kwargs, dict))
        unittest.TestCase().assertDictEqual(tokenizer.sp_model_kwargs, sp_model_kwargs)
        check_subword_sampling(tokenizer, test_sentencepiece_ignore_case=test_sentencepiece_ignore_case)

    except Exception:
        error = f"{traceback.format_exc()}"

    results = {"error": error}
    out_queue.put(results, timeout=timeout)
    out_queue.join()


def check_subword_sampling(
    tokenizer: PreTrainedTokenizer,
    text: str = None,
    test_sentencepiece_ignore_case: bool = True,
) -> None:
    """
    Check if the tokenizer generates different results when subword regularization is enabled.

    Subword regularization augments training data with subword sampling.
    This has a random component.

    Args:
        tokenizer: The tokenizer to check.
        text: The text to use for the checks.
        test_sentencepiece_ignore_case: See `TokenizerTesterMixin.test_sentencepiece_ignore_case`.
    """
    text = "This is a test for subword regularization." if text is None else text
    if test_sentencepiece_ignore_case:
        text = text.lower()

    tokens_list = []
    for _ in range(5):
        tokens_list.append(tokenizer.tokenize(text))

    # the list of different pairs of tokens_list
    combinations = itertools.combinations(tokens_list, 2)

    # check of sampling is done
    subword_sampling_found = False
    for combination in combinations:
        if combination[0] != combination[1]:
            subword_sampling_found = True
    unittest.TestCase().assertTrue(subword_sampling_found)

    # check if converting back to original text works
    for tokens in tokens_list:
        if test_sentencepiece_ignore_case:
            unittest.TestCase().assertEqual(text, tokenizer.convert_tokens_to_string(tokens).lower())
        else:
            unittest.TestCase().assertEqual(text, tokenizer.convert_tokens_to_string(tokens))


class TokenizerTesterMixin:
    tokenizer_class = None
    rust_tokenizer_class = None
    test_slow_tokenizer = True
    test_rust_tokenizer = True
    space_between_special_tokens = False
    from_pretrained_kwargs = None
    from_pretrained_filter = None
    from_pretrained_vocab_key = "vocab_file"
    test_seq2seq = True

    # set to True to test a sentencepiece tokenizer
    test_sentencepiece = False

    # set to True to ignore casing when testing a sentencepiece tokenizer
    # test_sentencepiece must also be set to True
    test_sentencepiece_ignore_case = False

    def setUp(self) -> None:
        # Tokenizer.filter makes it possible to filter which Tokenizer to case based on all the
        # information available in Tokenizer (name, rust class, python class, vocab key name)
        if self.test_rust_tokenizer:
            tokenizers_list = [
                (
                    self.rust_tokenizer_class,
                    pretrained_name,
                    self.from_pretrained_kwargs if self.from_pretrained_kwargs is not None else {},
                )
                for pretrained_name in self.rust_tokenizer_class.pretrained_vocab_files_map[
                    self.from_pretrained_vocab_key
                ].keys()
                if self.from_pretrained_filter is None
                or (self.from_pretrained_filter is not None and self.from_pretrained_filter(pretrained_name))
            ]
            self.tokenizers_list = tokenizers_list[:1]  # Let's just test the first pretrained vocab for speed
        else:
            self.tokenizers_list = []
        with open(f"{get_tests_dir()}/fixtures/sample_text.txt", encoding="utf-8") as f_data:
            self._data = f_data.read().replace("\n\n", "\n").strip()

        self.tmpdirname = tempfile.mkdtemp()

    def tearDown(self):
        shutil.rmtree(self.tmpdirname)

    def get_input_output_texts(self, tokenizer):
        input_txt = self.get_clean_sequence(tokenizer)[0]
        return input_txt, input_txt

    def get_clean_sequence(self, tokenizer, with_prefix_space=False, max_length=20, min_length=5) -> Tuple[str, list]:
        # the length of the tokenizer does not always represent the tokens that it can encode: what if there are holes?
        toks = [
            (i, tokenizer.decode([i], clean_up_tokenization_spaces=False)) for i in set(tokenizer.get_vocab().values())
        ]
        toks = list(filter(lambda t: re.match(r"^[ a-zA-Z]+$", t[1]), toks))
        toks = list(filter(lambda t: [t[0]] == tokenizer.encode(t[1], add_special_tokens=False), toks))
        if max_length is not None and len(toks) > max_length:
            toks = toks[:max_length]
        if min_length is not None and len(toks) < min_length and len(toks) > 0:
            while len(toks) < min_length:
                toks = toks + toks
        # toks_str = [t[1] for t in toks]
        toks_ids = [t[0] for t in toks]

        # Ensure consistency
        output_txt = tokenizer.decode(toks_ids, clean_up_tokenization_spaces=False)
        if " " not in output_txt and len(toks_ids) > 1:
            output_txt = (
                tokenizer.decode([toks_ids[0]], clean_up_tokenization_spaces=False)
                + " "
                + tokenizer.decode(toks_ids[1:], clean_up_tokenization_spaces=False)
            )
        if with_prefix_space:
            output_txt = " " + output_txt
        output_ids = tokenizer.encode(output_txt, add_special_tokens=False)
        return output_txt, output_ids

    def get_tokenizers(self, fast=True, **kwargs) -> List[PreTrainedTokenizerBase]:
        if fast and self.test_rust_tokenizer and self.test_slow_tokenizer:
            return [self.get_tokenizer(**kwargs), self.get_rust_tokenizer(**kwargs)]
        elif fast and self.test_rust_tokenizer:
            return [self.get_rust_tokenizer(**kwargs)]
        elif self.test_slow_tokenizer:
            return [self.get_tokenizer(**kwargs)]
        else:
            raise ValueError("This tokenizer class has no tokenizer to be tested.")

    def get_tokenizer(self, **kwargs) -> PreTrainedTokenizer:
        return self.tokenizer_class.from_pretrained(self.tmpdirname, **kwargs)

    def get_rust_tokenizer(self, **kwargs) -> PreTrainedTokenizerFast:
        return self.rust_tokenizer_class.from_pretrained(self.tmpdirname, **kwargs)

    def tokenizer_integration_test_util(
        self,
        expected_encoding: Dict,
        model_name: str,
        revision: str = None,
        sequences: List[str] = None,
        decode_kwargs: Dict[str, Any] = None,
        padding: bool = True,
    ):
        """
        Util for integration test.

        Text is tokenized and then reverted back to text. Both results are then checked.

        Args:
            expected_encoding:
                The expected result of the tokenizer output.
            model_name:
                The model name of the tokenizer to load and use.
            revision:
                The full git revision number of the model. This is to pin the
                tokenizer config and to avoid that tests start to fail if the
                config gets changed upstream.
            sequences:
                Can overwrite the texts that are used to check the tokenizer.
                This is useful if the tokenizer supports non english languages
                like france.
            decode_kwargs:
                Additional args for the ``decode`` function which reverts the
                tokenized text back to a string.
            padding:
                Activates and controls padding of the tokenizer.
        """
        decode_kwargs = {} if decode_kwargs is None else decode_kwargs

        if sequences is None:
            sequences = [
                "Transformers (formerly known as pytorch-transformers and pytorch-pretrained-bert) provides "
                "general-purpose architectures (BERT, GPT-2, RoBERTa, XLM, DistilBert, XLNet...) for Natural "
                "Language Understanding (NLU) and Natural Language Generation (NLG) with over 32+ pretrained "
                "models in 100+ languages and deep interoperability between Jax, PyTorch and TensorFlow.",
                "BERT is designed to pre-train deep bidirectional representations from unlabeled text by jointly "
                "conditioning on both left and right context in all layers.",
                "The quick brown fox jumps over the lazy dog.",
            ]

        if self.test_sentencepiece_ignore_case:
            sequences = [sequence.lower() for sequence in sequences]

        tokenizer_classes = [self.tokenizer_class]
        if self.test_rust_tokenizer:
            tokenizer_classes.append(self.rust_tokenizer_class)

        for tokenizer_class in tokenizer_classes:
            tokenizer = tokenizer_class.from_pretrained(
                model_name,
                revision=revision,  # to pin the tokenizer version
            )

            encoding = tokenizer(sequences, padding=padding)
            decoded_sequences = [
                tokenizer.decode(seq, skip_special_tokens=True, **decode_kwargs) for seq in encoding["input_ids"]
            ]

            encoding_data = encoding.data
            self.assertDictEqual(encoding_data, expected_encoding)

            for expected, decoded in zip(sequences, decoded_sequences):
                if self.test_sentencepiece_ignore_case:
                    expected = expected.lower()
                self.assertEqual(expected, decoded)

    def assert_padded_input_match(self, input_r: list, input_p: list, max_length: int, pad_token_id: int):
        # Ensure we match max_length
        self.assertEqual(len(input_r), max_length)
        self.assertEqual(len(input_p), max_length)

        # Ensure the number of padded tokens is the same
        padded_tokens_r = list(takewhile(lambda i: i == pad_token_id, reversed(input_r)))
        padded_tokens_p = list(takewhile(lambda i: i == pad_token_id, reversed(input_p)))
        self.assertSequenceEqual(padded_tokens_r, padded_tokens_p)

    def assert_batch_padded_input_match(
        self,
        input_r: dict,
        input_p: dict,
        max_length: int,
        pad_token_id: int,
        model_main_input_name: str = "input_ids",
    ):
        for i_r in input_r.values():
            (
                self.assertEqual(len(i_r), 2),
                self.assertEqual(len(i_r[0]), max_length),
                self.assertEqual(len(i_r[1]), max_length),
            )
            (
                self.assertEqual(len(i_r), 2),
                self.assertEqual(len(i_r[0]), max_length),
                self.assertEqual(len(i_r[1]), max_length),
            )

        for i_r, i_p in zip(input_r[model_main_input_name], input_p[model_main_input_name]):
            self.assert_padded_input_match(i_r, i_p, max_length, pad_token_id)

        for i_r, i_p in zip(input_r["attention_mask"], input_p["attention_mask"]):
            self.assertSequenceEqual(i_r, i_p)

    @staticmethod
    def convert_batch_encode_plus_format_to_encode_plus(batch_encode_plus_sequences):
        # Switch from batch_encode_plus format:   {'input_ids': [[...], [...]], ...}
        # to the list of examples/ encode_plus format: [{'input_ids': [...], ...}, {'input_ids': [...], ...}]
        return [
            {value: batch_encode_plus_sequences[value][i] for value in batch_encode_plus_sequences.keys()}
            for i in range(len(batch_encode_plus_sequences["input_ids"]))
        ]

    # TODO: this test can be combined with `test_sentencepiece_tokenize_and_convert_tokens_to_string` after the latter is extended to all tokenizers.
    def test_tokenize_special_tokens(self):
        """Test `tokenize` with special tokens."""
        tokenizers = self.get_tokenizers(fast=True, do_lower_case=True)
        for tokenizer in tokenizers:
            with self.subTest(f"{tokenizer.__class__.__name__}"):
                SPECIAL_TOKEN_1 = "[SPECIAL_TOKEN_1]"
                SPECIAL_TOKEN_2 = "[SPECIAL_TOKEN_2]"

                # Both methods should add the token to `_additional_special_tokens` and `added_tokens_decoder`
                tokenizer.add_tokens([SPECIAL_TOKEN_1], special_tokens=True)
                tokenizer.add_special_tokens(
                    {"additional_special_tokens": [SPECIAL_TOKEN_2]}, replace_additional_special_tokens=False
                )

                token_1 = tokenizer.tokenize(SPECIAL_TOKEN_1)
                token_2 = tokenizer.tokenize(SPECIAL_TOKEN_2)

                self.assertEqual(len(token_1), 1)
                self.assertEqual(len(token_2), 1)
                self.assertEqual(token_1[0], SPECIAL_TOKEN_1)
                # next is failing for almost all the Fast tokenizers now.
                # self.assertEqual(token_2[0], SPECIAL_TOKEN_2)

    # TODO: this test could be extended to all tokenizers - not just the sentencepiece
    def test_sentencepiece_tokenize_and_convert_tokens_to_string(self):
        """Test ``_tokenize`` and ``convert_tokens_to_string``."""
        if not self.test_sentencepiece:
            return

        tokenizer = self.get_tokenizer()
        text = "This is text to test the tokenizer."

        if self.test_sentencepiece_ignore_case:
            text = text.lower()

        tokens = tokenizer.tokenize(text)

        self.assertTrue(len(tokens) > 0)

        # check if converting back to original text works
        reverse_text = tokenizer.convert_tokens_to_string(tokens)

        if self.test_sentencepiece_ignore_case:
            reverse_text = reverse_text.lower()

        self.assertEqual(reverse_text, text)

        special_tokens = tokenizer.all_special_tokens
        special_tokens_string = tokenizer.convert_tokens_to_string(special_tokens)
        for special_token in special_tokens:
            self.assertIn(special_token, special_tokens_string)

        if self.test_rust_tokenizer:
            rust_tokenizer = self.get_rust_tokenizer()
            special_tokens_string_rust = rust_tokenizer.convert_tokens_to_string(special_tokens)
            self.assertEqual(special_tokens_string, special_tokens_string_rust)

    def test_sentencepiece_tokenize_and_decode(self):
        if not self.test_sentencepiece:
            return

        text = "This is text to test the tokenizer."
        if self.test_rust_tokenizer:
            tokenizer = self.get_tokenizer()
            rust_tokenizer = self.get_rust_tokenizer()

            slow_ids = tokenizer(text).input_ids
            fast_ids = rust_tokenizer(text).input_ids
            self.assertEqual(slow_ids, fast_ids)

            slow_decoded = tokenizer.decode(slow_ids)
            fast_decoded = rust_tokenizer.decode(slow_ids)
            self.assertEqual(slow_decoded, fast_decoded)

    def test_subword_regularization_tokenizer(self) -> None:
        if not self.test_sentencepiece:
            return

        # Subword regularization is only available for the slow tokenizer.
        sp_model_kwargs = {"enable_sampling": True, "alpha": 0.1, "nbest_size": -1}
        tokenizer = self.get_tokenizer(sp_model_kwargs=sp_model_kwargs)

        run_test_in_subprocess(
            test_case=self,
            target_func=_test_subword_regularization_tokenizer,
            inputs={
                "tokenizer": tokenizer,
                "sp_model_kwargs": sp_model_kwargs,
                "test_sentencepiece_ignore_case": self.test_sentencepiece_ignore_case,
            },
        )

    def test_pickle_subword_regularization_tokenizer(self) -> None:
        if not self.test_sentencepiece:
            return

        """Google pickle __getstate__ __setstate__ if you are struggling with this."""
        # Subword regularization is only available for the slow tokenizer.
        sp_model_kwargs = {"enable_sampling": True, "alpha": 0.1, "nbest_size": -1}
        tokenizer = self.get_tokenizer(sp_model_kwargs=sp_model_kwargs)
        tokenizer_bin = pickle.dumps(tokenizer)
        del tokenizer
        tokenizer_new = pickle.loads(tokenizer_bin)

        run_test_in_subprocess(
            test_case=self,
            target_func=_test_subword_regularization_tokenizer,
            inputs={
                "tokenizer": tokenizer_new,
                "sp_model_kwargs": sp_model_kwargs,
                "test_sentencepiece_ignore_case": self.test_sentencepiece_ignore_case,
            },
        )

    def test_save_sentencepiece_tokenizer(self) -> None:
        if not self.test_sentencepiece or not self.test_slow_tokenizer:
            return
        # We want to verify that we will be able to save the tokenizer even if the original files that were used to
        # build the tokenizer have been deleted in the meantime.
        text = "This is text to test the tokenizer."

        tokenizer_slow_1 = self.get_tokenizer()
        encoding_tokenizer_slow_1 = tokenizer_slow_1(text)

        tmpdirname_1 = tempfile.mkdtemp()
        tmpdirname_2 = tempfile.mkdtemp()

        tokenizer_slow_1.save_pretrained(tmpdirname_1)
        tokenizer_slow_2 = self.tokenizer_class.from_pretrained(tmpdirname_1)
        encoding_tokenizer_slow_2 = tokenizer_slow_2(text)

        shutil.rmtree(tmpdirname_1)
        tokenizer_slow_2.save_pretrained(tmpdirname_2)

        tokenizer_slow_3 = self.tokenizer_class.from_pretrained(tmpdirname_2)
        encoding_tokenizer_slow_3 = tokenizer_slow_3(text)
        shutil.rmtree(tmpdirname_2)

        self.assertEqual(encoding_tokenizer_slow_1, encoding_tokenizer_slow_2)
        self.assertEqual(encoding_tokenizer_slow_1, encoding_tokenizer_slow_3)

    def test_model_input_names_signature(self):
        accepted_model_main_input_names = [
            "input_ids",  # nlp models
            "input_values",  # speech models
        ]

        tokenizers = self.get_tokenizers()
        for tokenizer in tokenizers:
            # first name of model_input_names has to correspond to main model input name
            # to make sure `tokenizer.pad(...)` works correctly
            self.assertTrue(tokenizer.model_input_names[0] in accepted_model_main_input_names)

    def test_rust_tokenizer_signature(self):
        if not self.test_rust_tokenizer:
            return

        signature = inspect.signature(self.rust_tokenizer_class.__init__)

        self.assertIn("tokenizer_file", signature.parameters)
        self.assertIsNone(signature.parameters["tokenizer_file"].default)

    def test_tokenizer_slow_store_full_signature(self):
        if not self.test_slow_tokenizer:
            return

        signature = inspect.signature(self.tokenizer_class.__init__)
        tokenizer = self.get_tokenizer()

        for parameter_name, parameter in signature.parameters.items():
            if parameter.default != inspect.Parameter.empty:
                self.assertIn(parameter_name, tokenizer.init_kwargs)

    def test_tokenizer_fast_store_full_signature(self):
        if not self.test_rust_tokenizer:
            return

        signature = inspect.signature(self.rust_tokenizer_class.__init__)
        tokenizer = self.get_rust_tokenizer()

        for parameter_name, parameter in signature.parameters.items():
            if parameter.default != inspect.Parameter.empty and parameter_name not in [
                "vocab_file",
                "merges_file",
                "tokenizer_file",
            ]:
                self.assertIn(parameter_name, tokenizer.init_kwargs)

    def test_rust_and_python_full_tokenizers(self):
        if not self.test_rust_tokenizer:
            return

        if not self.test_slow_tokenizer:
            # as we don't have a slow version, we can't compare the outputs between slow and fast versions
            return

        tokenizer = self.get_tokenizer()
        rust_tokenizer = self.get_rust_tokenizer()

        sequence, _ = self.get_input_output_texts(tokenizer)

        # We don't have an exact equivalence on `tokenize()` between Rust and Slow
        # Slow tokenizer only split tokens, Rust tokenizers will replace with <unk>
        # tokens = tokenizer.tokenize(sequence)
        # rust_tokens = rust_tokenizer.tokenize(sequence)
        # self.assertListEqual(tokens, rust_tokens)

        ids = tokenizer.encode(sequence, add_special_tokens=False)
        rust_ids = rust_tokenizer.encode(sequence, add_special_tokens=False)
        self.assertListEqual(ids, rust_ids)

        ids = tokenizer.encode(sequence, add_special_tokens=True)
        rust_ids = rust_tokenizer.encode(sequence, add_special_tokens=True)
        self.assertListEqual(ids, rust_ids)

    def test_tokenizers_common_properties(self):
        tokenizers = self.get_tokenizers()
        for tokenizer in tokenizers:
            with self.subTest(f"{tokenizer.__class__.__name__}"):
                attributes_list = [
                    "bos_token",
                    "eos_token",
                    "unk_token",
                    "sep_token",
                    "pad_token",
                    "cls_token",
                    "mask_token",
                ]
                for attr in attributes_list:
                    self.assertTrue(hasattr(tokenizer, attr))
                    self.assertTrue(hasattr(tokenizer, attr + "_id"))

                self.assertTrue(hasattr(tokenizer, "additional_special_tokens"))
                self.assertTrue(hasattr(tokenizer, "additional_special_tokens_ids"))

                attributes_list = [
                    "model_max_length",
                    "init_inputs",
                    "init_kwargs",
                ]
                if not isinstance(tokenizer, PreTrainedTokenizerFast):
                    attributes_list += [
                        "added_tokens_encoder",
                        "added_tokens_decoder",
                    ]
                for attr in attributes_list:
                    self.assertTrue(hasattr(tokenizer, attr))

    def test_tokenizers_common_ids_setters(self):
        tokenizers = self.get_tokenizers()
        for tokenizer in tokenizers:
            with self.subTest(f"{tokenizer.__class__.__name__}"):
                attributes_list = [
                    "bos_token",
                    "eos_token",
                    "unk_token",
                    "sep_token",
                    "pad_token",
                    "cls_token",
                    "mask_token",
                ]

                vocab = tokenizer.get_vocab()
                token_id_to_test_setters = next(iter(vocab.values()))
                token_to_test_setters = tokenizer.convert_ids_to_tokens(
                    token_id_to_test_setters, skip_special_tokens=False
                )

                for attr in attributes_list:
                    setattr(tokenizer, attr + "_id", None)
                    self.assertEqual(getattr(tokenizer, attr), None)
                    self.assertEqual(getattr(tokenizer, attr + "_id"), None)

                    setattr(tokenizer, attr + "_id", token_id_to_test_setters)
                    self.assertEqual(getattr(tokenizer, attr), token_to_test_setters)
                    self.assertEqual(getattr(tokenizer, attr + "_id"), token_id_to_test_setters)

                setattr(tokenizer, "additional_special_tokens_ids", [])
                self.assertListEqual(getattr(tokenizer, "additional_special_tokens"), [])
                self.assertListEqual(getattr(tokenizer, "additional_special_tokens_ids"), [])

                setattr(tokenizer, "additional_special_tokens_ids", [token_id_to_test_setters])
                self.assertListEqual(getattr(tokenizer, "additional_special_tokens"), [token_to_test_setters])
                self.assertListEqual(getattr(tokenizer, "additional_special_tokens_ids"), [token_id_to_test_setters])

    @parameterized.expand([(True,), (False,)])
    def test_tokenizers_special_tokens_properties_unset(self, verbose):
        tokenizers = self.get_tokenizers(verbose=verbose)
        for tokenizer in tokenizers:
            with self.subTest(f"{tokenizer.__class__.__name__}"):
                attributes_list = [
                    "bos_token",
                    "eos_token",
                    "unk_token",
                    "sep_token",
                    "pad_token",
                    "cls_token",
                    "mask_token",
                    "additional_special_tokens",
                ]
                for attr in attributes_list:
                    setattr(tokenizer, attr, None)
                    self.assertIsNone(getattr(tokenizer, attr))

    def test_save_and_load_tokenizer(self):
        # safety check on max_len default value so we are sure the test works
        tokenizers = self.get_tokenizers()
        for tokenizer in tokenizers:
            with self.subTest(f"{tokenizer.__class__.__name__}"):
                self.assertNotEqual(tokenizer.model_max_length, 42)

        # Now let's start the test
        tokenizers = self.get_tokenizers()
        for tokenizer in tokenizers:
            with self.subTest(f"{tokenizer.__class__.__name__}"):
                # Isolate this from the other tests because we save additional tokens/etc
                tmpdirname = tempfile.mkdtemp()

                sample_text = " He is very happy, UNwant\u00E9d,running"
                before_tokens = tokenizer.encode(sample_text, add_special_tokens=False)
                before_vocab = tokenizer.get_vocab()
                tokenizer.save_pretrained(tmpdirname)

                after_tokenizer = tokenizer.__class__.from_pretrained(tmpdirname)
                after_tokens = after_tokenizer.encode(sample_text, add_special_tokens=False)
                after_vocab = after_tokenizer.get_vocab()
                self.assertListEqual(before_tokens, after_tokens)
                self.assertDictEqual(before_vocab, after_vocab)

                shutil.rmtree(tmpdirname)

        tokenizers = self.get_tokenizers(model_max_length=42)
        for tokenizer in tokenizers:
            with self.subTest(f"{tokenizer.__class__.__name__}"):
                # Isolate this from the other tests because we save additional tokens/etc
                tmpdirname = tempfile.mkdtemp()

                sample_text = " He is very happy, UNwant\u00E9d,running"
                tokenizer.add_tokens(["bim", "bambam"])
                additional_special_tokens = tokenizer.additional_special_tokens
                additional_special_tokens.append("new_additional_special_token")
                tokenizer.add_special_tokens(
                    {"additional_special_tokens": additional_special_tokens}, replace_additional_special_tokens=False
                )
                before_tokens = tokenizer.encode(sample_text, add_special_tokens=False)
                before_vocab = tokenizer.get_vocab()
                tokenizer.save_pretrained(tmpdirname)

                after_tokenizer = tokenizer.__class__.from_pretrained(tmpdirname)
                after_tokens = after_tokenizer.encode(sample_text, add_special_tokens=False)
                after_vocab = after_tokenizer.get_vocab()
                self.assertListEqual(before_tokens, after_tokens)

                self.assertDictEqual(before_vocab, after_vocab)
                self.assertIn("bim", after_vocab)
                self.assertIn("bambam", after_vocab)
                self.assertIn("new_additional_special_token", after_tokenizer.additional_special_tokens)
                self.assertEqual(after_tokenizer.model_max_length, 42)

                tokenizer = tokenizer.__class__.from_pretrained(tmpdirname, model_max_length=43)
                self.assertEqual(tokenizer.model_max_length, 43)

                shutil.rmtree(tmpdirname)

        # Test that we can also use the non-legacy saving format for fast tokenizers
        tokenizers = self.get_tokenizers(model_max_length=42)
        for tokenizer in tokenizers:
            if not tokenizer.is_fast:
                continue
            with self.subTest(f"{tokenizer.__class__.__name__}"):
                # Isolate this from the other tests because we save additional tokens/etc
                tmpdirname = tempfile.mkdtemp()

                sample_text = " He is very happy, UNwant\u00E9d,running"
                tokenizer.add_tokens(["bim", "bambam"])
                additional_special_tokens = tokenizer.additional_special_tokens
                additional_special_tokens.append("new_additional_special_token")
                tokenizer.add_special_tokens(
                    {"additional_special_tokens": additional_special_tokens}, replace_additional_special_tokens=False
                )
                before_tokens = tokenizer.encode(sample_text, add_special_tokens=False)
                before_vocab = tokenizer.get_vocab()
                tokenizer.save_pretrained(tmpdirname)

                after_tokenizer = tokenizer.__class__.from_pretrained(tmpdirname)
                after_tokens = after_tokenizer.encode(sample_text, add_special_tokens=False)
                after_vocab = after_tokenizer.get_vocab()
                self.assertListEqual(before_tokens, after_tokens)
                self.assertDictEqual(before_vocab, after_vocab)
                self.assertIn("bim", after_vocab)
                self.assertIn("bambam", after_vocab)
                self.assertIn("new_additional_special_token", after_tokenizer.additional_special_tokens)
                self.assertEqual(after_tokenizer.model_max_length, 42)

                tokenizer = tokenizer.__class__.from_pretrained(tmpdirname, model_max_length=43)
                self.assertEqual(tokenizer.model_max_length, 43)

                shutil.rmtree(tmpdirname)

    def test_pickle_tokenizer(self):
        """Google pickle __getstate__ __setstate__ if you are struggling with this."""
        tokenizers = self.get_tokenizers()
        for tokenizer in tokenizers:
            with self.subTest(f"{tokenizer.__class__.__name__}"):
                self.assertIsNotNone(tokenizer)

                text = "Munich and Berlin are nice cities"
                subwords = tokenizer.tokenize(text)

                filename = os.path.join(self.tmpdirname, "tokenizer.bin")
                with open(filename, "wb") as handle:
                    pickle.dump(tokenizer, handle)

                with open(filename, "rb") as handle:
                    tokenizer_new = pickle.load(handle)

                subwords_loaded = tokenizer_new.tokenize(text)

                self.assertListEqual(subwords, subwords_loaded)

    @require_tokenizers
    def test_pickle_added_tokens(self):
        tok1 = AddedToken("<s>", rstrip=True, lstrip=True, normalized=False, single_word=True)
        tok2 = pickle.loads(pickle.dumps(tok1))

        self.assertEqual(tok1.__getstate__(), tok2.__getstate__())

    def test_added_tokens_do_lower_case(self):
        tokenizers = self.get_tokenizers(do_lower_case=True)
        for tokenizer in tokenizers:
            with self.subTest(f"{tokenizer.__class__.__name__}"):
                if not hasattr(tokenizer, "do_lower_case") or not tokenizer.do_lower_case:
                    continue

                special_token = tokenizer.all_special_tokens[0]

                text = special_token + " aaaaa bbbbbb low cccccccccdddddddd l " + special_token
                text2 = special_token + " AAAAA BBBBBB low CCCCCCCCCDDDDDDDD l " + special_token

                toks_before_adding = tokenizer.tokenize(text)  # toks before adding new_toks

                new_toks = ["aaaaa bbbbbb", "cccccccccdddddddd", "AAAAA BBBBBB", "CCCCCCCCCDDDDDDDD"]
                added = tokenizer.add_tokens([AddedToken(tok, lstrip=True, rstrip=True) for tok in new_toks])

                toks_after_adding = tokenizer.tokenize(text)
                toks_after_adding2 = tokenizer.tokenize(text2)

                # Rust tokenizers dont't lowercase added tokens at the time calling `tokenizer.add_tokens`,
                # while python tokenizers do, so new_toks 0 and 2 would be treated as the same, so do new_toks 1 and 3.
                self.assertIn(added, [2, 4])

                self.assertListEqual(toks_after_adding, toks_after_adding2)
                self.assertTrue(
                    len(toks_before_adding) > len(toks_after_adding),  # toks_before_adding should be longer
                )

                # Check that none of the special tokens are lowercased
                sequence_with_special_tokens = "A " + " yEs ".join(tokenizer.all_special_tokens) + " B"
                # Convert the tokenized list to str as some special tokens are tokenized like normal tokens
                # which have a prefix spacee e.g. the mask token of Albert, and cannot match the original
                # special tokens exactly.
                tokenized_sequence = "".join(tokenizer.tokenize(sequence_with_special_tokens))

                for special_token in tokenizer.all_special_tokens:
                    self.assertTrue(special_token in tokenized_sequence or special_token.lower() in tokenized_sequence)

        tokenizers = self.get_tokenizers(do_lower_case=True)
        for tokenizer in tokenizers:
            with self.subTest(f"{tokenizer.__class__.__name__}"):
                if hasattr(tokenizer, "do_lower_case") and tokenizer.do_lower_case:
                    continue

                special_token = tokenizer.all_special_tokens[0]

                text = special_token + " aaaaa bbbbbb low cccccccccdddddddd l " + special_token
                text2 = special_token + " AAAAA BBBBBB low CCCCCCCCCDDDDDDDD l " + special_token

                toks_before_adding = tokenizer.tokenize(text)  # toks before adding new_toks

                new_toks = ["aaaaa bbbbbb", "cccccccccdddddddd", "AAAAA BBBBBB", "CCCCCCCCCDDDDDDDD"]
                added = tokenizer.add_tokens([AddedToken(tok, lstrip=True, rstrip=True) for tok in new_toks])
                self.assertIn(added, [2, 4])

                toks_after_adding = tokenizer.tokenize(text)
                toks_after_adding2 = tokenizer.tokenize(text2)

                self.assertEqual(len(toks_after_adding), len(toks_after_adding2))  # Length should still be the same
                self.assertNotEqual(
                    toks_after_adding[1], toks_after_adding2[1]
                )  # But at least the first non-special tokens should differ
                self.assertTrue(
                    len(toks_before_adding) > len(toks_after_adding),  # toks_before_adding should be longer
                )

    # TODO @ArthurZ Nuke this
    def test_add_tokens_tokenizer(self):
        tokenizers = self.get_tokenizers(do_lower_case=False)
        for tokenizer in tokenizers:
            with self.subTest(f"{tokenizer.__class__.__name__}"):
                vocab_size = tokenizer.vocab_size
                all_size = len(tokenizer)

                self.assertNotEqual(vocab_size, 0)

                # We usually have added tokens from the start in tests (but also otherwise) because our vocab fixtures are
                # smaller than the original vocabs - let's not assert this
                # self.assertEqual(vocab_size, all_size)

                new_toks = [
                    AddedToken("aaaaa bbbbbb", rstrip=True, lstrip=True),
                    AddedToken("cccccccccdddddddd", rstrip=True, lstrip=True),
                ]
                added_toks = tokenizer.add_tokens(new_toks)
                vocab_size_2 = tokenizer.vocab_size
                all_size_2 = len(tokenizer)

                self.assertNotEqual(vocab_size_2, 0)
                self.assertEqual(vocab_size, vocab_size_2)
                self.assertEqual(added_toks, len(new_toks))
                self.assertEqual(all_size_2, all_size + len(new_toks))

                tokens = tokenizer.encode("aaaaa bbbbbb low cccccccccdddddddd l", add_special_tokens=False)

                self.assertGreaterEqual(len(tokens), 4)
                self.assertGreater(tokens[0], tokenizer.vocab_size - 1)
                self.assertGreater(tokens[-2], tokenizer.vocab_size - 1)

                new_toks_2 = {
                    "eos_token": AddedToken(">>>>|||<||<<|<<", rstrip=True, lstrip=True),
                    "pad_token": AddedToken("<<<<<|||>|>>>>|>", rstrip=True, lstrip=True),
                }
                added_toks_2 = tokenizer.add_special_tokens(new_toks_2)
                vocab_size_3 = tokenizer.vocab_size
                all_size_3 = len(tokenizer)

                self.assertNotEqual(vocab_size_3, 0)
                self.assertEqual(vocab_size, vocab_size_3)
                self.assertEqual(added_toks_2, len(new_toks_2))
                self.assertEqual(all_size_3, all_size_2 + len(new_toks_2))

                tokens = tokenizer.encode(
                    ">>>>|||<||<<|<< aaaaa bbbbbb low cccccccccdddddddd <<<<<|||>|>>>>|> l", add_special_tokens=False
                )

                self.assertGreaterEqual(len(tokens), 6)
                self.assertGreater(tokens[0], tokenizer.vocab_size - 1)
                self.assertGreater(tokens[0], tokens[1])

                self.assertGreater(tokens[-2], tokenizer.vocab_size - 1)
                self.assertGreater(tokens[-2], tokens[-3])
                self.assertEqual(tokens[0], tokenizer.eos_token_id)
                self.assertEqual(tokens[-2], tokenizer.pad_token_id)

    def test_add_special_tokens(self):
        tokenizers = self.get_tokenizers(do_lower_case=False)
        for tokenizer in tokenizers:
            with self.subTest(f"{tokenizer.__class__.__name__}"):
                input_text, ids = self.get_clean_sequence(tokenizer)

                special_token = AddedToken("[SPECIAL_TOKEN]", lstrip=True, rstrip=True)

                tokenizer.add_special_tokens({"cls_token": special_token})
                special_token = str(special_token)
                encoded_special_token = tokenizer.encode(special_token, add_special_tokens=False)
                self.assertEqual(len(encoded_special_token), 1)

                text = tokenizer.decode(ids + encoded_special_token, clean_up_tokenization_spaces=False)
                encoded = tokenizer.encode(text, add_special_tokens=False)

                input_encoded = tokenizer.encode(input_text, add_special_tokens=False)
                special_token_id = tokenizer.encode(special_token, add_special_tokens=False)
                self.assertEqual(encoded, input_encoded + special_token_id)

                decoded = tokenizer.decode(encoded, skip_special_tokens=True)
                self.assertTrue(special_token not in decoded)

    def test_internal_consistency(self):
        tokenizers = self.get_tokenizers()
        for tokenizer in tokenizers:
            with self.subTest(f"{tokenizer.__class__.__name__}"):
                input_text, output_text = self.get_input_output_texts(tokenizer)

                tokens = tokenizer.tokenize(input_text)
                ids = tokenizer.convert_tokens_to_ids(tokens)
                ids_2 = tokenizer.encode(input_text, add_special_tokens=False)
                self.assertListEqual(ids, ids_2)

                tokens_2 = tokenizer.convert_ids_to_tokens(ids)
                self.assertNotEqual(len(tokens_2), 0)
                text_2 = tokenizer.decode(ids)
                self.assertIsInstance(text_2, str)

                self.assertEqual(text_2, output_text)

    @require_tokenizers
    def test_encode_decode_with_spaces(self):
        tokenizers = self.get_tokenizers(do_lower_case=False, fast=False)
        for tokenizer in tokenizers:
            with self.subTest(f"{tokenizer.__class__.__name__}"):
                new_toks = [
                    # These are added tokens, they will be normalized....
                    AddedToken("[ABC]", normalized=True, lstrip=True, rstrip=True),
                    AddedToken("[DEF]", normalized=True, lstrip=True, rstrip=True),
                    AddedToken("GHI IHG", normalized=True, lstrip=True, rstrip=True),
                ]
                tokenizer.add_tokens(new_toks)
                tokenizer.add_tokens([AddedToken("[SAMPLE]", normalized=True)], special_tokens=True)
                input = "[ABC][DEF][ABC]GHI IHG[DEF]"
                if self.space_between_special_tokens:
                    output = "[ABC] [DEF] [ABC] GHI IHG [DEF]"
                else:
                    output = input
                encoded = tokenizer.encode(input, add_special_tokens=False)
                decoded = tokenizer.decode(encoded, spaces_between_special_tokens=self.space_between_special_tokens)

                self.assertIn(decoded, [output, output.lower()])
                return
                # TODO  @ArthurZ Refactor testing as now the do_normalize works for special and non special
                encoded = tokenizer.encode("[ABC] [DEF][SAMPLE]", add_special_tokens=False)
                decoded = tokenizer.decode(encoded, spaces_between_special_tokens=True, skip_special_tokens=False)
                self.assertIn(decoded, ["[ABC] [DEF] [SAMPLE]", "[ABC] [DEF] [SAMPLE]".lower()])

                decoded = tokenizer.decode(encoded, spaces_between_special_tokens=True, skip_special_tokens=True)
                self.assertIn(decoded, ["[ABC] [DEF]", "[ABC] [DEF]".lower()])

                encoded = tokenizer.encode("[ABC][SAMPLE][DEF]", add_special_tokens=False)
                decoded = tokenizer.decode(encoded, spaces_between_special_tokens=True)
                self.assertIn(decoded, ["[ABC] [SAMPLE] [DEF]", "[ABC][SAMPLE][DEF]".lower()])

                decoded = tokenizer.decode(encoded, spaces_between_special_tokens=False)
                self.assertIn(decoded, ["[ABC][SAMPLE][DEF]", "[ABC][SAMPLE][DEF]".lower()])

    def test_pretrained_model_lists(self):
        # We should have at least one default checkpoint for each tokenizer
        # We should specify the max input length as well (used in some part to list the pretrained checkpoints)
        self.assertGreaterEqual(len(self.tokenizer_class.pretrained_vocab_files_map), 1)
        self.assertGreaterEqual(len(list(self.tokenizer_class.pretrained_vocab_files_map.values())[0]), 1)
        self.assertEqual(
            len(list(self.tokenizer_class.pretrained_vocab_files_map.values())[0]),
            len(self.tokenizer_class.max_model_input_sizes),
        )

        weights_list = list(self.tokenizer_class.max_model_input_sizes.keys())
        weights_lists_2 = []
        for file_id, map_list in self.tokenizer_class.pretrained_vocab_files_map.items():
            weights_lists_2.append(list(map_list.keys()))

        for weights_list_2 in weights_lists_2:
            self.assertListEqual(weights_list, weights_list_2)

    def test_mask_output(self):
        tokenizers = self.get_tokenizers(do_lower_case=False)
        for tokenizer in tokenizers:
            with self.subTest(f"{tokenizer.__class__.__name__}"):
                if (
                    tokenizer.build_inputs_with_special_tokens.__qualname__.split(".")[0] != "PreTrainedTokenizer"
                    and "token_type_ids" in tokenizer.model_input_names
                ):
                    seq_0 = "Test this method."
                    seq_1 = "With these inputs."
                    information = tokenizer.encode_plus(seq_0, seq_1, add_special_tokens=True)
                    sequences, mask = information["input_ids"], information["token_type_ids"]
                    self.assertEqual(len(sequences), len(mask))

    def test_token_type_ids(self):
        tokenizers = self.get_tokenizers()
        for tokenizer in tokenizers:
            with self.subTest(f"{tokenizer.__class__.__name__}"):
                seq_0 = "Test this method."

                # We want to have sequence 0 and sequence 1 are tagged
                # respectively with 0 and 1 token_ids
                # (regardless of whether the model use token type ids)
                # We use this assumption in the QA pipeline among other place
                output = tokenizer(seq_0, return_token_type_ids=True)
                self.assertIn(0, output["token_type_ids"])

    def test_sequence_ids(self):
        tokenizers = self.get_tokenizers()
        for tokenizer in tokenizers:
            if not tokenizer.is_fast:
                continue
            with self.subTest(f"{tokenizer.__class__.__name__}"):
                seq_0 = "Test this method."
                seq_1 = "With these inputs."

                # We want to have sequence 0 and sequence 1 are tagged
                # respectively with 0 and 1 token_ids
                # (regardless of whether the model use token type ids)
                # We use this assumption in the QA pipeline among other place
                output = tokenizer(seq_0)
                self.assertIn(0, output.sequence_ids())

                output = tokenizer(seq_0, seq_1)
                self.assertIn(0, output.sequence_ids())
                self.assertIn(1, output.sequence_ids())

                if tokenizer.num_special_tokens_to_add(pair=True):
                    self.assertIn(None, output.sequence_ids())

    @require_jinja
    def test_chat_template(self):
        dummy_template = "{% for message in messages %}{{message['role'] + message['content']}}{% endfor %}"
        dummy_conversation = [
            {"role": "system", "content": "system message"},
            {"role": "user", "content": "user message"},
            {"role": "assistant", "content": "assistant message"},
        ]
        expected_output = "systemsystem messageuseruser messageassistantassistant message"
        tokenizers = self.get_tokenizers()
        for tokenizer in tokenizers:
            with self.subTest(f"{tokenizer.__class__.__name__}"):
                output = tokenizer.apply_chat_template(
                    dummy_conversation, chat_template=dummy_template, tokenize=False
                )
                self.assertEqual(output, expected_output)  # Test we can pass chat_template arg
                # Check that no error raised when tokenize=True
                tokenizer.apply_chat_template(dummy_conversation, chat_template=dummy_template, tokenize=True)

                tokenizer.chat_template = dummy_template
                self.assertEqual(tokenizer.chat_template, dummy_template)  # Test property setter
                output = tokenizer.apply_chat_template(dummy_conversation, tokenize=False)
                self.assertEqual(output, expected_output)  # Test chat_template attribute is used if no arg is passed
                tokenizer.apply_chat_template(dummy_conversation, tokenize=True)  # Check that no error raised

                with tempfile.TemporaryDirectory() as tmp_dir_name:
                    tokenizer.save_pretrained(tmp_dir_name)
                    tokenizer = tokenizer.from_pretrained(tmp_dir_name)

                self.assertEqual(tokenizer.chat_template, dummy_template)  # Test template has persisted
                output = tokenizer.apply_chat_template(dummy_conversation, tokenize=False)
                self.assertEqual(output, expected_output)  # Test output is the same after reloading
<<<<<<< HEAD
                tokenizer.apply_chat_template(dummy_conversation, tokenize=True)  # Check that no error raised
=======
                # Check that no error raised
                tokenizer.apply_chat_template(dummy_conversation, tokenize=True, return_dict=False)

    @require_jinja
    def test_chat_template_batched(self):
        dummy_template = "{% for message in messages %}{{message['role'] + message['content']}}{% endfor %}"
        dummy_conversations = [
            [
                {"role": "system", "content": "system message"},
                {"role": "user", "content": "user message"},
                {"role": "assistant", "content": "assistant message"},
            ],
            [
                {"role": "system", "content": "system message 2"},
                {"role": "user", "content": "user message 2"},
                {"role": "assistant", "content": "assistant message 2"},
            ],
        ]
        tokenizers = self.get_tokenizers()
        for tokenizer in tokenizers:
            with self.subTest(f"{tokenizer.__class__.__name__}"):
                output = tokenizer.apply_chat_template(
                    dummy_conversations, chat_template=dummy_template, tokenize=False
                )
                self.assertEqual(
                    output,
                    [
                        "systemsystem messageuseruser messageassistantassistant message",
                        "systemsystem message 2useruser message 2assistantassistant message 2",
                    ],
                )
                one_element_output = tokenizer.apply_chat_template(
                    dummy_conversations[:1], chat_template=dummy_template, tokenize=False
                )
                self.assertEqual(
                    one_element_output, ["systemsystem messageuseruser messageassistantassistant message"]
                )  # Assert that list structure is retained even with one element
                tokenizer.apply_chat_template(
                    dummy_conversations, chat_template=dummy_template, tokenize=True
                )  # Check that no error raised

    @require_jinja
    def test_jinja_loopcontrols(self):
        break_template = """
        {%- for message in messages %}
            {{- message.role + " " + message.content }}
            {%- if loop.first %}
                {%- break %}
            {%- endif %}
        {%- endfor %}""".strip()

        dummy_conversation = [
            {"role": "system", "content": "1"},
            {"role": "user", "content": "2"},
            {"role": "assistant", "content": "3"},
        ]

        tokenizers = self.get_tokenizers()
        for tokenizer in tokenizers:
            with self.subTest(f"{tokenizer.__class__.__name__}"):
                break_output = tokenizer.apply_chat_template(
                    dummy_conversation, chat_template=break_template, tokenize=False
                )
                self.assertEqual(break_output, "system 1")  # Loop should break after first iter

    @require_jinja
    def test_jinja_strftime(self):
        strftime_template = """{{- strftime_now("%Y-%m-%d") }}""".strip()

        dummy_conversation = [
            {"role": "system", "content": "1"},
            {"role": "user", "content": "2"},
            {"role": "assistant", "content": "3"},
        ]

        tokenizers = self.get_tokenizers()
        for tokenizer in tokenizers:
            with self.subTest(f"{tokenizer.__class__.__name__}"):
                strftime_output = tokenizer.apply_chat_template(
                    dummy_conversation, chat_template=strftime_template, tokenize=False
                )

                # Assert that we get a date formatted as expected
                self.assertEqual(len(strftime_output), 10)
                self.assertEqual(len(strftime_output.split("-")), 3)

    @require_jinja
    def test_chat_template_return_assistant_tokens_mask(self):
        dummy_template = (
            "{% for message in messages %}"
            "{% if (message['role'] != 'assistant') %}"
            "{{'<|im_start|>' + message['role'] + '\n' + message['content'] + '<|im_end|>' + '\n'}}"
            "{% elif (message['role'] == 'assistant')%}"
            "{{'<|im_start|>' + message['role'] + '\n'}}"
            "{% generation %}"
            "{{message['content'] + '<|im_end|>'}}"
            "{% endgeneration %}"
            "{{'\n'}}"
            "{% endif %}"
            "{% endfor %}"
        )
        conversations = [
            [
                {"role": "system", "content": "system message"},
                {"role": "user", "content": "user message"},
                {"role": "assistant", "content": "start turn 1 assistant message. end turn 1"},
                {"role": "user", "content": "user message 2"},
                {"role": "assistant", "content": "start turn 2 assistant message. end turn 2"},
            ],
            [
                {"role": "system", "content": "system message 3"},
                {"role": "user", "content": "user message 3"},
                {"role": "assistant", "content": "start turn 3 assistant message. end turn 3"},
                {"role": "user", "content": "user message 4"},
                {"role": "assistant", "content": "start turn 4 assistant message. end turn 4"},
            ],
        ]

        # These are the prefix and suffix strings of all the assistant messages. Used to find the assistant substring
        # in the entire chat string, and then find the corresponding tokens in the tokenized output.
        assistant_prefix_suffix = [
            [("start turn 1", "end turn 1<|im_end|>"), ("start turn 2", "end turn 2<|im_end|>")],
            [("start turn 3", "end turn 3<|im_end|>"), ("start turn 4", "end turn 4<|im_end|>")],
        ]
        for tokenizer, pretrained_name, _ in self.tokenizers_list:
            with self.subTest(f"{tokenizer.__class__.__name__} ({pretrained_name})"):
                if not self.test_rust_tokenizer:
                    self.skipTest(reason="No fast tokenizer defined")

                tokenizer_r = self.rust_tokenizer_class.from_pretrained(pretrained_name)

                # check batched
                output = tokenizer_r.apply_chat_template(
                    conversations,
                    chat_template=dummy_template,
                    tokenize=True,
                    return_assistant_tokens_mask=True,
                    return_dict=True,
                )
                for i, conv in enumerate(conversations):
                    chat_string = tokenizer_r.apply_chat_template(
                        conversations[i], tokenize=False, chat_template=dummy_template
                    )
                    assistant_start = output.char_to_token(i, chat_string.index(assistant_prefix_suffix[i][0][0]))
                    assistant_end = output.char_to_token(
                        i,
                        chat_string.index(assistant_prefix_suffix[i][0][1])
                        + len(assistant_prefix_suffix[i][0][1])
                        - 1,
                    )

                    assistant_start2 = output.char_to_token(i, chat_string.index(assistant_prefix_suffix[i][1][0]))
                    assistant_end2 = output.char_to_token(
                        i,
                        chat_string.index(assistant_prefix_suffix[i][1][1])
                        + len(assistant_prefix_suffix[i][1][1])
                        - 1,
                    )

                    # assert 1 in first assistant message
                    self.assertEqual(
                        output["assistant_masks"][i][assistant_start : assistant_end + 1],
                        [1] * (assistant_end - assistant_start + 1),
                    )
                    # assert 1 second assistant message
                    self.assertEqual(
                        output["assistant_masks"][i][assistant_start2 : assistant_end2 + 1],
                        [1] * (assistant_end2 - assistant_start2 + 1),
                    )

                    # assert 0 in user/system indices
                    self.assertEqual(output["assistant_masks"][i][:assistant_start], [0] * assistant_start)
                    self.assertEqual(
                        output["assistant_masks"][i][assistant_end + 1 : assistant_start2],
                        [0] * (assistant_start2 - assistant_end - 1),
                    )

                # check not batched
                output = tokenizer_r.apply_chat_template(
                    conversations[0],
                    chat_template=dummy_template,
                    tokenize=True,
                    return_assistant_tokens_mask=True,
                    return_dict=True,
                )

                chat_string = tokenizer_r.apply_chat_template(
                    conversations[0], tokenize=False, chat_template=dummy_template
                )
                assistant_start = output.char_to_token(0, chat_string.index(assistant_prefix_suffix[0][0][0]))
                assistant_end = output.char_to_token(
                    0, chat_string.index(assistant_prefix_suffix[0][0][1]) + len(assistant_prefix_suffix[0][0][1]) - 1
                )
                assistant_start2 = output.char_to_token(0, chat_string.index(assistant_prefix_suffix[0][1][0]))
                assistant_end2 = output.char_to_token(
                    0, chat_string.index(assistant_prefix_suffix[0][1][1]) + len(assistant_prefix_suffix[0][1][1]) - 1
                )

                # assert 1 in assistant indices
                self.assertEqual(
                    output["assistant_masks"][assistant_start : assistant_end + 1],
                    [1] * (assistant_end - assistant_start + 1),
                )
                self.assertEqual(
                    output["assistant_masks"][assistant_start2 : assistant_end2 + 1],
                    [1] * (assistant_end2 - assistant_start2 + 1),
                )

                # assert 0 in user/system indices
                self.assertEqual(output["assistant_masks"][:assistant_start], [0] * assistant_start)
                self.assertEqual(
                    output["assistant_masks"][assistant_end + 1 : assistant_start2],
                    [0] * (assistant_start2 - assistant_end - 1),
                )

    @require_jinja
    def test_continue_final_message(self):
        dummy_template = """
        {%- for message in messages %}
            {{- "<|im_start|>" + message['role'] + "\n" + message['content'] + "<|im_end|>" + "\n"}}
        {%- endfor %}"""
        dummy_conversation = [
            {"role": "system", "content": "system message"},
            {"role": "user", "content": "user message"},
            {"role": "assistant", "content": "assistant message"},
        ]
        tokenizers = self.get_tokenizers()
        for tokenizer in tokenizers:
            with self.subTest(f"{tokenizer.__class__.__name__}"):
                output = tokenizer.apply_chat_template(
                    dummy_conversation, chat_template=dummy_template, tokenize=False, continue_final_message=False
                )
                self.assertEqual(
                    output,
                    "<|im_start|>system\nsystem message<|im_end|>\n<|im_start|>user\nuser message<|im_end|>\n<|im_start|>assistant\nassistant message<|im_end|>\n",
                )
                prefill_output = tokenizer.apply_chat_template(
                    dummy_conversation, chat_template=dummy_template, tokenize=False, continue_final_message=True
                )
                # Assert that the final message is unterminated
                self.assertEqual(
                    prefill_output,
                    "<|im_start|>system\nsystem message<|im_end|>\n<|im_start|>user\nuser message<|im_end|>\n<|im_start|>assistant\nassistant message",
                )

    @require_jinja
    def test_chat_template_dict(self):
        dummy_template_1 = "{{'a'}}"
        dummy_template_2 = "{{'b'}}"
        dummy_conversation = [
            {"role": "user", "content": "user message"},
        ]
        tokenizers = self.get_tokenizers()
        for tokenizer in tokenizers:
            with self.subTest(f"{tokenizer.__class__.__name__}"):
                tokenizer.chat_template = {"template1": dummy_template_1, "template2": dummy_template_2}
                output1 = tokenizer.apply_chat_template(
                    dummy_conversation, chat_template=dummy_template_1, tokenize=False
                )
                output1_via_dict = tokenizer.apply_chat_template(
                    dummy_conversation, chat_template="template1", tokenize=False
                )
                self.assertEqual(output1, output1_via_dict)
                output2 = tokenizer.apply_chat_template(
                    dummy_conversation, chat_template=dummy_template_2, tokenize=False
                )
                output2_via_dict = tokenizer.apply_chat_template(
                    dummy_conversation, chat_template="template2", tokenize=False
                )
                self.assertEqual(output2, output2_via_dict)

    @require_jinja
    def test_chat_template_dict_saving(self):
        dummy_template_1 = "{{'a'}}"
        dummy_template_2 = "{{'b'}}"
        tokenizers = self.get_tokenizers()
        for tokenizer in tokenizers:
            with self.subTest(f"{tokenizer.__class__.__name__}"):
                tokenizer.chat_template = {"template1": dummy_template_1, "template2": dummy_template_2}
                with tempfile.TemporaryDirectory() as tmp_dir_name:
                    tokenizer.save_pretrained(tmp_dir_name)
                    config_dict = json.load(open(os.path.join(tmp_dir_name, "tokenizer_config.json")))
                    # Assert that chat templates are correctly serialized as lists of dictionaries
                    self.assertEqual(
                        config_dict["chat_template"],
                        [{"name": "template1", "template": "{{'a'}}"}, {"name": "template2", "template": "{{'b'}}"}],
                    )
                    new_tokenizer = tokenizer.from_pretrained(tmp_dir_name)
                # Assert that the serialized list is correctly reconstructed as a single dict
                self.assertEqual(new_tokenizer.chat_template, tokenizer.chat_template)
>>>>>>> e39b6c1c

    def test_number_of_added_tokens(self):
        tokenizers = self.get_tokenizers(do_lower_case=False)
        for tokenizer in tokenizers:
            with self.subTest(f"{tokenizer.__class__.__name__}"):
                seq_0 = "Test this method."
                seq_1 = "With these inputs."

                sequences = tokenizer.encode(seq_0, seq_1, add_special_tokens=False)
                attached_sequences = tokenizer.encode(seq_0, seq_1, add_special_tokens=True)

                # Method is implemented (e.g. not GPT-2)
                if len(attached_sequences) != 2:
                    self.assertEqual(
                        tokenizer.num_special_tokens_to_add(pair=True), len(attached_sequences) - len(sequences)
                    )

    def test_maximum_encoding_length_single_input(self):
        tokenizers = self.get_tokenizers(do_lower_case=False, model_max_length=100)
        for tokenizer in tokenizers:
            with self.subTest(f"{tokenizer.__class__.__name__}"):
                seq_0, ids = self.get_clean_sequence(tokenizer, max_length=20)

                sequence = tokenizer.encode(seq_0, add_special_tokens=False)
                total_length = len(sequence)

                self.assertGreater(
                    total_length, 4, "Issue with the testing sequence, please update it, it's too short"
                )

                # Test with max model input length
                model_max_length = tokenizer.model_max_length
                self.assertEqual(model_max_length, 100)
                seq_1 = seq_0 * model_max_length

                sequence1 = tokenizer(seq_1, add_special_tokens=False)
                total_length1 = len(sequence1["input_ids"])
                self.assertGreater(
                    total_length1,
                    model_max_length,
                    "Issue with the testing sequence, please update it, it's too short",
                )

                # Simple
                padding_strategies = (
                    [False, True, "longest"] if tokenizer.pad_token and tokenizer.pad_token_id >= 0 else [False]
                )
                for padding_state in padding_strategies:
                    with self.subTest(f"Padding: {padding_state}"):
                        for truncation_state in [True, "longest_first", "only_first"]:
                            with self.subTest(f"Truncation: {truncation_state}"):
                                output = tokenizer(seq_1, padding=padding_state, truncation=truncation_state)
                                self.assertEqual(len(output["input_ids"]), model_max_length)

                                output = tokenizer([seq_1], padding=padding_state, truncation=truncation_state)
                                self.assertEqual(len(output["input_ids"][0]), model_max_length)

                        # Simple with no truncation
                        # Reset warnings
                        tokenizer.deprecation_warnings = {}
                        with self.assertLogs("transformers", level="WARNING") as cm:
                            output = tokenizer(seq_1, padding=padding_state, truncation=False)
                            self.assertNotEqual(len(output["input_ids"]), model_max_length)
                        self.assertEqual(len(cm.records), 1)
                        self.assertTrue(
                            cm.records[0].message.startswith(
                                "Token indices sequence length is longer than the specified maximum sequence length"
                                " for this model"
                            )
                        )

                        tokenizer.deprecation_warnings = {}
                        with self.assertLogs("transformers", level="WARNING") as cm:
                            output = tokenizer([seq_1], padding=padding_state, truncation=False)
                            self.assertNotEqual(len(output["input_ids"][0]), model_max_length)
                        self.assertEqual(len(cm.records), 1)
                        self.assertTrue(
                            cm.records[0].message.startswith(
                                "Token indices sequence length is longer than the specified maximum sequence length"
                                " for this model"
                            )
                        )

                # Overflowing tokens
                stride = 2
                information = tokenizer(
                    seq_0,
                    max_length=total_length - 2,
                    add_special_tokens=False,
                    stride=stride,
                    truncation="longest_first",
                    return_overflowing_tokens=True,
                    # add_prefix_space=False,
                )

                # Overflowing tokens are handled quite differently in slow and fast tokenizers
                if isinstance(tokenizer, PreTrainedTokenizerFast):
                    truncated_sequence = information["input_ids"][0]
                    overflowing_tokens = information["input_ids"][1]
                    self.assertEqual(len(information["input_ids"]), 2)

                    self.assertEqual(len(truncated_sequence), total_length - 2)
                    self.assertEqual(truncated_sequence, sequence[:-2])

                    self.assertEqual(len(overflowing_tokens), 2 + stride)
                    self.assertEqual(overflowing_tokens, sequence[-(2 + stride) :])
                else:
                    truncated_sequence = information["input_ids"]
                    overflowing_tokens = information["overflowing_tokens"]

                    self.assertEqual(len(truncated_sequence), total_length - 2)
                    self.assertEqual(truncated_sequence, sequence[:-2])

                    self.assertEqual(len(overflowing_tokens), 2 + stride)
                    self.assertEqual(overflowing_tokens, sequence[-(2 + stride) :])

    def test_maximum_encoding_length_pair_input(self):
        tokenizers = self.get_tokenizers(do_lower_case=False, model_max_length=100)
        for tokenizer in tokenizers:
            with self.subTest(f"{tokenizer.__class__.__name__}"):
                # Build a sequence from our model's vocabulary
                stride = 2
                seq_0, ids = self.get_clean_sequence(tokenizer, max_length=20)
                if len(ids) <= 2 + stride:
                    seq_0 = (seq_0 + " ") * (2 + stride)
                    ids = None

                seq0_tokens = tokenizer.encode(seq_0, add_special_tokens=False)
                self.assertGreater(len(seq0_tokens), 2 + stride)

                seq_1 = "This is another sentence to be encoded."
                seq1_tokens = tokenizer.encode(seq_1, add_special_tokens=False)
                if abs(len(seq0_tokens) - len(seq1_tokens)) <= 2:
                    seq1_tokens = seq1_tokens + seq1_tokens
                    seq_1 = tokenizer.decode(seq1_tokens, clean_up_tokenization_spaces=False)
                seq1_tokens = tokenizer.encode(seq_1, add_special_tokens=False)

                self.assertGreater(len(seq1_tokens), 2 + stride)

                smallest = seq1_tokens if len(seq0_tokens) > len(seq1_tokens) else seq0_tokens

                # We are not using the special tokens - a bit too hard to test all the tokenizers with this
                # TODO try this again later
                sequence = tokenizer.encode(seq_0, seq_1, add_special_tokens=False)  # , add_prefix_space=False)

                # Test with max model input length
                model_max_length = tokenizer.model_max_length
                self.assertEqual(model_max_length, 100)
                seq_2 = seq_0 * model_max_length
                self.assertGreater(len(seq_2), model_max_length)

                sequence1 = tokenizer(seq_1, add_special_tokens=False)
                total_length1 = len(sequence1["input_ids"])
                sequence2 = tokenizer(seq_2, seq_1, add_special_tokens=False)
                total_length2 = len(sequence2["input_ids"])
                self.assertLess(
                    total_length1, model_max_length - 10, "Issue with the testing sequence, please update it."
                )
                self.assertGreater(
                    total_length2, model_max_length, "Issue with the testing sequence, please update it."
                )

                # Simple
                padding_strategies = (
                    [False, True, "longest"] if tokenizer.pad_token and tokenizer.pad_token_id >= 0 else [False]
                )
                for padding_state in padding_strategies:
                    with self.subTest(f"{tokenizer.__class__.__name__} Padding: {padding_state}"):
                        for truncation_state in [True, "longest_first", "only_first"]:
                            with self.subTest(f"{tokenizer.__class__.__name__} Truncation: {truncation_state}"):
                                output = tokenizer(seq_2, seq_1, padding=padding_state, truncation=truncation_state)
                                self.assertEqual(len(output["input_ids"]), model_max_length)

                                output = tokenizer(
                                    [seq_2], [seq_1], padding=padding_state, truncation=truncation_state
                                )
                                self.assertEqual(len(output["input_ids"][0]), model_max_length)

                        # Simple
                        output = tokenizer(seq_1, seq_2, padding=padding_state, truncation="only_second")
                        self.assertEqual(len(output["input_ids"]), model_max_length)

                        output = tokenizer([seq_1], [seq_2], padding=padding_state, truncation="only_second")
                        self.assertEqual(len(output["input_ids"][0]), model_max_length)

                        # Simple with no truncation
                        # Reset warnings
                        tokenizer.deprecation_warnings = {}
                        with self.assertLogs("transformers", level="WARNING") as cm:
                            output = tokenizer(seq_1, seq_2, padding=padding_state, truncation=False)
                            self.assertNotEqual(len(output["input_ids"]), model_max_length)
                        self.assertEqual(len(cm.records), 1)
                        self.assertTrue(
                            cm.records[0].message.startswith(
                                "Token indices sequence length is longer than the specified maximum sequence length"
                                " for this model"
                            )
                        )

                        tokenizer.deprecation_warnings = {}
                        with self.assertLogs("transformers", level="WARNING") as cm:
                            output = tokenizer([seq_1], [seq_2], padding=padding_state, truncation=False)
                            self.assertNotEqual(len(output["input_ids"][0]), model_max_length)
                        self.assertEqual(len(cm.records), 1)
                        self.assertTrue(
                            cm.records[0].message.startswith(
                                "Token indices sequence length is longer than the specified maximum sequence length"
                                " for this model"
                            )
                        )

                truncated_first_sequence = tokenizer.encode(seq_0, add_special_tokens=False)[:-2] + tokenizer.encode(
                    seq_1, add_special_tokens=False
                )
                truncated_second_sequence = (
                    tokenizer.encode(seq_0, add_special_tokens=False)
                    + tokenizer.encode(seq_1, add_special_tokens=False)[:-2]
                )
                truncated_longest_sequence = (
                    truncated_first_sequence if len(seq0_tokens) > len(seq1_tokens) else truncated_second_sequence
                )

                overflow_first_sequence = tokenizer.encode(seq_0, add_special_tokens=False)[
                    -(2 + stride) :
                ] + tokenizer.encode(seq_1, add_special_tokens=False)
                overflow_second_sequence = (
                    tokenizer.encode(seq_0, add_special_tokens=False)
                    + tokenizer.encode(seq_1, add_special_tokens=False)[-(2 + stride) :]
                )
                overflow_longest_sequence = (
                    overflow_first_sequence if len(seq0_tokens) > len(seq1_tokens) else overflow_second_sequence
                )

                # Overflowing tokens are handled quite differently in slow and fast tokenizers
                if isinstance(tokenizer, PreTrainedTokenizerFast):
                    information = tokenizer(
                        seq_0,
                        seq_1,
                        max_length=len(sequence) - 2,
                        add_special_tokens=False,
                        stride=stride,
                        truncation="longest_first",
                        return_overflowing_tokens=True,
                        # add_prefix_space=False,
                    )
                    truncated_sequence = information["input_ids"][0]
                    overflowing_tokens = information["input_ids"][1]
                    self.assertEqual(len(information["input_ids"]), 2)

                    self.assertEqual(len(truncated_sequence), len(sequence) - 2)
                    self.assertEqual(truncated_sequence, truncated_longest_sequence)

                    self.assertEqual(len(overflowing_tokens), 2 + stride + len(smallest))
                    self.assertEqual(overflowing_tokens, overflow_longest_sequence)
                else:
                    # No overflowing tokens when using 'longest' in python tokenizers
                    with self.assertRaises(ValueError) as context:
                        information = tokenizer(
                            seq_0,
                            seq_1,
                            max_length=len(sequence) - 2,
                            add_special_tokens=False,
                            stride=stride,
                            truncation="longest_first",
                            return_overflowing_tokens=True,
                            # add_prefix_space=False,
                        )

                    self.assertTrue(
                        context.exception.args[0].startswith(
                            "Not possible to return overflowing tokens for pair of sequences with the "
                            "`longest_first`. Please select another truncation strategy than `longest_first`, "
                            "for instance `only_second` or `only_first`."
                        )
                    )

                # Overflowing tokens are handled quite differently in slow and fast tokenizers
                if isinstance(tokenizer, PreTrainedTokenizerFast):
                    information = tokenizer(
                        seq_0,
                        seq_1,
                        max_length=len(sequence) - 2,
                        add_special_tokens=False,
                        stride=stride,
                        truncation=True,
                        return_overflowing_tokens=True,
                        # add_prefix_space=False,
                    )
                    truncated_sequence = information["input_ids"][0]
                    overflowing_tokens = information["input_ids"][1]
                    self.assertEqual(len(information["input_ids"]), 2)

                    self.assertEqual(len(truncated_sequence), len(sequence) - 2)
                    self.assertEqual(truncated_sequence, truncated_longest_sequence)

                    self.assertEqual(len(overflowing_tokens), 2 + stride + len(smallest))
                    self.assertEqual(overflowing_tokens, overflow_longest_sequence)
                else:
                    # No overflowing tokens when using 'longest' in python tokenizers
                    with self.assertRaises(ValueError) as context:
                        information = tokenizer(
                            seq_0,
                            seq_1,
                            max_length=len(sequence) - 2,
                            add_special_tokens=False,
                            stride=stride,
                            truncation=True,
                            return_overflowing_tokens=True,
                            # add_prefix_space=False,
                        )

                    self.assertTrue(
                        context.exception.args[0].startswith(
                            "Not possible to return overflowing tokens for pair of sequences with the "
                            "`longest_first`. Please select another truncation strategy than `longest_first`, "
                            "for instance `only_second` or `only_first`."
                        )
                    )

                information_first_truncated = tokenizer(
                    seq_0,
                    seq_1,
                    max_length=len(sequence) - 2,
                    add_special_tokens=False,
                    stride=stride,
                    truncation="only_first",
                    return_overflowing_tokens=True,
                    # add_prefix_space=False,
                )
                # Overflowing tokens are handled quite differently in slow and fast tokenizers
                if isinstance(tokenizer, PreTrainedTokenizerFast):
                    truncated_sequence = information_first_truncated["input_ids"][0]
                    overflowing_tokens = information_first_truncated["input_ids"][1]
                    self.assertEqual(len(information_first_truncated["input_ids"]), 2)

                    self.assertEqual(len(truncated_sequence), len(sequence) - 2)
                    self.assertEqual(truncated_sequence, truncated_first_sequence)

                    self.assertEqual(len(overflowing_tokens), 2 + stride + len(seq1_tokens))
                    self.assertEqual(overflowing_tokens, overflow_first_sequence)
                else:
                    truncated_sequence = information_first_truncated["input_ids"]
                    overflowing_tokens = information_first_truncated["overflowing_tokens"]

                    self.assertEqual(len(truncated_sequence), len(sequence) - 2)
                    self.assertEqual(truncated_sequence, truncated_first_sequence)

                    self.assertEqual(len(overflowing_tokens), 2 + stride)
                    self.assertEqual(overflowing_tokens, seq0_tokens[-(2 + stride) :])

                information_second_truncated = tokenizer(
                    seq_0,
                    seq_1,
                    max_length=len(sequence) - 2,
                    add_special_tokens=False,
                    stride=stride,
                    truncation="only_second",
                    return_overflowing_tokens=True,
                    # add_prefix_space=False,
                )
                # Overflowing tokens are handled quite differently in slow and fast tokenizers
                if isinstance(tokenizer, PreTrainedTokenizerFast):
                    truncated_sequence = information_second_truncated["input_ids"][0]
                    overflowing_tokens = information_second_truncated["input_ids"][1]
                    self.assertEqual(len(information_second_truncated["input_ids"]), 2)

                    self.assertEqual(len(truncated_sequence), len(sequence) - 2)
                    self.assertEqual(truncated_sequence, truncated_second_sequence)

                    self.assertEqual(len(overflowing_tokens), 2 + stride + len(seq0_tokens))
                    self.assertEqual(overflowing_tokens, overflow_second_sequence)
                else:
                    truncated_sequence = information_second_truncated["input_ids"]
                    overflowing_tokens = information_second_truncated["overflowing_tokens"]

                    self.assertEqual(len(truncated_sequence), len(sequence) - 2)
                    self.assertEqual(truncated_sequence, truncated_second_sequence)

                    self.assertEqual(len(overflowing_tokens), 2 + stride)
                    self.assertEqual(overflowing_tokens, seq1_tokens[-(2 + stride) :])

    # def test_encode_input_type(self):
    #     tokenizers = self.get_tokenizers(do_lower_case=False)
    #     for tokenizer in tokenizers:
    #         with self.subTest(f"{tokenizer.__class__.__name__}"):
    #             sequence = "Let's encode this sequence"

    #             tokens = sequence.split()  # tokenizer.tokenize(sequence)
    #             # input_ids = tokenizer.convert_tokens_to_ids(tokens)
    #             formatted_input = tokenizer.encode(sequence, add_special_tokens=True, add_prefix_space=False)

    #             self.assertEqual(
    #                 tokenizer.encode(tokens, is_split_into_words=True, add_special_tokens=True), formatted_input
    #             )
    #             # This is not supported with the Rust tokenizers
    #             # self.assertEqual(tokenizer.encode(input_ids, add_special_tokens=True), formatted_input)

    # def test_swap_special_token(self):
    #     tokenizers = self.get_tokenizers(do_lower_case=False)
    #     for tokenizer in tokenizers:
    #         with self.subTest(f"{tokenizer.__class__.__name__}"):
    #             # Our mask token
    #             mask = "<mask>"
    #             # We take a single word in the middle of the vocabulary
    #             all_tokens = sorted(tokenizer.get_vocab().keys())
    #             word = tokenizer.decode(tokenizer.encode(all_tokens[len(all_tokens)//2], add_special_tokens=False)[:1])

    #             sequence_0 = "Encode " + word + " sequence"
    #             sequence_masked_0 = "Encode " + mask + " sequence"

    #             sequence_1 = word + " this sequence"
    #             sequence_masked_1 = mask + " this sequence"

    #             # Add tokens so that masked token isn't split
    #             # tokens = [AddedToken(t, lstrip=True, normalized=False) for t in sequence.split()]
    #             # tokenizer.add_tokens(tokens)
    #             tokenizer.add_special_tokens(
    #                 {"mask_token": AddedToken(mask, normalized=False)}
    #             )  # Eat left space on Byte-level BPE tokenizers
    #             mask_ind = tokenizer.convert_tokens_to_ids(mask)

    #             # Test first masked sequence
    #             encoded_0 = tokenizer.encode(sequence_0, add_special_tokens=False)
    #             encoded_masked = tokenizer.encode(sequence_masked_0, add_special_tokens=False)
    #             self.assertEqual(len(encoded_masked), len(encoded_0))
    #             mask_loc = encoded_masked.index(mask_ind)
    #             encoded_masked[mask_loc] = encoded_0[mask_loc]

    #             self.assertEqual(encoded_masked, encoded_0)

    #             # Test second masked sequence
    #             encoded_1 = tokenizer.encode(sequence_1, add_special_tokens=False)
    #             encoded_masked = tokenizer.encode(sequence_masked_1, add_special_tokens=False)
    #             self.assertEqual(len(encoded_masked), len(encoded_1))
    #             mask_loc = encoded_masked.index(mask_ind)
    #             encoded_masked[mask_loc] = encoded_1[mask_loc]

    #             self.assertEqual(encoded_masked, encoded_1)

    def test_special_tokens_mask(self):
        tokenizers = self.get_tokenizers(do_lower_case=False)
        for tokenizer in tokenizers:
            with self.subTest(f"{tokenizer.__class__.__name__}"):
                sequence_0 = "Encode this."
                # Testing single inputs
                encoded_sequence = tokenizer.encode(sequence_0, add_special_tokens=False)
                encoded_sequence_dict = tokenizer.encode_plus(
                    sequence_0,
                    add_special_tokens=True,
                    return_special_tokens_mask=True,  # , add_prefix_space=False
                )
                encoded_sequence_w_special = encoded_sequence_dict["input_ids"]
                special_tokens_mask = encoded_sequence_dict["special_tokens_mask"]
                self.assertEqual(len(special_tokens_mask), len(encoded_sequence_w_special))

                filtered_sequence = [x for i, x in enumerate(encoded_sequence_w_special) if not special_tokens_mask[i]]
                self.assertEqual(encoded_sequence, filtered_sequence)

    def test_special_tokens_mask_input_pairs(self):
        tokenizers = self.get_tokenizers(do_lower_case=False)
        for tokenizer in tokenizers:
            with self.subTest(f"{tokenizer.__class__.__name__}"):
                sequence_0 = "Encode this."
                sequence_1 = "This one too please."
                encoded_sequence = tokenizer.encode(sequence_0, add_special_tokens=False)
                encoded_sequence += tokenizer.encode(sequence_1, add_special_tokens=False)
                encoded_sequence_dict = tokenizer.encode_plus(
                    sequence_0,
                    sequence_1,
                    add_special_tokens=True,
                    return_special_tokens_mask=True,
                    # add_prefix_space=False,
                )
                encoded_sequence_w_special = encoded_sequence_dict["input_ids"]
                special_tokens_mask = encoded_sequence_dict["special_tokens_mask"]
                self.assertEqual(len(special_tokens_mask), len(encoded_sequence_w_special))

                filtered_sequence = [
                    (x if not special_tokens_mask[i] else None) for i, x in enumerate(encoded_sequence_w_special)
                ]
                filtered_sequence = [x for x in filtered_sequence if x is not None]
                self.assertEqual(encoded_sequence, filtered_sequence)

    def test_padding_side_in_kwargs(self):
        for tokenizer, pretrained_name, kwargs in self.tokenizers_list:
            with self.subTest(f"{tokenizer.__class__.__name__} ({pretrained_name})"):
                if self.test_rust_tokenizer:
                    tokenizer_r = self.rust_tokenizer_class.from_pretrained(
                        pretrained_name, padding_side="left", **kwargs
                    )
                    self.assertEqual(tokenizer_r.padding_side, "left")

                    tokenizer_r = self.rust_tokenizer_class.from_pretrained(
                        pretrained_name, padding_side="right", **kwargs
                    )
                    self.assertEqual(tokenizer_r.padding_side, "right")

                    self.assertRaises(
                        ValueError,
                        self.rust_tokenizer_class.from_pretrained,
                        pretrained_name,
                        padding_side="unauthorized",
                        **kwargs,
                    )

                if self.test_slow_tokenizer:
                    tokenizer_p = self.tokenizer_class.from_pretrained(pretrained_name, padding_side="left", **kwargs)
                    self.assertEqual(tokenizer_p.padding_side, "left")

                    tokenizer_p = self.tokenizer_class.from_pretrained(pretrained_name, padding_side="right", **kwargs)
                    self.assertEqual(tokenizer_p.padding_side, "right")

                    self.assertRaises(
                        ValueError,
                        self.tokenizer_class.from_pretrained,
                        pretrained_name,
                        padding_side="unauthorized",
                        **kwargs,
                    )

    def test_truncation_side_in_kwargs(self):
        for tokenizer, pretrained_name, kwargs in self.tokenizers_list:
            with self.subTest(f"{tokenizer.__class__.__name__} ({pretrained_name})"):
                if self.test_rust_tokenizer:
                    tokenizer_r = self.rust_tokenizer_class.from_pretrained(
                        pretrained_name, truncation_side="left", **kwargs
                    )
                    self.assertEqual(tokenizer_r.truncation_side, "left")

                    tokenizer_r = self.rust_tokenizer_class.from_pretrained(
                        pretrained_name, truncation_side="right", **kwargs
                    )
                    self.assertEqual(tokenizer_r.truncation_side, "right")

                    self.assertRaises(
                        ValueError,
                        self.rust_tokenizer_class.from_pretrained,
                        pretrained_name,
                        truncation_side="unauthorized",
                        **kwargs,
                    )

                if self.test_slow_tokenizer:
                    tokenizer_p = self.tokenizer_class.from_pretrained(
                        pretrained_name, truncation_side="left", **kwargs
                    )
                    self.assertEqual(tokenizer_p.truncation_side, "left")

                    tokenizer_p = self.tokenizer_class.from_pretrained(
                        pretrained_name, truncation_side="right", **kwargs
                    )
                    self.assertEqual(tokenizer_p.truncation_side, "right")

                    self.assertRaises(
                        ValueError,
                        self.tokenizer_class.from_pretrained,
                        pretrained_name,
                        truncation_side="unauthorized",
                        **kwargs,
                    )

    def test_right_and_left_padding(self):
        tokenizers = self.get_tokenizers(do_lower_case=False)
        for tokenizer in tokenizers:
            with self.subTest(f"{tokenizer.__class__.__name__}"):
                sequence = "Sequence"
                padding_size = 10

                # check correct behaviour if no pad_token_id exists and add it eventually
                self._check_no_pad_token_padding(tokenizer, sequence)

                padding_idx = tokenizer.pad_token_id

                # RIGHT PADDING - Check that it correctly pads when a maximum length is specified along with the padding flag set to True
                tokenizer.padding_side = "right"
                encoded_sequence = tokenizer.encode(sequence)
                sequence_length = len(encoded_sequence)
                padded_sequence = tokenizer.encode(
                    sequence, max_length=sequence_length + padding_size, padding="max_length"
                )
                padded_sequence_length = len(padded_sequence)
                self.assertEqual(sequence_length + padding_size, padded_sequence_length)
                self.assertEqual(encoded_sequence + [padding_idx] * padding_size, padded_sequence)

                # LEFT PADDING - Check that it correctly pads when a maximum length is specified along with the padding flag set to True
                tokenizer.padding_side = "left"
                encoded_sequence = tokenizer.encode(sequence)
                sequence_length = len(encoded_sequence)
                padded_sequence = tokenizer.encode(
                    sequence, max_length=sequence_length + padding_size, padding="max_length"
                )
                padded_sequence_length = len(padded_sequence)
                self.assertEqual(sequence_length + padding_size, padded_sequence_length)
                self.assertEqual([padding_idx] * padding_size + encoded_sequence, padded_sequence)

                # RIGHT & LEFT PADDING - Check that nothing is done for 'longest' and 'no_padding'
                encoded_sequence = tokenizer.encode(sequence)
                sequence_length = len(encoded_sequence)

                tokenizer.padding_side = "right"
                padded_sequence_right = tokenizer.encode(sequence, padding=True)
                padded_sequence_right_length = len(padded_sequence_right)
                self.assertEqual(sequence_length, padded_sequence_right_length)
                self.assertEqual(encoded_sequence, padded_sequence_right)

                tokenizer.padding_side = "left"
                padded_sequence_left = tokenizer.encode(sequence, padding="longest")
                padded_sequence_left_length = len(padded_sequence_left)
                self.assertEqual(sequence_length, padded_sequence_left_length)
                self.assertEqual(encoded_sequence, padded_sequence_left)

                tokenizer.padding_side = "right"
                padded_sequence_right = tokenizer.encode(sequence)
                padded_sequence_right_length = len(padded_sequence_right)
                self.assertEqual(sequence_length, padded_sequence_right_length)
                self.assertEqual(encoded_sequence, padded_sequence_right)

                tokenizer.padding_side = "left"
                padded_sequence_left = tokenizer.encode(sequence, padding=False)
                padded_sequence_left_length = len(padded_sequence_left)
                self.assertEqual(sequence_length, padded_sequence_left_length)
                self.assertEqual(encoded_sequence, padded_sequence_left)

    def test_right_and_left_truncation(self):
        tokenizers = self.get_tokenizers(do_lower_case=False)
        for tokenizer in tokenizers:
            with self.subTest(f"{tokenizer.__class__.__name__}"):
                sequence = "This is a test sequence"

                # RIGHT PADDING - Check that it correctly pads when a maximum length is specified along with the padding flag set to True
                truncation_size = 3
                tokenizer.truncation_side = "right"
                encoded_sequence = tokenizer.encode(sequence, add_special_tokens=False)
                sequence_length = len(encoded_sequence)
                # Remove EOS/BOS tokens
                truncated_sequence = tokenizer.encode(
                    sequence, max_length=sequence_length - truncation_size, truncation=True, add_special_tokens=False
                )
                truncated_sequence_length = len(truncated_sequence)
                self.assertEqual(sequence_length, truncated_sequence_length + truncation_size)
                self.assertEqual(encoded_sequence[:-truncation_size], truncated_sequence)

                # LEFT PADDING - Check that it correctly pads when a maximum length is specified along with the truncation flag set to True
                tokenizer.truncation_side = "left"
                sequence_length = len(encoded_sequence)
                truncated_sequence = tokenizer.encode(
                    sequence, max_length=sequence_length - truncation_size, truncation=True, add_special_tokens=False
                )
                truncated_sequence_length = len(truncated_sequence)
                self.assertEqual(sequence_length, truncated_sequence_length + truncation_size)
                self.assertEqual(encoded_sequence[truncation_size:], truncated_sequence)

                # RIGHT & LEFT PADDING - Check that nothing is done for 'longest' and 'no_truncation'
                sequence_length = len(encoded_sequence)

                tokenizer.truncation_side = "right"
                truncated_sequence_right = tokenizer.encode(sequence, truncation=True, add_special_tokens=False)
                truncated_sequence_right_length = len(truncated_sequence_right)
                self.assertEqual(sequence_length, truncated_sequence_right_length)
                self.assertEqual(encoded_sequence, truncated_sequence_right)

                tokenizer.truncation_side = "left"
                truncated_sequence_left = tokenizer.encode(
                    sequence, truncation="longest_first", add_special_tokens=False
                )
                truncated_sequence_left_length = len(truncated_sequence_left)
                self.assertEqual(sequence_length, truncated_sequence_left_length)
                self.assertEqual(encoded_sequence, truncated_sequence_left)

                tokenizer.truncation_side = "right"
                truncated_sequence_right = tokenizer.encode(sequence, add_special_tokens=False)
                truncated_sequence_right_length = len(truncated_sequence_right)
                self.assertEqual(sequence_length, truncated_sequence_right_length)
                self.assertEqual(encoded_sequence, truncated_sequence_right)

                tokenizer.truncation_side = "left"
                truncated_sequence_left = tokenizer.encode(sequence, truncation=False, add_special_tokens=False)
                truncated_sequence_left_length = len(truncated_sequence_left)
                self.assertEqual(sequence_length, truncated_sequence_left_length)
                self.assertEqual(encoded_sequence, truncated_sequence_left)

    def test_padding_to_max_length(self):
        """We keep this test for backward compatibility but it should be remove when `pad_to_max_length` is deprecated."""
        tokenizers = self.get_tokenizers(do_lower_case=False)
        for tokenizer in tokenizers:
            with self.subTest(f"{tokenizer.__class__.__name__}"):
                sequence = "Sequence"
                padding_size = 10

                # check correct behaviour if no pad_token_id exists and add it eventually
                self._check_no_pad_token_padding(tokenizer, sequence)

                padding_idx = tokenizer.pad_token_id

                # Check that it correctly pads when a maximum length is specified along with the padding flag set to True
                tokenizer.padding_side = "right"
                encoded_sequence = tokenizer.encode(sequence)
                sequence_length = len(encoded_sequence)
                # FIXME: the next line should be padding(max_length) to avoid warning
                padded_sequence = tokenizer.encode(
                    sequence, max_length=sequence_length + padding_size, pad_to_max_length=True
                )
                padded_sequence_length = len(padded_sequence)
                self.assertEqual(sequence_length + padding_size, padded_sequence_length)
                self.assertEqual(encoded_sequence + [padding_idx] * padding_size, padded_sequence)

                # Check that nothing is done when a maximum length is not specified
                encoded_sequence = tokenizer.encode(sequence)
                sequence_length = len(encoded_sequence)

                tokenizer.padding_side = "right"
                padded_sequence_right = tokenizer.encode(sequence, pad_to_max_length=True)
                padded_sequence_right_length = len(padded_sequence_right)
                self.assertEqual(sequence_length, padded_sequence_right_length)
                self.assertEqual(encoded_sequence, padded_sequence_right)

    def test_padding_to_multiple_of(self):
        tokenizers = self.get_tokenizers()
        for tokenizer in tokenizers:
            with self.subTest(f"{tokenizer.__class__.__name__}"):
                if tokenizer.pad_token is None:
                    self.skipTest("No padding token.")
                else:
                    empty_tokens = tokenizer("", padding=True, pad_to_multiple_of=8)
                    normal_tokens = tokenizer("This is a sample input", padding=True, pad_to_multiple_of=8)
                    for key, value in empty_tokens.items():
                        self.assertEqual(len(value) % 8, 0, f"BatchEncoding.{key} is not multiple of 8")
                    for key, value in normal_tokens.items():
                        self.assertEqual(len(value) % 8, 0, f"BatchEncoding.{key} is not multiple of 8")

                    normal_tokens = tokenizer("This", pad_to_multiple_of=8)
                    for key, value in normal_tokens.items():
                        self.assertNotEqual(len(value) % 8, 0, f"BatchEncoding.{key} is not multiple of 8")

                    # Should also work with truncation
                    normal_tokens = tokenizer("This", padding=True, truncation=True, pad_to_multiple_of=8)
                    for key, value in normal_tokens.items():
                        self.assertEqual(len(value) % 8, 0, f"BatchEncoding.{key} is not multiple of 8")

                    # truncation to something which is not a multiple of pad_to_multiple_of raises an error
                    self.assertRaises(
                        ValueError,
                        tokenizer.__call__,
                        "This",
                        padding=True,
                        truncation=True,
                        max_length=12,
                        pad_to_multiple_of=8,
                    )

    def test_padding_with_attention_mask(self):
        tokenizers = self.get_tokenizers()
        for tokenizer in tokenizers:
            with self.subTest(f"{tokenizer.__class__.__name__}"):
                if tokenizer.pad_token is None:
                    self.skipTest("No padding token.")
                if "attention_mask" not in tokenizer.model_input_names:
                    self.skipTest("This model does not use attention mask.")

                features = [
                    {"input_ids": [1, 2, 3, 4, 5, 6], "attention_mask": [1, 1, 1, 1, 1, 0]},
                    {"input_ids": [1, 2, 3], "attention_mask": [1, 1, 0]},
                ]
                padded_features = tokenizer.pad(features)
                if tokenizer.padding_side == "right":
                    self.assertListEqual(padded_features["attention_mask"], [[1, 1, 1, 1, 1, 0], [1, 1, 0, 0, 0, 0]])
                else:
                    self.assertListEqual(padded_features["attention_mask"], [[1, 1, 1, 1, 1, 0], [0, 0, 0, 1, 1, 0]])

    @parameterized.expand([(True,), (False,)])
    def test_encode_plus_with_padding(self, use_padding_as_call_kwarg: bool):
        """
        This test checks that padding works as expected when tokenizing a sequence.
        Padding is expected to have no effect when the input is a single sequence and
        the padding-strategy is not `max_length`. Otherwise it pads to the specified max-length
        using tokenizer classes `padding_side` attribute. Also, we check that passing `padding_side`
        as call time kwarg works same way as when one sets `tokenizer.padding_side` attribute.
        """
        tokenizers = self.get_tokenizers(do_lower_case=False)
        for tokenizer in tokenizers:
            with self.subTest(f"{tokenizer.__class__.__name__}"):
                sequence = "Sequence"

                # check correct behaviour if no pad_token_id exists and add it eventually
                self._check_no_pad_token_padding(tokenizer, sequence)

                padding_size = 10
                padding_idx = tokenizer.pad_token_id
                token_type_padding_idx = tokenizer.pad_token_type_id

                encoded_sequence = tokenizer.encode_plus(sequence, return_special_tokens_mask=True)
                input_ids = encoded_sequence["input_ids"]
                special_tokens_mask = encoded_sequence["special_tokens_mask"]
                sequence_length = len(input_ids)

                # Test 'longest' and 'no_padding' don't do anything
                not_padded_sequence = tokenizer.encode_plus(
                    sequence,
                    padding=True,
                    return_special_tokens_mask=True,
                )
                not_padded_input_ids = not_padded_sequence["input_ids"]

                not_padded_special_tokens_mask = not_padded_sequence["special_tokens_mask"]
                not_padded_sequence_length = len(not_padded_input_ids)

                self.assertEqual(sequence_length, not_padded_sequence_length)
                self.assertEqual(input_ids, not_padded_input_ids)
                self.assertEqual(special_tokens_mask, not_padded_special_tokens_mask)

                not_padded_sequence = tokenizer.encode_plus(
                    sequence,
                    padding=False,
                    return_special_tokens_mask=True,
                )
                not_padded_input_ids = not_padded_sequence["input_ids"]

                not_padded_special_tokens_mask = not_padded_sequence["special_tokens_mask"]
                not_padded_sequence_length = len(not_padded_input_ids)

                self.assertEqual(sequence_length, not_padded_sequence_length)
                self.assertEqual(input_ids, not_padded_input_ids)
                self.assertEqual(special_tokens_mask, not_padded_special_tokens_mask)

                # Test right padding
                tokenizer_kwargs_right = {
                    "max_length": sequence_length + padding_size,
                    "padding": "max_length",
                    "return_special_tokens_mask": True,
                }

                if not use_padding_as_call_kwarg:
                    tokenizer.padding_side = "right"
                else:
                    tokenizer_kwargs_right["padding_side"] = "right"

                right_padded_sequence = tokenizer.encode_plus(sequence, **tokenizer_kwargs_right)
                right_padded_input_ids = right_padded_sequence["input_ids"]

                right_padded_special_tokens_mask = right_padded_sequence["special_tokens_mask"]
                right_padded_sequence_length = len(right_padded_input_ids)

                self.assertEqual(sequence_length + padding_size, right_padded_sequence_length)
                self.assertEqual(input_ids + [padding_idx] * padding_size, right_padded_input_ids)
                self.assertEqual(special_tokens_mask + [1] * padding_size, right_padded_special_tokens_mask)

                # Test left padding
                tokenizer_kwargs_left = {
                    "max_length": sequence_length + padding_size,
                    "padding": "max_length",
                    "return_special_tokens_mask": True,
                }

                if not use_padding_as_call_kwarg:
                    tokenizer.padding_side = "left"
                else:
                    tokenizer_kwargs_left["padding_side"] = "left"

                left_padded_sequence = tokenizer.encode_plus(sequence, **tokenizer_kwargs_left)
                left_padded_input_ids = left_padded_sequence["input_ids"]
                left_padded_special_tokens_mask = left_padded_sequence["special_tokens_mask"]
                left_padded_sequence_length = len(left_padded_input_ids)

                self.assertEqual(sequence_length + padding_size, left_padded_sequence_length)
                self.assertEqual([padding_idx] * padding_size + input_ids, left_padded_input_ids)
                self.assertEqual([1] * padding_size + special_tokens_mask, left_padded_special_tokens_mask)

                if "token_type_ids" in tokenizer.model_input_names:
                    token_type_ids = encoded_sequence["token_type_ids"]
                    left_padded_token_type_ids = left_padded_sequence["token_type_ids"]
                    right_padded_token_type_ids = right_padded_sequence["token_type_ids"]

                    self.assertEqual(
                        token_type_ids + [token_type_padding_idx] * padding_size, right_padded_token_type_ids
                    )
                    self.assertEqual(
                        [token_type_padding_idx] * padding_size + token_type_ids, left_padded_token_type_ids
                    )

                if "attention_mask" in tokenizer.model_input_names:
                    attention_mask = encoded_sequence["attention_mask"]
                    right_padded_attention_mask = right_padded_sequence["attention_mask"]
                    left_padded_attention_mask = left_padded_sequence["attention_mask"]

                    self.assertEqual(attention_mask + [0] * padding_size, right_padded_attention_mask)
                    self.assertEqual([0] * padding_size + attention_mask, left_padded_attention_mask)

    def test_padding_warning_message_fast_tokenizer(self):
        if not self.test_rust_tokenizer:
            return

        sequence = "This is a text"

        tokenizer_fast = self.get_rust_tokenizer()
        # check correct behaviour if no pad_token_id exists and add it eventually
        self._check_no_pad_token_padding(tokenizer_fast, sequence)

        encoding_fast = tokenizer_fast(sequence)

        with self.assertLogs("transformers", level="WARNING") as cm:
            tokenizer_fast.pad(encoding_fast)
        self.assertEqual(len(cm.records), 1)
        self.assertIn(
            "Please note that with a fast tokenizer, using the `__call__` method is faster than using a method to"
            " encode the text followed by a call to the `pad` method to get a padded encoding.",
            cm.records[0].message,
        )

        if not self.test_slow_tokenizer:
            return

        tokenizer_slow = self.get_tokenizer()
        # check correct behaviour if no pad_token_id exists and add it eventually
        self._check_no_pad_token_padding(tokenizer_slow, sequence)

        encoding_slow = tokenizer_slow(sequence)

        with self.assertLogs(level="WARNING") as cm:
            # We want to assert there are no warnings, but the 'assertLogs' method does not support that.
            # Therefore, we are adding a dummy warning, and then we will assert it is the only warning.
            logger.warning("Dummy warning")
            tokenizer_slow.pad(encoding_slow)
        self.assertEqual(len(cm.records), 1)
        self.assertIn(
            "Dummy warning",
            cm.records[0].message,
        )

    def test_separate_tokenizers(self):
        # This tests that tokenizers don't impact others. Unfortunately the case where it fails is when
        # we're loading an S3 configuration from a pre-trained identifier, and we have no way of testing those today.

        tokenizers = self.get_tokenizers(random_argument=True)
        new_tokenizers = self.get_tokenizers(random_argument=False)

        for tokenizer, new_tokenizer in zip(tokenizers, new_tokenizers):
            with self.subTest(f"{tokenizer.__class__.__name__}"):
                self.assertTrue(tokenizer.init_kwargs["random_argument"])
                self.assertTrue(tokenizer.init_kwargs["random_argument"])
                self.assertFalse(new_tokenizer.init_kwargs["random_argument"])

    def test_get_vocab(self):
        tokenizers = self.get_tokenizers(do_lower_case=False)
        for tokenizer in tokenizers:
            with self.subTest(f"{tokenizer.__class__.__name__}"):
                vocab_dict = tokenizer.get_vocab()
                self.assertIsInstance(vocab_dict, dict)
                self.assertGreaterEqual(len(tokenizer), len(vocab_dict))

                vocab = [tokenizer.convert_ids_to_tokens(i) for i in range(len(tokenizer))]
                self.assertEqual(len(vocab), len(tokenizer))

                tokenizer.add_tokens(["asdfasdfasdfasdf"])
                vocab = [tokenizer.convert_ids_to_tokens(i) for i in range(len(tokenizer))]
                self.assertEqual(len(vocab), len(tokenizer))

    def test_conversion_reversible(self):
        tokenizers = self.get_tokenizers(do_lower_case=False)
        for tokenizer in tokenizers:
            with self.subTest(f"{tokenizer.__class__.__name__}"):
                vocab = tokenizer.get_vocab()
                for word, ind in vocab.items():
                    if word == tokenizer.unk_token:
                        continue
                    self.assertEqual(tokenizer.convert_tokens_to_ids(word), ind)
                    self.assertEqual(tokenizer.convert_ids_to_tokens(ind), word)

    def test_call(self):
        # Tests that all call wrap to encode_plus and batch_encode_plus
        tokenizers = self.get_tokenizers(do_lower_case=False)
        for tokenizer in tokenizers:
            with self.subTest(f"{tokenizer.__class__.__name__}"):
                sequences = [
                    "Testing batch encode plus",
                    "Testing batch encode plus with different sequence lengths",
                    "Testing batch encode plus with different sequence lengths correctly pads",
                ]

                # Test not batched
                encoded_sequences_1 = tokenizer.encode_plus(sequences[0])
                encoded_sequences_2 = tokenizer(sequences[0])
                self.assertEqual(encoded_sequences_1, encoded_sequences_2)

                # Test not batched pairs
                encoded_sequences_1 = tokenizer.encode_plus(sequences[0], sequences[1])
                encoded_sequences_2 = tokenizer(sequences[0], sequences[1])
                self.assertEqual(encoded_sequences_1, encoded_sequences_2)

                # Test batched
                encoded_sequences_1 = tokenizer.batch_encode_plus(sequences)
                encoded_sequences_2 = tokenizer(sequences)
                self.assertEqual(encoded_sequences_1, encoded_sequences_2)

                # Test batched pairs
                encoded_sequences_1 = tokenizer.batch_encode_plus(list(zip(sequences, sequences)))
                encoded_sequences_2 = tokenizer(sequences, sequences)
                self.assertEqual(encoded_sequences_1, encoded_sequences_2)

    def test_batch_encode_plus_batch_sequence_length(self):
        # Tests that all encoded values have the correct size
        tokenizers = self.get_tokenizers(do_lower_case=False)
        for tokenizer in tokenizers:
            with self.subTest(f"{tokenizer.__class__.__name__}"):
                sequences = [
                    "Testing batch encode plus",
                    "Testing batch encode plus with different sequence lengths",
                    "Testing batch encode plus with different sequence lengths correctly pads",
                ]

                encoded_sequences = [tokenizer.encode_plus(sequence) for sequence in sequences]
                encoded_sequences_batch = tokenizer.batch_encode_plus(sequences, padding=False)
                self.assertListEqual(
                    encoded_sequences, self.convert_batch_encode_plus_format_to_encode_plus(encoded_sequences_batch)
                )

                maximum_length = len(
                    max([encoded_sequence["input_ids"] for encoded_sequence in encoded_sequences], key=len)
                )

                # check correct behaviour if no pad_token_id exists and add it eventually
                self._check_no_pad_token_padding(tokenizer, sequences)

                encoded_sequences_padded = [
                    tokenizer.encode_plus(sequence, max_length=maximum_length, padding="max_length")
                    for sequence in sequences
                ]

                encoded_sequences_batch_padded = tokenizer.batch_encode_plus(sequences, padding=True)
                self.assertListEqual(
                    encoded_sequences_padded,
                    self.convert_batch_encode_plus_format_to_encode_plus(encoded_sequences_batch_padded),
                )

                # check 'longest' is unsensitive to a max length
                encoded_sequences_batch_padded_1 = tokenizer.batch_encode_plus(sequences, padding=True)
                encoded_sequences_batch_padded_2 = tokenizer.batch_encode_plus(
                    sequences, max_length=maximum_length + 10, padding="longest"
                )
                for key in encoded_sequences_batch_padded_1.keys():
                    self.assertListEqual(
                        encoded_sequences_batch_padded_1[key],
                        encoded_sequences_batch_padded_2[key],
                    )

                # check 'no_padding' is unsensitive to a max length
                encoded_sequences_batch_padded_1 = tokenizer.batch_encode_plus(sequences, padding=False)
                encoded_sequences_batch_padded_2 = tokenizer.batch_encode_plus(
                    sequences, max_length=maximum_length + 10, padding=False
                )
                for key in encoded_sequences_batch_padded_1.keys():
                    self.assertListEqual(
                        encoded_sequences_batch_padded_1[key],
                        encoded_sequences_batch_padded_2[key],
                    )

    @require_tokenizers
    def test_added_token_are_matched_longest_first(self):
        if not self.test_slow_tokenizer:
            self.skipTest("This test is only for slow tokenizers")
            return
        tokenizers = self.get_tokenizers(fast=False)
        for tokenizer in tokenizers:
            with self.subTest(f"{tokenizer.__class__.__name__}"):
                try:
                    tokenizer.add_tokens([AddedToken("extra_id_1")])
                    tokenizer.add_tokens([AddedToken("extra_id_100")])
                except Exception:
                    # Canine cannot add tokens which are not codepoints
                    self.skipTest("Cannot add those Added tokens")

                # XXX: This used to split on `extra_id_1` first we're matching
                # longest first now.
                tokens = tokenizer.tokenize("This is some extra_id_100")
                self.assertIn("extra_id_100", tokens)

        for tokenizer in tokenizers:
            with self.subTest(f"{tokenizer.__class__.__name__}"):
                tokenizer.add_tokens([AddedToken("extra_id_100")])
                tokenizer.add_tokens([AddedToken("extra_id_1")])

                tokens = tokenizer.tokenize("This is some extra_id_100")
                self.assertIn("extra_id_100", tokens)

    @require_tokenizers
    def test_added_token_serializable(self):
        # TODO this is tested 10_000 times....
        tokenizers = self.get_tokenizers(do_lower_case=False)
        for tokenizer in tokenizers:
            with self.subTest(f"{tokenizer.__class__.__name__}"):
                new_token = AddedToken("new_token", lstrip=True)
                tokenizer.add_tokens([new_token])

                with tempfile.TemporaryDirectory() as tmp_dir_name:
                    tokenizer.save_pretrained(tmp_dir_name)
                    tokenizer.from_pretrained(tmp_dir_name)

    def test_batch_encode_plus_padding(self):
        # Test that padded sequences are equivalent between batch_encode_plus and encode_plus

        # Right padding tests
        tokenizers = self.get_tokenizers(do_lower_case=False)
        for tokenizer in tokenizers:
            with self.subTest(f"{tokenizer.__class__.__name__}"):
                sequences = [
                    "Testing batch encode plus",
                    "Testing batch encode plus with different sequence lengths",
                    "Testing batch encode plus with different sequence lengths correctly pads",
                ]

                max_length = 100

                # check correct behaviour if no pad_token_id exists and add it eventually
                self._check_no_pad_token_padding(tokenizer, sequences)

                encoded_sequences = [
                    tokenizer.encode_plus(sequence, max_length=max_length, padding="max_length")
                    for sequence in sequences
                ]
                encoded_sequences_batch = tokenizer.batch_encode_plus(
                    sequences, max_length=max_length, padding="max_length"
                )
                self.assertListEqual(
                    encoded_sequences, self.convert_batch_encode_plus_format_to_encode_plus(encoded_sequences_batch)
                )

        # Left padding tests
        tokenizers = self.get_tokenizers(do_lower_case=False)
        for tokenizer in tokenizers:
            with self.subTest(f"{tokenizer.__class__.__name__}"):
                tokenizer.padding_side = "left"
                sequences = [
                    "Testing batch encode plus",
                    "Testing batch encode plus with different sequence lengths",
                    "Testing batch encode plus with different sequence lengths correctly pads",
                ]

                max_length = 100

                # check correct behaviour if no pad_token_id exists and add it eventually
                self._check_no_pad_token_padding(tokenizer, sequences)

                encoded_sequences = [
                    tokenizer.encode_plus(sequence, max_length=max_length, padding="max_length")
                    for sequence in sequences
                ]
                encoded_sequences_batch = tokenizer.batch_encode_plus(
                    sequences, max_length=max_length, padding="max_length"
                )
                self.assertListEqual(
                    encoded_sequences, self.convert_batch_encode_plus_format_to_encode_plus(encoded_sequences_batch)
                )

    def test_pretokenized_inputs(self):
        # Test when inputs are pretokenized

        tokenizers = self.get_tokenizers(do_lower_case=False)  # , add_prefix_space=True)
        for tokenizer in tokenizers:
            with self.subTest(f"{tokenizer.__class__.__name__}"):
                if hasattr(tokenizer, "add_prefix_space") and not tokenizer.add_prefix_space:
                    continue

                # Prepare a sequence from our tokenizer vocabulary
                sequence, ids = self.get_clean_sequence(tokenizer, with_prefix_space=True, max_length=20)
                # sequence = " " + sequence  # To be sure the byte-level tokenizers are feeling good
                token_sequence = sequence.split()
                # sequence_no_prefix_space = sequence.strip()

                # Test encode for pretokenized inputs
                output = tokenizer.encode(token_sequence, is_split_into_words=True, add_special_tokens=False)
                output_sequence = tokenizer.encode(sequence, add_special_tokens=False)
                self.assertEqual(output, output_sequence)

                output = tokenizer.encode(token_sequence, is_split_into_words=True, add_special_tokens=True)
                output_sequence = tokenizer.encode(sequence, add_special_tokens=True)
                self.assertEqual(output, output_sequence)

                # Test encode_plus for pretokenized inputs
                output = tokenizer.encode_plus(token_sequence, is_split_into_words=True, add_special_tokens=False)
                output_sequence = tokenizer.encode_plus(sequence, add_special_tokens=False)
                for key in output.keys():
                    self.assertEqual(output[key], output_sequence[key])
                output = tokenizer.encode_plus(token_sequence, is_split_into_words=True, add_special_tokens=True)
                output_sequence = tokenizer.encode_plus(sequence, add_special_tokens=True)
                for key in output.keys():
                    self.assertEqual(output[key], output_sequence[key])

                # Test batch_encode_plus for pretokenized inputs
                sequence_batch = [sequence.strip()] * 2 + [sequence.strip() + " " + sequence.strip()]
                token_sequence_batch = [s.split() for s in sequence_batch]
                sequence_batch_cleaned_up_spaces = [" " + " ".join(s) for s in token_sequence_batch]

                output = tokenizer.batch_encode_plus(
                    token_sequence_batch, is_split_into_words=True, add_special_tokens=False
                )
                output_sequence = tokenizer.batch_encode_plus(
                    sequence_batch_cleaned_up_spaces, add_special_tokens=False
                )
                for key in output.keys():
                    self.assertEqual(output[key], output_sequence[key])
                output = tokenizer.batch_encode_plus(
                    token_sequence_batch, is_split_into_words=True, add_special_tokens=True
                )
                output_sequence = tokenizer.batch_encode_plus(
                    sequence_batch_cleaned_up_spaces, add_special_tokens=True
                )
                for key in output.keys():
                    self.assertEqual(output[key], output_sequence[key])

                # Test encode for pretokenized inputs pairs
                output = tokenizer.encode(
                    token_sequence, token_sequence, is_split_into_words=True, add_special_tokens=False
                )
                output_sequence = tokenizer.encode(sequence, sequence, add_special_tokens=False)
                self.assertEqual(output, output_sequence)
                output = tokenizer.encode(
                    token_sequence, token_sequence, is_split_into_words=True, add_special_tokens=True
                )
                output_sequence = tokenizer.encode(sequence, sequence, add_special_tokens=True)
                self.assertEqual(output, output_sequence)

                # Test encode_plus for pretokenized inputs pairs
                output = tokenizer.encode_plus(
                    token_sequence, token_sequence, is_split_into_words=True, add_special_tokens=False
                )
                output_sequence = tokenizer.encode_plus(sequence, sequence, add_special_tokens=False)
                for key in output.keys():
                    self.assertEqual(output[key], output_sequence[key])
                output = tokenizer.encode_plus(
                    token_sequence, token_sequence, is_split_into_words=True, add_special_tokens=True
                )
                output_sequence = tokenizer.encode_plus(sequence, sequence, add_special_tokens=True)
                for key in output.keys():
                    self.assertEqual(output[key], output_sequence[key])

                # Test batch_encode_plus for pretokenized inputs pairs
                sequence_pair_batch = [(sequence.strip(), sequence.strip())] * 2 + [
                    (sequence.strip() + " " + sequence.strip(), sequence.strip())
                ]
                token_sequence_pair_batch = [tuple(s.split() for s in pair) for pair in sequence_pair_batch]
                sequence_pair_batch_cleaned_up_spaces = [
                    tuple(" " + " ".join(s) for s in pair) for pair in token_sequence_pair_batch
                ]

                output = tokenizer.batch_encode_plus(
                    token_sequence_pair_batch, is_split_into_words=True, add_special_tokens=False
                )
                output_sequence = tokenizer.batch_encode_plus(
                    sequence_pair_batch_cleaned_up_spaces, add_special_tokens=False
                )
                for key in output.keys():
                    self.assertEqual(output[key], output_sequence[key])
                output = tokenizer.batch_encode_plus(
                    token_sequence_pair_batch, is_split_into_words=True, add_special_tokens=True
                )
                output_sequence = tokenizer.batch_encode_plus(
                    sequence_pair_batch_cleaned_up_spaces, add_special_tokens=True
                )
                for key in output.keys():
                    self.assertEqual(output[key], output_sequence[key])

    def test_prepare_for_model(self):
        tokenizers = self.get_tokenizers(do_lower_case=False)
        for tokenizer in tokenizers:
            with self.subTest(f"{tokenizer.__class__.__name__}"):
                string_sequence = "Testing the prepare_for_model method."
                ids = tokenizer.encode(string_sequence, add_special_tokens=False)
                prepared_input_dict = tokenizer.prepare_for_model(ids, add_special_tokens=True)

                input_dict = tokenizer.encode_plus(string_sequence, add_special_tokens=True)

                self.assertEqual(input_dict, prepared_input_dict)

    def test_batch_encode_plus_overflowing_tokens(self):
        tokenizers = self.get_tokenizers(do_lower_case=False)
        for tokenizer in tokenizers:
            string_sequences = ["Testing the prepare_for_model method.", "Test"]

            if tokenizer.pad_token is None:
                tokenizer.add_special_tokens({"pad_token": "[PAD]"})

            tokenizer.batch_encode_plus(
                string_sequences, return_overflowing_tokens=True, truncation=True, padding=True, max_length=3
            )

    @is_pt_tf_cross_test
    def test_batch_encode_plus_tensors(self):
        tokenizers = self.get_tokenizers(do_lower_case=False)
        for tokenizer in tokenizers:
            with self.subTest(f"{tokenizer.__class__.__name__}"):
                sequences = [
                    "Testing batch encode plus",
                    "Testing batch encode plus with different sequence lengths",
                    "Testing batch encode plus with different sequence lengths correctly pads",
                ]

                # A Tensor cannot be build by sequences which are not the same size
                self.assertRaises(ValueError, tokenizer.batch_encode_plus, sequences, return_tensors="pt")
                self.assertRaises(ValueError, tokenizer.batch_encode_plus, sequences, return_tensors="tf")

                if tokenizer.pad_token_id is None:
                    self.assertRaises(
                        ValueError,
                        tokenizer.batch_encode_plus,
                        sequences,
                        padding=True,
                        return_tensors="pt",
                    )
                    self.assertRaises(
                        ValueError,
                        tokenizer.batch_encode_plus,
                        sequences,
                        padding="longest",
                        return_tensors="tf",
                    )
                else:
                    pytorch_tensor = tokenizer.batch_encode_plus(sequences, padding=True, return_tensors="pt")
                    tensorflow_tensor = tokenizer.batch_encode_plus(sequences, padding="longest", return_tensors="tf")
                    encoded_sequences = tokenizer.batch_encode_plus(sequences, padding=True)

                    for key in encoded_sequences.keys():
                        pytorch_value = pytorch_tensor[key].tolist()
                        tensorflow_value = tensorflow_tensor[key].numpy().tolist()
                        encoded_value = encoded_sequences[key]

                        self.assertEqual(pytorch_value, tensorflow_value, encoded_value)

    def _check_no_pad_token_padding(self, tokenizer, sequences):
        # if tokenizer does not have pad_token_id, an error should be thrown
        if tokenizer.pad_token_id is None:
            with self.assertRaises(ValueError):
                if isinstance(sequences, list):
                    tokenizer.batch_encode_plus(sequences, padding="longest")
                else:
                    tokenizer.encode_plus(sequences, padding=True)

            # add pad_token_id to pass subsequent tests
            tokenizer.add_special_tokens({"pad_token": "<PAD>"})

    @require_torch
    @slow
    def test_torch_encode_plus_sent_to_model(self):
        import torch

        from transformers import MODEL_MAPPING, TOKENIZER_MAPPING

        MODEL_TOKENIZER_MAPPING = merge_model_tokenizer_mappings(MODEL_MAPPING, TOKENIZER_MAPPING)

        tokenizers = self.get_tokenizers(do_lower_case=False)
        for tokenizer in tokenizers:
            with self.subTest(f"{tokenizer.__class__.__name__}"):
                if tokenizer.__class__ not in MODEL_TOKENIZER_MAPPING:
                    return

                config_class, model_class = MODEL_TOKENIZER_MAPPING[tokenizer.__class__]
                config = config_class()

                if config.is_encoder_decoder or config.pad_token_id is None:
                    return

                model = model_class(config)

                # Make sure the model contains at least the full vocabulary size in its embedding matrix
                is_using_common_embeddings = hasattr(model.get_input_embeddings(), "weight")
                if is_using_common_embeddings:
                    self.assertGreaterEqual(model.get_input_embeddings().weight.shape[0], len(tokenizer))

                # Build sequence
                first_ten_tokens = list(tokenizer.get_vocab().keys())[:10]
                sequence = " ".join(first_ten_tokens)
                encoded_sequence = tokenizer.encode_plus(sequence, return_tensors="pt")

                # Ensure that the BatchEncoding.to() method works.
                encoded_sequence.to(model.device)

                batch_encoded_sequence = tokenizer.batch_encode_plus([sequence, sequence], return_tensors="pt")
                # This should not fail

                with torch.no_grad():  # saves some time
                    model(**encoded_sequence)
                    model(**batch_encoded_sequence)

        # if self.test_rust_tokenizer:
        #     fast_tokenizer = self.get_rust_tokenizer()
        #     encoded_sequence_fast = fast_tokenizer.encode_plus(sequence, return_tensors="pt")
        #     batch_encoded_sequence_fast = fast_tokenizer.batch_encode_plus([sequence, sequence], return_tensors="pt")
        #     # This should not fail
        #     model(**encoded_sequence_fast)
        #     model(**batch_encoded_sequence_fast)

    @require_tf
    @slow
    def test_tf_encode_plus_sent_to_model(self):
        from transformers import TF_MODEL_MAPPING, TOKENIZER_MAPPING

        MODEL_TOKENIZER_MAPPING = merge_model_tokenizer_mappings(TF_MODEL_MAPPING, TOKENIZER_MAPPING)

        tokenizers = self.get_tokenizers(do_lower_case=False)
        for tokenizer in tokenizers:
            with self.subTest(f"{tokenizer.__class__.__name__}"):
                if tokenizer.__class__ not in MODEL_TOKENIZER_MAPPING:
                    return

                config_class, model_class = MODEL_TOKENIZER_MAPPING[tokenizer.__class__]
                config = config_class()

                if config.is_encoder_decoder or config.pad_token_id is None:
                    return

                model = model_class(config)

                # Make sure the model contains at least the full vocabulary size in its embedding matrix
                self.assertGreaterEqual(model.config.vocab_size, len(tokenizer))

                # Build sequence
                first_ten_tokens = list(tokenizer.get_vocab().keys())[:10]
                sequence = " ".join(first_ten_tokens)
                encoded_sequence = tokenizer.encode_plus(sequence, return_tensors="tf")
                batch_encoded_sequence = tokenizer.batch_encode_plus([sequence, sequence], return_tensors="tf")

                # This should not fail
                model(encoded_sequence)
                model(batch_encoded_sequence)

    # TODO: Check if require_torch is the best to test for numpy here ... Maybe move to require_flax when available
    @require_torch
    @slow
    def test_np_encode_plus_sent_to_model(self):
        from transformers import MODEL_MAPPING, TOKENIZER_MAPPING

        MODEL_TOKENIZER_MAPPING = merge_model_tokenizer_mappings(MODEL_MAPPING, TOKENIZER_MAPPING)

        tokenizers = self.get_tokenizers()
        for tokenizer in tokenizers:
            with self.subTest(f"{tokenizer.__class__.__name__}"):
                if tokenizer.__class__ not in MODEL_TOKENIZER_MAPPING:
                    return

                config_class, model_class = MODEL_TOKENIZER_MAPPING[tokenizer.__class__]
                config = config_class()

                if config.is_encoder_decoder or config.pad_token_id is None:
                    return

                # Build sequence
                first_ten_tokens = list(tokenizer.get_vocab().keys())[:10]
                sequence = " ".join(first_ten_tokens)
                encoded_sequence = tokenizer.encode_plus(sequence, return_tensors="np")
                batch_encoded_sequence = tokenizer.batch_encode_plus([sequence, sequence], return_tensors="np")

                # TODO: add forward through JAX/Flax when PR is merged
                # This is currently here to make ruff happy !
                if encoded_sequence is None:
                    raise ValueError("Cannot convert list to numpy tensor on  encode_plus()")

                if batch_encoded_sequence is None:
                    raise ValueError("Cannot convert list to numpy tensor on  batch_encode_plus()")

                if self.test_rust_tokenizer:
                    fast_tokenizer = self.get_rust_tokenizer()
                    encoded_sequence_fast = fast_tokenizer.encode_plus(sequence, return_tensors="np")
                    batch_encoded_sequence_fast = fast_tokenizer.batch_encode_plus(
                        [sequence, sequence], return_tensors="np"
                    )

                    # TODO: add forward through JAX/Flax when PR is merged
                    # This is currently here to make ruff happy !
                    if encoded_sequence_fast is None:
                        raise ValueError("Cannot convert list to numpy tensor on  encode_plus() (fast)")

                    if batch_encoded_sequence_fast is None:
                        raise ValueError("Cannot convert list to numpy tensor on  batch_encode_plus() (fast)")

    @require_torch
    def test_prepare_seq2seq_batch(self):
        if not self.test_seq2seq:
            return

        tokenizers = self.get_tokenizers()
        for tokenizer in tokenizers:
            with self.subTest(f"{tokenizer.__class__.__name__}"):
                # Longer text that will definitely require truncation.
                src_text = [
                    " UN Chief Says There Is No Military Solution in Syria",
                    " Secretary-General Ban Ki-moon says his response to Russia's stepped up military support for"
                    " Syria is that 'there is no military solution' to the nearly five-year conflict and more weapons"
                    " will only worsen the violence and misery for millions of people.",
                ]
                tgt_text = [
                    "Şeful ONU declară că nu există o soluţie militară în Siria",
                    "Secretarul General Ban Ki-moon declară că răspunsul său la intensificarea sprijinului militar al"
                    ' Rusiei pentru Siria este că "nu există o soluţie militară" la conflictul de aproape cinci ani şi'
                    " că noi arme nu vor face decât să înrăutăţească violenţele şi mizeria pentru milioane de oameni.",
                ]
                try:
                    batch = tokenizer.prepare_seq2seq_batch(
                        src_texts=src_text,
                        tgt_texts=tgt_text,
                        max_length=3,
                        max_target_length=10,
                        return_tensors="pt",
                        src_lang="en_XX",  # this should be ignored (for all but mbart) but not cause an error
                    )
                except NotImplementedError:
                    return
                self.assertEqual(batch.input_ids.shape[1], 3)
                self.assertEqual(batch.labels.shape[1], 10)
                # max_target_length will default to max_length if not specified
                batch = tokenizer.prepare_seq2seq_batch(
                    src_text, tgt_texts=tgt_text, max_length=3, return_tensors="pt"
                )
                self.assertEqual(batch.input_ids.shape[1], 3)
                self.assertEqual(batch.labels.shape[1], 3)

                batch_encoder_only = tokenizer.prepare_seq2seq_batch(
                    src_texts=src_text, max_length=3, max_target_length=10, return_tensors="pt"
                )
                self.assertEqual(batch_encoder_only.input_ids.shape[1], 3)
                self.assertEqual(batch_encoder_only.attention_mask.shape[1], 3)
                self.assertNotIn("decoder_input_ids", batch_encoder_only)

    def test_is_fast(self):
        for tokenizer, pretrained_name, kwargs in self.tokenizers_list:
            with self.subTest(f"{tokenizer.__class__.__name__} ({pretrained_name})"):
                tokenizer_r = self.rust_tokenizer_class.from_pretrained(pretrained_name, **kwargs)
                # Check is_fast is set correctly
                self.assertTrue(tokenizer_r.is_fast)

                if self.test_slow_tokenizer:
                    tokenizer_p = self.tokenizer_class.from_pretrained(pretrained_name, **kwargs)
                    self.assertFalse(tokenizer_p.is_fast)

    def test_fast_only_inputs(self):
        for tokenizer, pretrained_name, kwargs in self.tokenizers_list:
            with self.subTest(f"{tokenizer.__class__.__name__} ({pretrained_name})"):
                tokenizer_r = self.rust_tokenizer_class.from_pretrained(pretrained_name, **kwargs)

                # Ensure None raise an error
                self.assertRaises(TypeError, tokenizer_r.tokenize, None)
                self.assertRaises(TypeError, tokenizer_r.encode, None)
                self.assertRaises(TypeError, tokenizer_r.encode_plus, None)
                self.assertRaises(TypeError, tokenizer_r.batch_encode_plus, None)

    def test_alignement_methods(self):
        for tokenizer, pretrained_name, kwargs in self.tokenizers_list:
            with self.subTest(f"{tokenizer.__class__.__name__} ({pretrained_name})"):
                tokenizer_r = self.rust_tokenizer_class.from_pretrained(pretrained_name, **kwargs)

                words = ["Wonderful", "no", "inspiration", "example", "with", "subtoken"]
                text = " ".join(words)
                batch_size = 3

                encoding = tokenizer_r.encode_plus(text, add_special_tokens=False)

                batch_encoding = tokenizer_r.batch_encode_plus([text] * batch_size, add_special_tokens=False)
                num_tokens = len(encoding["input_ids"])

                last_word_index = len(words) - 1
                last_token_index = num_tokens - 1
                last_batch_index = batch_size - 1
                last_char_index = len(text) - 1

                # words, tokens
                self.assertEqual(len(encoding.words(0)), num_tokens)
                self.assertEqual(max(encoding.words(0)), last_word_index)
                self.assertEqual(min(encoding.words(0)), 0)
                self.assertEqual(len(batch_encoding.words(last_batch_index)), num_tokens)
                self.assertEqual(max(batch_encoding.words(last_batch_index)), last_word_index)
                self.assertEqual(min(batch_encoding.words(last_batch_index)), 0)
                self.assertEqual(len(encoding.tokens(0)), num_tokens)

                # Assert token_to_word
                self.assertEqual(encoding.token_to_word(0), 0)
                self.assertEqual(encoding.token_to_word(0, 0), 0)
                self.assertEqual(encoding.token_to_word(last_token_index), last_word_index)
                self.assertEqual(encoding.token_to_word(0, last_token_index), last_word_index)
                self.assertEqual(batch_encoding.token_to_word(1, 0), 0)
                self.assertEqual(batch_encoding.token_to_word(0, last_token_index), last_word_index)
                self.assertEqual(batch_encoding.token_to_word(last_batch_index, last_token_index), last_word_index)

                # Assert word_to_tokens
                self.assertEqual(encoding.word_to_tokens(0).start, 0)
                self.assertEqual(encoding.word_to_tokens(0, 0).start, 0)
                self.assertEqual(encoding.word_to_tokens(last_word_index).end, last_token_index + 1)
                self.assertEqual(encoding.word_to_tokens(0, last_word_index).end, last_token_index + 1)
                self.assertEqual(batch_encoding.word_to_tokens(1, 0).start, 0)
                self.assertEqual(batch_encoding.word_to_tokens(0, last_word_index).end, last_token_index + 1)
                self.assertEqual(
                    batch_encoding.word_to_tokens(last_batch_index, last_word_index).end, last_token_index + 1
                )

                # Assert token_to_chars
                self.assertEqual(encoding.token_to_chars(0).start, 0)
                self.assertEqual(encoding.token_to_chars(0, 0).start, 0)
                self.assertEqual(encoding.token_to_chars(last_token_index).end, last_char_index + 1)
                self.assertEqual(encoding.token_to_chars(0, last_token_index).end, last_char_index + 1)
                self.assertEqual(batch_encoding.token_to_chars(1, 0).start, 0)
                self.assertEqual(batch_encoding.token_to_chars(0, last_token_index).end, last_char_index + 1)
                self.assertEqual(
                    batch_encoding.token_to_chars(last_batch_index, last_token_index).end, last_char_index + 1
                )

                # Assert char_to_token
                self.assertEqual(encoding.char_to_token(0), 0)
                self.assertEqual(encoding.char_to_token(0, 0), 0)
                self.assertEqual(encoding.char_to_token(last_char_index), last_token_index)
                self.assertEqual(encoding.char_to_token(0, last_char_index), last_token_index)
                self.assertEqual(batch_encoding.char_to_token(1, 0), 0)
                self.assertEqual(batch_encoding.char_to_token(0, last_char_index), last_token_index)
                self.assertEqual(batch_encoding.char_to_token(last_batch_index, last_char_index), last_token_index)

                # Assert char_to_word
                self.assertEqual(encoding.char_to_word(0), 0)
                self.assertEqual(encoding.char_to_word(0, 0), 0)
                self.assertEqual(encoding.char_to_word(last_char_index), last_word_index)
                self.assertEqual(encoding.char_to_word(0, last_char_index), last_word_index)
                self.assertEqual(batch_encoding.char_to_word(1, 0), 0)
                self.assertEqual(batch_encoding.char_to_word(0, last_char_index), last_word_index)
                self.assertEqual(batch_encoding.char_to_word(last_batch_index, last_char_index), last_word_index)

                # Assert word_to_chars
                self.assertEqual(encoding.word_to_chars(0).start, 0)
                self.assertEqual(encoding.word_to_chars(0, 0).start, 0)
                self.assertEqual(encoding.word_to_chars(last_word_index).end, last_char_index + 1)
                self.assertEqual(encoding.word_to_chars(0, last_word_index).end, last_char_index + 1)
                self.assertEqual(batch_encoding.word_to_chars(1, 0).start, 0)
                self.assertEqual(batch_encoding.word_to_chars(0, last_word_index).end, last_char_index + 1)
                self.assertEqual(
                    batch_encoding.word_to_chars(last_batch_index, last_word_index).end, last_char_index + 1
                )

                # Assert token_to_sequence
                self.assertEqual(encoding.token_to_sequence(num_tokens // 2), 0)
                self.assertEqual(encoding.token_to_sequence(0, num_tokens // 2), 0)
                self.assertEqual(batch_encoding.token_to_sequence(1, num_tokens // 2), 0)
                self.assertEqual(batch_encoding.token_to_sequence(0, num_tokens // 2), 0)
                self.assertEqual(batch_encoding.token_to_sequence(last_batch_index, num_tokens // 2), 0)

                # Pair of input sequences

                words = ["Wonderful", "no", "inspiration", "example", "with", "subtoken"]
                text = " ".join(words)
                pair_words = ["Amazing", "example", "full", "of", "inspiration"]
                pair_text = " ".join(pair_words)
                batch_size = 3
                index_word_in_first_seq = words.index("inspiration")
                index_word_in_pair_seq = pair_words.index("inspiration")
                index_char_in_first_seq = text.find("inspiration")
                index_char_in_pair_seq = pair_text.find("inspiration")

                pair_encoding = tokenizer_r.encode_plus(text, pair_text, add_special_tokens=False)

                pair_batch_encoding = tokenizer_r.batch_encode_plus(
                    [(text, pair_text)] * batch_size, add_special_tokens=False
                )
                num_tokens = len(encoding["input_ids"])

                last_word_index = len(words) - 1
                last_token_index = num_tokens - 1
                last_batch_index = batch_size - 1
                last_char_index = len(text) - 1

                # Assert word_to_tokens
                self.assertNotEqual(
                    pair_encoding.word_to_tokens(index_word_in_first_seq, sequence_index=0).start,
                    pair_encoding.word_to_tokens(index_word_in_pair_seq, sequence_index=1).start,
                )
                self.assertEqual(
                    pair_encoding["input_ids"][
                        pair_encoding.word_to_tokens(index_word_in_first_seq, sequence_index=0).start
                    ],
                    pair_encoding["input_ids"][
                        pair_encoding.word_to_tokens(index_word_in_pair_seq, sequence_index=1).start
                    ],
                )
                self.assertNotEqual(
                    pair_batch_encoding.word_to_tokens(1, index_word_in_first_seq, sequence_index=0).start,
                    pair_batch_encoding.word_to_tokens(1, index_word_in_pair_seq, sequence_index=1).start,
                )
                self.assertEqual(
                    pair_batch_encoding["input_ids"][1][
                        pair_batch_encoding.word_to_tokens(1, index_word_in_first_seq, sequence_index=0).start
                    ],
                    pair_batch_encoding["input_ids"][1][
                        pair_batch_encoding.word_to_tokens(1, index_word_in_pair_seq, sequence_index=1).start
                    ],
                )

                # Assert char_to_token
                self.assertNotEqual(
                    pair_encoding.char_to_token(index_char_in_first_seq, sequence_index=0),
                    pair_encoding.char_to_token(index_char_in_pair_seq, sequence_index=1),
                )
                self.assertEqual(
                    pair_encoding["input_ids"][pair_encoding.char_to_token(index_char_in_first_seq, sequence_index=0)],
                    pair_encoding["input_ids"][pair_encoding.char_to_token(index_char_in_pair_seq, sequence_index=1)],
                )
                self.assertNotEqual(
                    pair_batch_encoding.char_to_token(1, index_char_in_first_seq, sequence_index=0),
                    pair_batch_encoding.char_to_token(1, index_char_in_pair_seq, sequence_index=1),
                )
                self.assertEqual(
                    pair_batch_encoding["input_ids"][1][
                        pair_batch_encoding.char_to_token(1, index_char_in_first_seq, sequence_index=0)
                    ],
                    pair_batch_encoding["input_ids"][1][
                        pair_batch_encoding.char_to_token(1, index_char_in_pair_seq, sequence_index=1)
                    ],
                )

                # Assert char_to_word
                self.assertNotEqual(
                    pair_encoding.char_to_word(index_char_in_first_seq, sequence_index=0),
                    pair_encoding.char_to_word(index_char_in_pair_seq, sequence_index=1),
                )
                self.assertEqual(
                    words[pair_encoding.char_to_word(index_char_in_first_seq, sequence_index=0)],
                    pair_words[pair_encoding.char_to_word(index_char_in_pair_seq, sequence_index=1)],
                )
                self.assertNotEqual(
                    pair_batch_encoding.char_to_word(1, index_char_in_first_seq, sequence_index=0),
                    pair_batch_encoding.char_to_word(1, index_char_in_pair_seq, sequence_index=1),
                )
                self.assertEqual(
                    words[pair_batch_encoding.char_to_word(1, index_char_in_first_seq, sequence_index=0)],
                    pair_words[pair_batch_encoding.char_to_word(1, index_char_in_pair_seq, sequence_index=1)],
                )

                # Assert word_to_chars
                self.assertNotEqual(
                    pair_encoding.word_to_chars(index_word_in_first_seq, sequence_index=0).start,
                    pair_encoding.word_to_chars(index_word_in_pair_seq, sequence_index=1).start,
                )
                self.assertEqual(
                    text[pair_encoding.word_to_chars(index_word_in_first_seq, sequence_index=0).start],
                    pair_text[pair_encoding.word_to_chars(index_word_in_pair_seq, sequence_index=1).start],
                )
                self.assertNotEqual(
                    pair_batch_encoding.word_to_chars(1, index_word_in_first_seq, sequence_index=0).start,
                    pair_batch_encoding.word_to_chars(1, index_word_in_pair_seq, sequence_index=1).start,
                )
                self.assertEqual(
                    text[pair_batch_encoding.word_to_chars(1, index_word_in_first_seq, sequence_index=0).start],
                    pair_text[pair_batch_encoding.word_to_chars(1, index_word_in_pair_seq, sequence_index=1).start],
                )

                # Assert token_to_sequence
                pair_encoding = tokenizer_r.encode_plus(text, pair_text, add_special_tokens=True)

                pair_sequence_ids = [
                    pair_encoding.token_to_sequence(i) for i in range(len(pair_encoding["input_ids"]))
                ]
                self.assertIn(0, pair_sequence_ids)
                self.assertIn(1, pair_sequence_ids)
                if tokenizer_r.num_special_tokens_to_add(pair=True):
                    self.assertIn(None, pair_sequence_ids)

                pair_batch_encoding = tokenizer_r.batch_encode_plus(
                    [(text, pair_text)] * batch_size, add_special_tokens=True
                )
                pair_batch_sequence_ids = [
                    pair_batch_encoding.token_to_sequence(1, i)
                    for i in range(len(pair_batch_encoding["input_ids"][0]))
                ]
                self.assertIn(0, pair_batch_sequence_ids)
                self.assertIn(1, pair_batch_sequence_ids)
                if tokenizer_r.num_special_tokens_to_add(pair=True):
                    self.assertIn(None, pair_batch_sequence_ids)

    def test_tokenization_python_rust_equals(self):
        if not self.test_slow_tokenizer:
            # as we don't have a slow version, we can't compare the outputs between slow and fast versions
            return

        for tokenizer, pretrained_name, kwargs in self.tokenizers_list:
            with self.subTest(f"{tokenizer.__class__.__name__} ({pretrained_name})"):
                tokenizer_r = self.rust_tokenizer_class.from_pretrained(pretrained_name, **kwargs)
                tokenizer_p = self.tokenizer_class.from_pretrained(pretrained_name, **kwargs)

                # Ensure basic input match
                input_p = tokenizer_p.encode_plus(self._data)
                input_r = tokenizer_r.encode_plus(self._data)

                for key in filter(lambda x: x in ["input_ids", "token_type_ids", "attention_mask"], input_p.keys()):
                    self.assertSequenceEqual(input_p[key], input_r[key])

                input_pairs_p = tokenizer_p.encode_plus(self._data, self._data)
                input_pairs_r = tokenizer_r.encode_plus(self._data, self._data)

                for key in filter(lambda x: x in ["input_ids", "token_type_ids", "attention_mask"], input_p.keys()):
                    self.assertSequenceEqual(input_pairs_p[key], input_pairs_r[key])

                # Ensure truncation match
                input_p = tokenizer_p.encode_plus(self._data, max_length=512, truncation=True)
                input_r = tokenizer_r.encode_plus(self._data, max_length=512, truncation=True)

                for key in filter(lambda x: x in ["input_ids", "token_type_ids", "attention_mask"], input_p.keys()):
                    self.assertSequenceEqual(input_p[key], input_r[key])

                # Ensure truncation with stride match
                input_p = tokenizer_p.encode_plus(
                    self._data, max_length=512, truncation=True, stride=3, return_overflowing_tokens=True
                )
                input_r = tokenizer_r.encode_plus(
                    self._data, max_length=512, truncation=True, stride=3, return_overflowing_tokens=True
                )

                for key in filter(lambda x: x in ["input_ids", "token_type_ids", "attention_mask"], input_p.keys()):
                    self.assertSequenceEqual(input_p[key], input_r[key][0])

    def test_num_special_tokens_to_add_equal(self):
        if not self.test_slow_tokenizer:
            # as we don't have a slow version, we can't compare the outputs between slow and fast versions
            return

        for tokenizer, pretrained_name, kwargs in self.tokenizers_list:
            with self.subTest(f"{tokenizer.__class__.__name__} ({pretrained_name})"):
                tokenizer_r = self.rust_tokenizer_class.from_pretrained(pretrained_name, **kwargs)
                tokenizer_p = self.tokenizer_class.from_pretrained(pretrained_name, **kwargs)

                # Check we have the same number of added_tokens for both pair and non-pair inputs.
                self.assertEqual(
                    tokenizer_r.num_special_tokens_to_add(False), tokenizer_p.num_special_tokens_to_add(False)
                )
                self.assertEqual(
                    tokenizer_r.num_special_tokens_to_add(True), tokenizer_p.num_special_tokens_to_add(True)
                )

    def test_max_length_equal(self):
        if not self.test_slow_tokenizer:
            # as we don't have a slow version, we can't compare the outputs between slow and fast versions
            return

        for tokenizer, pretrained_name, kwargs in self.tokenizers_list:
            with self.subTest(f"{tokenizer.__class__.__name__} ({pretrained_name})"):
                tokenizer_r = self.rust_tokenizer_class.from_pretrained(pretrained_name, **kwargs)
                tokenizer_p = self.tokenizer_class.from_pretrained(pretrained_name, **kwargs)

                # Check we have the correct max_length for both pair and non-pair inputs.
                self.assertEqual(tokenizer_r.max_len_single_sentence, tokenizer_p.max_len_single_sentence)
                self.assertEqual(tokenizer_r.max_len_sentences_pair, tokenizer_p.max_len_sentences_pair)

    def test_special_tokens_map_equal(self):
        if not self.test_slow_tokenizer:
            # as we don't have a slow version, we can't compare the outputs between slow and fast versions
            return

        for tokenizer, pretrained_name, kwargs in self.tokenizers_list:
            with self.subTest(f"{tokenizer.__class__.__name__} ({pretrained_name})"):
                # sometimes the tokenizer saved online is not the same
                tokenizer_r = self.rust_tokenizer_class.from_pretrained(pretrained_name, **kwargs)
                tokenizer_p = self.tokenizer_class.from_pretrained(pretrained_name, **kwargs)

                # Assert the set of special tokens match.
                self.assertSequenceEqual(
                    tokenizer_p.special_tokens_map.items(),
                    tokenizer_r.special_tokens_map.items(),
                )

    def test_add_tokens(self):
        for tokenizer, pretrained_name, kwargs in self.tokenizers_list:
            with self.subTest(f"{tokenizer.__class__.__name__} ({pretrained_name})"):
                tokenizer_r = self.rust_tokenizer_class.from_pretrained(pretrained_name, **kwargs)

                vocab_size = len(tokenizer_r)
                self.assertEqual(tokenizer_r.add_tokens(""), 0)
                self.assertEqual(tokenizer_r.add_tokens("testoken"), 1)
                self.assertEqual(tokenizer_r.add_tokens(["testoken1", "testtoken2"]), 2)
                self.assertEqual(len(tokenizer_r), vocab_size + 3)

                self.assertEqual(tokenizer_r.add_special_tokens({}), 0)
                self.assertEqual(tokenizer_r.add_special_tokens({"bos_token": "[BOS]", "eos_token": "[EOS]"}), 2)
                self.assertRaises(
                    AssertionError, tokenizer_r.add_special_tokens, {"additional_special_tokens": "<testtoken1>"}
                )
                self.assertEqual(tokenizer_r.add_special_tokens({"additional_special_tokens": ["<testtoken2>"]}), 1)
                self.assertEqual(
                    tokenizer_r.add_special_tokens({"additional_special_tokens": ["<testtoken3>", "<testtoken4>"]}), 2
                )
                self.assertIn("<testtoken3>", tokenizer_r.special_tokens_map["additional_special_tokens"])
                self.assertIsInstance(tokenizer_r.special_tokens_map["additional_special_tokens"], list)
                self.assertGreaterEqual(len(tokenizer_r.special_tokens_map["additional_special_tokens"]), 2)

                self.assertEqual(len(tokenizer_r), vocab_size + 8)

    def test_offsets_mapping(self):
        for tokenizer, pretrained_name, kwargs in self.tokenizers_list:
            with self.subTest(f"{tokenizer.__class__.__name__} ({pretrained_name})"):
                tokenizer_r = self.rust_tokenizer_class.from_pretrained(pretrained_name, **kwargs)

                text = "Wonderful no inspiration example with subtoken"
                pair = "Along with an awesome pair"

                # No pair
                tokens_with_offsets = tokenizer_r.encode_plus(
                    text, return_special_tokens_mask=True, return_offsets_mapping=True, add_special_tokens=True
                )
                added_tokens = tokenizer_r.num_special_tokens_to_add(False)
                offsets = tokens_with_offsets["offset_mapping"]

                # Assert there is the same number of tokens and offsets
                self.assertEqual(len(offsets), len(tokens_with_offsets["input_ids"]))

                # Assert there is online added_tokens special_tokens
                self.assertEqual(sum(tokens_with_offsets["special_tokens_mask"]), added_tokens)

                # Pairs
                tokens_with_offsets = tokenizer_r.encode_plus(
                    text, pair, return_special_tokens_mask=True, return_offsets_mapping=True, add_special_tokens=True
                )
                added_tokens = tokenizer_r.num_special_tokens_to_add(True)
                offsets = tokens_with_offsets["offset_mapping"]

                # Assert there is the same number of tokens and offsets
                self.assertEqual(len(offsets), len(tokens_with_offsets["input_ids"]))

                # Assert there is online added_tokens special_tokens
                self.assertEqual(sum(tokens_with_offsets["special_tokens_mask"]), added_tokens)

    def test_batch_encode_dynamic_overflowing(self):
        """
        When calling batch_encode with multiple sequence it can returns different number of
        overflowing encoding for each sequence:
        [
          Sequence 1: [Encoding 1, Encoding 2],
          Sequence 2: [Encoding 1],
          Sequence 3: [Encoding 1, Encoding 2, ... Encoding N]
        ]
        This needs to be padded so that it can represented as a tensor
        """
        for tokenizer, pretrained_name, kwargs in self.tokenizers_list:
            tokenizer = self.rust_tokenizer_class.from_pretrained(pretrained_name, **kwargs)

            with self.subTest(f"{tokenizer.__class__.__name__} ({pretrained_name}, {tokenizer.__class__.__name__})"):
                if is_torch_available():
                    returned_tensor = "pt"
                elif is_tf_available():
                    returned_tensor = "tf"
                elif is_flax_available():
                    returned_tensor = "jax"
                else:
                    return

                if not tokenizer.pad_token or tokenizer.pad_token_id < 0:
                    return

                tokens = tokenizer.encode_plus(
                    "HuggingFace is solving NLP one commit at a time",
                    max_length=6,
                    padding=True,
                    truncation=True,
                    return_tensors=returned_tensor,
                    return_overflowing_tokens=True,
                )

                for key in filter(lambda x: "overflow_to_sample_mapping" not in x, tokens.keys()):
                    self.assertEqual(len(tokens[key].shape), 2)

                # Mono sample
                tokens = tokenizer.batch_encode_plus(
                    ["HuggingFace is solving NLP one commit at a time"],
                    max_length=6,
                    padding=True,
                    truncation="only_first",
                    return_tensors=returned_tensor,
                    return_overflowing_tokens=True,
                )

                for key in filter(lambda x: "overflow_to_sample_mapping" not in x, tokens.keys()):
                    self.assertEqual(len(tokens[key].shape), 2)
                    self.assertEqual(tokens[key].shape[-1], 6)

                # Multi sample
                tokens = tokenizer.batch_encode_plus(
                    ["HuggingFace is solving NLP one commit at a time", "Very tiny input"],
                    max_length=6,
                    padding=True,
                    truncation="only_first",
                    return_tensors=returned_tensor,
                    return_overflowing_tokens=True,
                )

                for key in filter(lambda x: "overflow_to_sample_mapping" not in x, tokens.keys()):
                    self.assertEqual(len(tokens[key].shape), 2)
                    self.assertEqual(tokens[key].shape[-1], 6)

    def test_compare_pretokenized_inputs(self):
        if not self.test_slow_tokenizer:
            # as we don't have a slow version, we can't compare the outputs between slow and fast versions
            return

        for tokenizer, pretrained_name, kwargs in self.tokenizers_list:
            with self.subTest(f"{tokenizer.__class__.__name__} ({pretrained_name})"):
                tokenizer_r = self.rust_tokenizer_class.from_pretrained(pretrained_name, **kwargs)
                tokenizer_p = self.tokenizer_class.from_pretrained(pretrained_name, **kwargs)

                if hasattr(tokenizer_p, "add_prefix_space") and not tokenizer_p.add_prefix_space:
                    continue  # Too hard to test for now

                # Input string
                pretokenized_input_simple = "This is a sample input".split()
                pretokenized_input_pair = "This is a sample pair".split()

                # Test encode for pretokenized inputs
                output_r = tokenizer_r.encode(
                    pretokenized_input_simple, is_split_into_words=True, add_special_tokens=False
                )
                output_p = tokenizer_p.encode(
                    pretokenized_input_simple, is_split_into_words=True, add_special_tokens=False
                )
                self.assertEqual(output_p, output_r)

                kwargs = {
                    "is_split_into_words": True,
                    # "return_token_type_ids": True,  # Use the defaults for each tokenizers
                    # "return_attention_mask": True,  # Use the defaults for each tokenizers
                    "return_overflowing_tokens": False,
                    "return_special_tokens_mask": True,
                    "return_offsets_mapping": False,  # Not implemented in python tokenizers
                    # "add_special_tokens": False,
                }
                batch_kwargs = {
                    "is_split_into_words": True,
                    # "return_token_type_ids": True,  # Use the defaults for each tokenizers
                    # "return_attention_mask": True,  # Use the defaults for each tokenizers
                    "return_overflowing_tokens": False,
                    "return_special_tokens_mask": True,
                    "return_offsets_mapping": False,  # Not implemented in python tokenizers
                    # "add_special_tokens": False,
                }
                # Test encode_plus for pretokenized inputs
                output_r = tokenizer_r.encode_plus(pretokenized_input_simple, **kwargs)
                output_p = tokenizer_p.encode_plus(pretokenized_input_simple, **kwargs)
                for key in output_p.keys():
                    self.assertEqual(output_p[key], output_r[key])

                # Test batch_encode_plus for pretokenized inputs
                input_batch = ([pretokenized_input_simple] * 2) + [pretokenized_input_simple + pretokenized_input_pair]
                output_r = tokenizer_r.batch_encode_plus(input_batch, **batch_kwargs)
                output_p = tokenizer_p.batch_encode_plus(input_batch, **batch_kwargs)
                for key in output_p.keys():
                    self.assertEqual(output_p[key], output_r[key])

                # Test encode for pretokenized inputs pairs
                output_r = tokenizer_r.encode(
                    pretokenized_input_simple, pretokenized_input_pair, is_split_into_words=True
                )
                output_p = tokenizer_p.encode(
                    pretokenized_input_simple, pretokenized_input_pair, is_split_into_words=True
                )
                self.assertEqual(output_p, output_r)

                # Test encode_plus for pretokenized inputs
                output_r = tokenizer_r.encode_plus(pretokenized_input_simple, pretokenized_input_pair, **kwargs)
                output_p = tokenizer_p.encode_plus(pretokenized_input_simple, pretokenized_input_pair, **kwargs)
                for key in output_p.keys():
                    self.assertEqual(output_p[key], output_r[key])

                # Test batch_encode_plus for pretokenized inputs
                input_batch_pair = ([pretokenized_input_simple, pretokenized_input_pair] * 2) + [
                    pretokenized_input_simple + pretokenized_input_pair,
                    pretokenized_input_pair,
                ]
                output_r = tokenizer_r.batch_encode_plus(input_batch_pair, **batch_kwargs)
                output_p = tokenizer_p.batch_encode_plus(input_batch_pair, **batch_kwargs)
                for key in output_p.keys():
                    self.assertEqual(output_p[key], output_r[key])

    def test_create_token_type_ids(self):
        if not self.test_slow_tokenizer:
            # as we don't have a slow version, we can't compare the outputs between slow and fast versions
            return

        for tokenizer, pretrained_name, kwargs in self.tokenizers_list:
            with self.subTest(f"{tokenizer.__class__.__name__} ({pretrained_name})"):
                tokenizer_r = self.rust_tokenizer_class.from_pretrained(pretrained_name, **kwargs)
                tokenizer_p = self.tokenizer_class.from_pretrained(pretrained_name, **kwargs)
                input_simple = [1, 2, 3]
                input_pair = [1, 2, 3]

                # Generate output
                output_r = tokenizer_r.create_token_type_ids_from_sequences(input_simple)
                output_p = tokenizer_p.create_token_type_ids_from_sequences(input_simple)
                self.assertEqual(output_p, output_r)

                # Generate pair output
                output_r = tokenizer_r.create_token_type_ids_from_sequences(input_simple, input_pair)
                output_p = tokenizer_p.create_token_type_ids_from_sequences(input_simple, input_pair)
                self.assertEqual(output_p, output_r)

    def test_build_inputs_with_special_tokens(self):
        if not self.test_slow_tokenizer:
            # as we don't have a slow version, we can't compare the outputs between slow and fast versions
            return

        for tokenizer, pretrained_name, kwargs in self.tokenizers_list:
            with self.subTest(f"{tokenizer.__class__.__name__} ({pretrained_name})"):
                tokenizer_r = self.rust_tokenizer_class.from_pretrained(pretrained_name, **kwargs)
                tokenizer_p = self.tokenizer_class.from_pretrained(pretrained_name, **kwargs)
                # # Input string
                # input_simple = tokenizer_p.tokenize("This is a sample input", add_special_tokens=False)
                # input_pair = tokenizer_p.tokenize("This is a sample pair", add_special_tokens=False)

                # # Generate output
                # output_r = tokenizer_r.build_inputs_with_special_tokens(input_simple)
                # output_p = tokenizer_p.build_inputs_with_special_tokens(input_simple)
                # self.assertEqual(output_p, output_r)

                # # Generate pair output
                # output_r = tokenizer_r.build_inputs_with_special_tokens(input_simple, input_pair)
                # output_p = tokenizer_p.build_inputs_with_special_tokens(input_simple, input_pair)
                # self.assertEqual(output_p, output_r)

                input_pairs = [
                    ("", ""),
                    ("", "This is a sample pair"),
                    ("This is a sample input", ""),
                    ("This is a sample input", "This is a sample pair"),
                ]

                for sample_input, sample_pair in input_pairs:
                    # Input tokens id
                    input_simple = tokenizer_p.encode(sample_input, add_special_tokens=False)
                    input_pair = tokenizer_p.encode(sample_pair, add_special_tokens=False)

                    # Generate output
                    output_r = tokenizer_r.build_inputs_with_special_tokens(input_simple)
                    output_p = tokenizer_p.build_inputs_with_special_tokens(input_simple)
                    self.assertEqual(output_p, output_r)

                    # Generate pair output
                    output_r = tokenizer_r.build_inputs_with_special_tokens(input_simple, input_pair)
                    output_p = tokenizer_p.build_inputs_with_special_tokens(input_simple, input_pair)
                    self.assertEqual(output_p, output_r)

    def test_padding(self, max_length=50):
        if not self.test_slow_tokenizer:
            # as we don't have a slow version, we can't compare the outputs between slow and fast versions
            return

        for tokenizer, pretrained_name, kwargs in self.tokenizers_list:
            with self.subTest(f"{tokenizer.__class__.__name__} ({pretrained_name})"):
                tokenizer_r = self.rust_tokenizer_class.from_pretrained(pretrained_name, **kwargs)
                tokenizer_p = self.tokenizer_class.from_pretrained(pretrained_name, **kwargs)

                self.assertEqual(tokenizer_p.pad_token_id, tokenizer_r.pad_token_id)
                pad_token_id = tokenizer_p.pad_token_id

                # Encode - Simple input
                input_r = tokenizer_r.encode("This is a simple input", max_length=max_length, pad_to_max_length=True)
                input_p = tokenizer_p.encode("This is a simple input", max_length=max_length, pad_to_max_length=True)
                self.assert_padded_input_match(input_r, input_p, max_length, pad_token_id)
                input_r = tokenizer_r.encode("This is a simple input", max_length=max_length, padding="max_length")
                input_p = tokenizer_p.encode("This is a simple input", max_length=max_length, padding="max_length")
                self.assert_padded_input_match(input_r, input_p, max_length, pad_token_id)

                input_r = tokenizer_r.encode("This is a simple input", padding="longest")
                input_p = tokenizer_p.encode("This is a simple input", padding=True)
                self.assert_padded_input_match(input_r, input_p, len(input_r), pad_token_id)

                # Encode - Pair input
                input_r = tokenizer_r.encode(
                    "This is a simple input", "This is a pair", max_length=max_length, pad_to_max_length=True
                )
                input_p = tokenizer_p.encode(
                    "This is a simple input", "This is a pair", max_length=max_length, pad_to_max_length=True
                )
                self.assert_padded_input_match(input_r, input_p, max_length, pad_token_id)
                input_r = tokenizer_r.encode(
                    "This is a simple input", "This is a pair", max_length=max_length, padding="max_length"
                )
                input_p = tokenizer_p.encode(
                    "This is a simple input", "This is a pair", max_length=max_length, padding="max_length"
                )
                self.assert_padded_input_match(input_r, input_p, max_length, pad_token_id)
                input_r = tokenizer_r.encode("This is a simple input", "This is a pair", padding=True)
                input_p = tokenizer_p.encode("This is a simple input", "This is a pair", padding="longest")
                self.assert_padded_input_match(input_r, input_p, len(input_r), pad_token_id)

                # Encode_plus - Simple input
                input_r = tokenizer_r.encode_plus(
                    "This is a simple input", max_length=max_length, pad_to_max_length=True
                )
                input_p = tokenizer_p.encode_plus(
                    "This is a simple input", max_length=max_length, pad_to_max_length=True
                )
                self.assert_padded_input_match(input_r["input_ids"], input_p["input_ids"], max_length, pad_token_id)
                self.assertSequenceEqual(input_r["attention_mask"], input_p["attention_mask"])
                input_r = tokenizer_r.encode_plus(
                    "This is a simple input", max_length=max_length, padding="max_length"
                )
                input_p = tokenizer_p.encode_plus(
                    "This is a simple input", max_length=max_length, padding="max_length"
                )
                self.assert_padded_input_match(input_r["input_ids"], input_p["input_ids"], max_length, pad_token_id)
                self.assertSequenceEqual(input_r["attention_mask"], input_p["attention_mask"])

                input_r = tokenizer_r.encode_plus("This is a simple input", padding="longest")
                input_p = tokenizer_p.encode_plus("This is a simple input", padding=True)
                self.assert_padded_input_match(
                    input_r["input_ids"], input_p["input_ids"], len(input_r["input_ids"]), pad_token_id
                )

                self.assertSequenceEqual(input_r["attention_mask"], input_p["attention_mask"])

                # Encode_plus - Pair input
                input_r = tokenizer_r.encode_plus(
                    "This is a simple input", "This is a pair", max_length=max_length, pad_to_max_length=True
                )
                input_p = tokenizer_p.encode_plus(
                    "This is a simple input", "This is a pair", max_length=max_length, pad_to_max_length=True
                )
                self.assert_padded_input_match(input_r["input_ids"], input_p["input_ids"], max_length, pad_token_id)
                self.assertSequenceEqual(input_r["attention_mask"], input_p["attention_mask"])
                input_r = tokenizer_r.encode_plus(
                    "This is a simple input", "This is a pair", max_length=max_length, padding="max_length"
                )
                input_p = tokenizer_p.encode_plus(
                    "This is a simple input", "This is a pair", max_length=max_length, padding="max_length"
                )
                self.assert_padded_input_match(input_r["input_ids"], input_p["input_ids"], max_length, pad_token_id)
                self.assertSequenceEqual(input_r["attention_mask"], input_p["attention_mask"])
                input_r = tokenizer_r.encode_plus("This is a simple input", "This is a pair", padding="longest")
                input_p = tokenizer_p.encode_plus("This is a simple input", "This is a pair", padding=True)
                self.assert_padded_input_match(
                    input_r["input_ids"], input_p["input_ids"], len(input_r["input_ids"]), pad_token_id
                )
                self.assertSequenceEqual(input_r["attention_mask"], input_p["attention_mask"])

                # Batch_encode_plus - Simple input
                input_r = tokenizer_r.batch_encode_plus(
                    ["This is a simple input 1", "This is a simple input 2"],
                    max_length=max_length,
                    pad_to_max_length=True,
                )
                input_p = tokenizer_p.batch_encode_plus(
                    ["This is a simple input 1", "This is a simple input 2"],
                    max_length=max_length,
                    pad_to_max_length=True,
                )
                self.assert_batch_padded_input_match(input_r, input_p, max_length, pad_token_id)

                input_r = tokenizer_r.batch_encode_plus(
                    ["This is a simple input 1", "This is a simple input 2"],
                    max_length=max_length,
                    padding="max_length",
                )
                input_p = tokenizer_p.batch_encode_plus(
                    ["This is a simple input 1", "This is a simple input 2"],
                    max_length=max_length,
                    padding="max_length",
                )
                self.assert_batch_padded_input_match(input_r, input_p, max_length, pad_token_id)

                input_r = tokenizer_r.batch_encode_plus(
                    ["This is a simple input 1", "This is a simple input 2"],
                    max_length=max_length,
                    padding="longest",
                )
                input_p = tokenizer_p.batch_encode_plus(
                    ["This is a simple input 1", "This is a simple input 2"],
                    max_length=max_length,
                    padding=True,
                )
                self.assert_batch_padded_input_match(input_r, input_p, len(input_r["input_ids"][0]), pad_token_id)

                input_r = tokenizer_r.batch_encode_plus(
                    ["This is a simple input 1", "This is a simple input 2"], padding="longest"
                )
                input_p = tokenizer_p.batch_encode_plus(
                    ["This is a simple input 1", "This is a simple input 2"], padding=True
                )
                self.assert_batch_padded_input_match(input_r, input_p, len(input_r["input_ids"][0]), pad_token_id)

                # Batch_encode_plus - Pair input
                input_r = tokenizer_r.batch_encode_plus(
                    [
                        ("This is a simple input 1", "This is a simple input 2"),
                        ("This is a simple pair 1", "This is a simple pair 2"),
                    ],
                    max_length=max_length,
                    truncation=True,
                    padding="max_length",
                )
                input_p = tokenizer_p.batch_encode_plus(
                    [
                        ("This is a simple input 1", "This is a simple input 2"),
                        ("This is a simple pair 1", "This is a simple pair 2"),
                    ],
                    max_length=max_length,
                    truncation=True,
                    padding="max_length",
                )
                self.assert_batch_padded_input_match(input_r, input_p, max_length, pad_token_id)

                input_r = tokenizer_r.batch_encode_plus(
                    [
                        ("This is a simple input 1", "This is a simple input 2"),
                        ("This is a simple pair 1", "This is a simple pair 2"),
                    ],
                    padding=True,
                )
                input_p = tokenizer_p.batch_encode_plus(
                    [
                        ("This is a simple input 1", "This is a simple input 2"),
                        ("This is a simple pair 1", "This is a simple pair 2"),
                    ],
                    padding="longest",
                )
                self.assert_batch_padded_input_match(input_r, input_p, len(input_r["input_ids"][0]), pad_token_id)

                # Using pad on single examples after tokenization
                input_r = tokenizer_r.encode_plus("This is a input 1")
                input_r = tokenizer_r.pad(input_r)

                input_p = tokenizer_p.encode_plus("This is a input 1")
                input_p = tokenizer_p.pad(input_p)

                self.assert_padded_input_match(
                    input_r["input_ids"], input_p["input_ids"], len(input_r["input_ids"]), pad_token_id
                )

                # Using pad on single examples after tokenization
                input_r = tokenizer_r.encode_plus("This is a input 1")
                input_r = tokenizer_r.pad(input_r, max_length=max_length, padding="max_length")

                input_p = tokenizer_p.encode_plus("This is a input 1")
                input_p = tokenizer_p.pad(input_p, max_length=max_length, padding="max_length")

                self.assert_padded_input_match(input_r["input_ids"], input_p["input_ids"], max_length, pad_token_id)

                # Using pad after tokenization
                input_r = tokenizer_r.batch_encode_plus(
                    ["This is a input 1", "This is a much longer input whilch should be padded"]
                )
                input_r = tokenizer_r.pad(input_r)

                input_p = tokenizer_p.batch_encode_plus(
                    ["This is a input 1", "This is a much longer input whilch should be padded"]
                )
                input_p = tokenizer_p.pad(input_p)

                self.assert_batch_padded_input_match(input_r, input_p, len(input_r["input_ids"][0]), pad_token_id)

                # Using pad after tokenization
                input_r = tokenizer_r.batch_encode_plus(
                    ["This is a input 1", "This is a much longer input whilch should be padded"]
                )
                input_r = tokenizer_r.pad(input_r, max_length=max_length, padding="max_length")

                input_p = tokenizer_p.batch_encode_plus(
                    ["This is a input 1", "This is a much longer input whilch should be padded"]
                )
                input_p = tokenizer_p.pad(input_p, max_length=max_length, padding="max_length")
                self.assert_batch_padded_input_match(input_r, input_p, max_length, pad_token_id)

                # Test padding nested empty lists (in some use-cases, there is no any token id in the `input_ids` list).
                input_r = tokenizer_r.pad({"input_ids": [[], []]}, max_length=max_length, padding="max_length")
                input_p = tokenizer_p.pad({"input_ids": [[], []]}, max_length=max_length, padding="max_length")
                self.assert_batch_padded_input_match(input_r, input_p, max_length, pad_token_id)

    def test_padding_different_model_input_name(self):
        if not self.test_slow_tokenizer:
            # as we don't have a slow version, we can't compare the outputs between slow and fast versions
            return

        for tokenizer, pretrained_name, kwargs in self.tokenizers_list:
            with self.subTest(f"{tokenizer.__class__.__name__} ({pretrained_name})"):
                tokenizer_r = self.rust_tokenizer_class.from_pretrained(pretrained_name, **kwargs)
                tokenizer_p = self.tokenizer_class.from_pretrained(pretrained_name, **kwargs)
                self.assertEqual(tokenizer_p.pad_token_id, tokenizer_r.pad_token_id)
                pad_token_id = tokenizer_p.pad_token_id

                input_r = tokenizer_r.batch_encode_plus(
                    ["This is a input 1", "This is a much longer input whilch should be padded"]
                )
                input_p = tokenizer_r.batch_encode_plus(
                    ["This is a input 1", "This is a much longer input whilch should be padded"]
                )

                # rename encoded batch to "inputs"
                input_r["inputs"] = input_r[tokenizer_r.model_input_names[0]]
                del input_r[tokenizer_r.model_input_names[0]]

                input_p["inputs"] = input_p[tokenizer_p.model_input_names[0]]
                del input_p[tokenizer_p.model_input_names[0]]

                # Renaming `input_ids` to `inputs`
                tokenizer_r.model_input_names = ["inputs"] + tokenizer_r.model_input_names[1:]
                tokenizer_p.model_input_names = ["inputs"] + tokenizer_p.model_input_names[1:]

                input_r = tokenizer_r.pad(input_r, padding="longest")
                input_p = tokenizer_r.pad(input_p, padding="longest")

                max_length = len(input_p["inputs"][0])
                self.assert_batch_padded_input_match(
                    input_r, input_p, max_length, pad_token_id, model_main_input_name="inputs"
                )

    def test_save_pretrained(self):
        if not self.test_slow_tokenizer:
            # as we don't have a slow version, we can't compare the outputs between slow and fast versions
            return

        for tokenizer, pretrained_name, kwargs in self.tokenizers_list:
            with self.subTest(f"{tokenizer.__class__.__name__} ({pretrained_name})"):
                tokenizer_r = self.rust_tokenizer_class.from_pretrained(pretrained_name, **kwargs)
                tokenizer_p = self.tokenizer_class.from_pretrained(pretrained_name, **kwargs)

                tmpdirname2 = tempfile.mkdtemp()

                tokenizer_r_files = tokenizer_r.save_pretrained(tmpdirname2)
                tokenizer_p_files = tokenizer_p.save_pretrained(tmpdirname2)

                # make sure that all ".json" files are saved in the correct format
                for file_path in tokenizer_r_files + tokenizer_p_files:
                    if os.path.exists(file_path) and file_path.endswith(".json"):
                        check_json_file_has_correct_format(file_path)

                # Checks it save with the same files + the tokenizer.json file for the fast one
                self.assertTrue(any("tokenizer.json" in f for f in tokenizer_r_files))
                tokenizer_r_files = tuple(f for f in tokenizer_r_files if "tokenizer.json" not in f)
                self.assertSequenceEqual(tokenizer_r_files, tokenizer_p_files)

                # Checks everything loads correctly in the same way
                tokenizer_rp = tokenizer_r.from_pretrained(tmpdirname2)
                tokenizer_pp = tokenizer_p.from_pretrained(tmpdirname2)

                # Check special tokens are set accordingly on Rust and Python
                for key in tokenizer_pp.special_tokens_map:
                    self.assertTrue(hasattr(tokenizer_rp, key))
                    # self.assertEqual(getattr(tokenizer_rp, key), getattr(tokenizer_pp, key))
                    # self.assertEqual(getattr(tokenizer_rp, key + "_id"), getattr(tokenizer_pp, key + "_id"))

                shutil.rmtree(tmpdirname2)

                # Save tokenizer rust, legacy_format=True
                tmpdirname2 = tempfile.mkdtemp()

                tokenizer_r_files = tokenizer_r.save_pretrained(tmpdirname2, legacy_format=True)
                tokenizer_p_files = tokenizer_p.save_pretrained(tmpdirname2)

                # Checks it save with the same files
                self.assertSequenceEqual(tokenizer_r_files, tokenizer_p_files)

                # Checks everything loads correctly in the same way
                tokenizer_rp = tokenizer_r.from_pretrained(tmpdirname2)
                tokenizer_pp = tokenizer_p.from_pretrained(tmpdirname2)

                # Check special tokens are set accordingly on Rust and Python
                for key in tokenizer_pp.special_tokens_map:
                    self.assertTrue(hasattr(tokenizer_rp, key))

                shutil.rmtree(tmpdirname2)

                # Save tokenizer rust, legacy_format=False
                tmpdirname2 = tempfile.mkdtemp()

                tokenizer_r_files = tokenizer_r.save_pretrained(tmpdirname2, legacy_format=False)
                tokenizer_p_files = tokenizer_p.save_pretrained(tmpdirname2)

                # Checks it saved the tokenizer.json file
                self.assertTrue(any("tokenizer.json" in f for f in tokenizer_r_files))

                # Checks everything loads correctly in the same way
                tokenizer_rp = tokenizer_r.from_pretrained(tmpdirname2)
                tokenizer_pp = tokenizer_p.from_pretrained(tmpdirname2)

                # Check special tokens are set accordingly on Rust and Python
                for key in tokenizer_pp.special_tokens_map:
                    self.assertTrue(hasattr(tokenizer_rp, key))

                shutil.rmtree(tmpdirname2)

    def test_embeded_special_tokens(self):
        if not self.test_slow_tokenizer:
            # as we don't have a slow version, we can't compare the outputs between slow and fast versions
            return

        for tokenizer, pretrained_name, kwargs in self.tokenizers_list:
            with self.subTest(f"{tokenizer.__class__.__name__} ({pretrained_name})"):
                tokenizer_p = self.tokenizer_class.from_pretrained(pretrained_name, **kwargs)
                tokenizer_r = self.rust_tokenizer_class.from_pretrained(pretrained_name, **kwargs)
                sentence = "A, <mask> AllenNLP sentence."
                tokens_r = tokenizer_r.encode_plus(
                    sentence,
                    add_special_tokens=True,
                )
                tokens_p = tokenizer_p.encode_plus(
                    sentence,
                    add_special_tokens=True,
                )

                for key in tokens_p.keys():
                    self.assertEqual(tokens_r[key], tokens_p[key])

                if "token_type_ids" in tokens_r:
                    self.assertEqual(sum(tokens_r["token_type_ids"]), sum(tokens_p["token_type_ids"]))

                tokens_r = tokenizer_r.convert_ids_to_tokens(tokens_r["input_ids"])
                tokens_p = tokenizer_p.convert_ids_to_tokens(tokens_p["input_ids"])
                self.assertSequenceEqual(tokens_r, tokens_p)

    def test_compare_add_special_tokens(self):
        for tokenizer, pretrained_name, kwargs in self.tokenizers_list:
            with self.subTest(f"{tokenizer.__class__.__name__} ({pretrained_name})"):
                tokenizer_r = self.rust_tokenizer_class.from_pretrained(pretrained_name, **kwargs)

                simple_num_special_tokens_to_add = tokenizer_r.num_special_tokens_to_add(pair=False)
                # pair_num_special_tokens_to_add = tokenizer_r.num_special_tokens_to_add(pair=True)

                for text in ["", " "]:
                    # tokenize()
                    no_special_tokens = tokenizer_r.tokenize(text, add_special_tokens=False)
                    with_special_tokens = tokenizer_r.tokenize(text, add_special_tokens=True)
                    self.assertEqual(
                        len(no_special_tokens), len(with_special_tokens) - simple_num_special_tokens_to_add
                    )

                    # encode()
                    no_special_tokens = tokenizer_r.encode(text, add_special_tokens=False)
                    with_special_tokens = tokenizer_r.encode(text, add_special_tokens=True)
                    self.assertEqual(
                        len(no_special_tokens), len(with_special_tokens) - simple_num_special_tokens_to_add
                    )

                    # encode_plus()
                    no_special_tokens = tokenizer_r.encode_plus(text, add_special_tokens=False)
                    with_special_tokens = tokenizer_r.encode_plus(text, add_special_tokens=True)
                    for key in no_special_tokens.keys():
                        self.assertEqual(
                            len(no_special_tokens[key]),
                            len(with_special_tokens[key]) - simple_num_special_tokens_to_add,
                        )

                    # # batch_encode_plus
                    no_special_tokens = tokenizer_r.batch_encode_plus([text, text], add_special_tokens=False)
                    with_special_tokens = tokenizer_r.batch_encode_plus([text, text], add_special_tokens=True)
                    for key in no_special_tokens.keys():
                        for i_no, i_with in zip(no_special_tokens[key], with_special_tokens[key]):
                            self.assertEqual(len(i_no), len(i_with) - simple_num_special_tokens_to_add)

    def test_compare_prepare_for_model(self):
        if not self.test_slow_tokenizer:
            # as we don't have a slow version, we can't compare the outputs between slow and fast versions
            return

        for tokenizer, pretrained_name, kwargs in self.tokenizers_list:
            with self.subTest(f"{tokenizer.__class__.__name__} ({pretrained_name})"):
                tokenizer_r = self.rust_tokenizer_class.from_pretrained(pretrained_name, **kwargs)
                tokenizer_p = self.tokenizer_class.from_pretrained(pretrained_name, **kwargs)
                string_sequence = "Asserting that both tokenizers are equal"
                python_output = tokenizer_p.prepare_for_model(
                    tokenizer_p.encode(string_sequence, add_special_tokens=False)
                )
                rust_output = tokenizer_r.prepare_for_model(
                    tokenizer_r.encode(string_sequence, add_special_tokens=False)
                )
                for key in python_output:
                    self.assertEqual(python_output[key], rust_output[key])

    def test_special_tokens_initialization(self):
        for tokenizer, pretrained_name, kwargs in self.tokenizers_list:
            with self.subTest(f"{tokenizer.__class__.__name__} ({pretrained_name})"):
                added_tokens = [AddedToken("<special>", lstrip=True)]
                tokenizer_r = self.rust_tokenizer_class.from_pretrained(
                    pretrained_name, additional_special_tokens=added_tokens, **kwargs
                )
                r_output = tokenizer_r.encode("Hey this is a <special> token")

                special_token_id = tokenizer_r.encode("<special>", add_special_tokens=False)[0]

                self.assertTrue(special_token_id in r_output)

                if self.test_slow_tokenizer:
                    # in rust fast, you lose the information of the AddedToken when initializing with `additional_special_tokens`
                    tokenizer_cr = self.rust_tokenizer_class.from_pretrained(
                        pretrained_name, additional_special_tokens=added_tokens, **kwargs, from_slow=True
                    )
                    tokenizer_p = self.tokenizer_class.from_pretrained(
                        pretrained_name, additional_special_tokens=added_tokens, **kwargs
                    )

                    p_output = tokenizer_p.encode("Hey this is a <special> token")

                    cr_output = tokenizer_cr.encode("Hey this is a <special> token")

                    self.assertEqual(p_output, r_output)
                    self.assertEqual(cr_output, r_output)
                    self.assertTrue(special_token_id in p_output)
                    self.assertTrue(special_token_id in cr_output)

    def test_special_tokens_initialization_with_non_empty_additional_special_tokens(self):
        # This test no longer support rust tokenizers, because the only file that should be looked
        # at by the fast tokenizer with the new saving format is `tokenizer_config.json`.
        # The previous behaviour is very strange too. Fast tokenizer should not save 3 files, but just one. Can never do slow from fast.
        tokenizer_list = []
        if self.test_slow_tokenizer:
            tokenizer_list.append((self.tokenizer_class, self.get_tokenizer()))

        for tokenizer_class, tokenizer_utils in tokenizer_list:
            with tempfile.TemporaryDirectory() as tmp_dir:
                tokenizer_utils.save_pretrained(tmp_dir)
                # only legacy save will check this
                tokenizer_path = "tokenizer_config.json"
                with open(os.path.join(tmp_dir, tokenizer_path), encoding="utf-8") as json_file:
                    tokenizer_config = json.load(json_file)

                tokenizer_config["additional_special_tokens"] = ["an_additional_special_token"]

                with open(os.path.join(tmp_dir, tokenizer_path), "w", encoding="utf-8") as outfile:
                    json.dump(tokenizer_config, outfile)

                # the following checks allow us to verify that our test works as expected, i.e. that the tokenizer takes
                # into account the new value of additional_special_tokens given in the "tokenizer_config.json" and
                # "special_tokens_map.json" files

                # TODO ArthurZ ... Ok so for legacy we have to support this I guess..... (special_tokens_map + additional)
                tokenizer_without_change_in_init = tokenizer_class.from_pretrained(tmp_dir)
                self.assertIn(
                    "an_additional_special_token", tokenizer_without_change_in_init.additional_special_tokens
                )
                self.assertIn("an_additional_special_token", tokenizer_without_change_in_init.get_vocab())
                self.assertEqual(
                    ["an_additional_special_token"],
                    tokenizer_without_change_in_init.convert_ids_to_tokens(
                        tokenizer_without_change_in_init.convert_tokens_to_ids(["an_additional_special_token"])
                    ),
                )

                # Now we test that we can change the value of additional_special_tokens in the from_pretrained
                new_added_tokens = [AddedToken("a_new_additional_special_token", lstrip=True)]
                tokenizer = tokenizer_class.from_pretrained(
                    tmp_dir,
                    additional_special_tokens=new_added_tokens,
                )

                self.assertIn("a_new_additional_special_token", tokenizer.additional_special_tokens)
                self.assertEqual(
                    ["a_new_additional_special_token"],
                    tokenizer.convert_ids_to_tokens(
                        tokenizer.convert_tokens_to_ids(["a_new_additional_special_token"])
                    ),
                )

    def test_training_new_tokenizer(self):
        # This feature only exists for fast tokenizers
        if not self.test_rust_tokenizer:
            return

        tokenizer = self.get_rust_tokenizer()
        new_tokenizer = tokenizer.train_new_from_iterator(SMALL_TRAINING_CORPUS, 100)

        # Test we can use the new tokenizer with something not seen during training
        inputs = new_tokenizer(["This is the first sentence", "This sentence is different 🤗."])
        self.assertEqual(len(inputs["input_ids"]), 2)
        decoded_input = new_tokenizer.decode(inputs["input_ids"][0], skip_special_tokens=True)
        expected_result = "This is the first sentence"

        if tokenizer.backend_tokenizer.normalizer is not None:
            expected_result = tokenizer.backend_tokenizer.normalizer.normalize_str(expected_result)
        self.assertEqual(expected_result, decoded_input)

        # We check that the parameters of the tokenizer remained the same
        # Check we have the same number of added_tokens for both pair and non-pair inputs.
        self.assertEqual(tokenizer.num_special_tokens_to_add(False), new_tokenizer.num_special_tokens_to_add(False))
        self.assertEqual(tokenizer.num_special_tokens_to_add(True), new_tokenizer.num_special_tokens_to_add(True))

        # Check we have the correct max_length for both pair and non-pair inputs.
        self.assertEqual(tokenizer.max_len_single_sentence, new_tokenizer.max_len_single_sentence)
        self.assertEqual(tokenizer.max_len_sentences_pair, new_tokenizer.max_len_sentences_pair)

        # Assert the set of special tokens match as we didn't ask to change them
        self.assertSequenceEqual(
            tokenizer.all_special_tokens_extended,
            new_tokenizer.all_special_tokens_extended,
        )

        self.assertDictEqual(tokenizer.special_tokens_map, new_tokenizer.special_tokens_map)

    def test_training_new_tokenizer_with_special_tokens_change(self):
        # This feature only exists for fast tokenizers
        if not self.test_rust_tokenizer:
            return

        tokenizer = self.get_rust_tokenizer()
        # Test with a special tokens map
        class_signature = inspect.signature(tokenizer.__class__)
        if "cls_token" in class_signature.parameters:
            new_tokenizer = tokenizer.train_new_from_iterator(
                SMALL_TRAINING_CORPUS, 100, special_tokens_map={tokenizer.cls_token: "<cls>"}
            )
            cls_id = new_tokenizer.get_vocab()["<cls>"]
            self.assertEqual(new_tokenizer.cls_token, "<cls>")
            self.assertEqual(new_tokenizer.cls_token_id, cls_id)

        # Create a new mapping from the special tokens defined in the original tokenizer
        special_tokens_list = SpecialTokensMixin.SPECIAL_TOKENS_ATTRIBUTES.copy()
        special_tokens_list.remove("additional_special_tokens")
        special_tokens_map = {}
        for token in special_tokens_list:
            # Get the private one to avoid unnecessary warnings.
            if getattr(tokenizer, f"_{token}") is not None:
                special_token = getattr(tokenizer, token)
                special_tokens_map[special_token] = f"{special_token}a"

        # Train new tokenizer
        new_tokenizer = tokenizer.train_new_from_iterator(
            SMALL_TRAINING_CORPUS, 100, special_tokens_map=special_tokens_map
        )

        # Check the changes
        for token in special_tokens_list:
            # Get the private one to avoid unnecessary warnings.
            if getattr(tokenizer, f"_{token}") is None:
                continue
            special_token = getattr(tokenizer, token)
            if special_token in special_tokens_map:
                new_special_token = getattr(new_tokenizer, token)
                self.assertEqual(special_tokens_map[special_token], new_special_token)

                new_id = new_tokenizer.get_vocab()[new_special_token]
                self.assertEqual(getattr(new_tokenizer, f"{token}_id"), new_id)

        # Check if the AddedToken / string format has been kept
        for special_token in tokenizer.all_special_tokens_extended:
            if isinstance(special_token, AddedToken) and special_token.content not in special_tokens_map:
                # The special token must appear identically in the list of the new tokenizer.
                self.assertTrue(
                    special_token in new_tokenizer.all_special_tokens_extended,
                    f"'{special_token}' should be in {new_tokenizer.all_special_tokens_extended}",
                )
            elif isinstance(special_token, AddedToken):
                # The special token must appear in the list of the new tokenizer as an object of type AddedToken with
                # the same parameters as the old AddedToken except the content that the user has requested to change.
                special_token_str = special_token.content
                new_special_token_str = special_tokens_map[special_token_str]

                find = False
                for candidate in new_tokenizer.all_special_tokens_extended:
                    if (
                        isinstance(candidate, AddedToken)
                        and candidate.content == new_special_token_str
                        and candidate.lstrip == special_token.lstrip
                        and candidate.rstrip == special_token.rstrip
                        and candidate.normalized == special_token.normalized
                        and candidate.single_word == special_token.single_word
                    ):
                        find = True
                        break
                special_token.content = new_special_token_str
                self.assertTrue(
                    find,
                    f"'{special_token.__repr__()}' should appear as an `AddedToken` in the all_special_tokens_extended = "
                    f"{[k for k in new_tokenizer.all_special_tokens_extended if str(k)==new_special_token_str]} but it is missing"
                    ", this means that the new tokenizers did not keep the `rstrip`, `lstrip`, `normalized` etc attributes.",
                )
            elif special_token not in special_tokens_map:
                # The special token must appear identically in the list of the new tokenizer.
                self.assertTrue(
                    special_token in new_tokenizer.all_special_tokens_extended,
                    f"'{special_token.__repr__()}' should be in {new_tokenizer.all_special_tokens_extended}",
                )

            else:
                # The special token must appear in the list of the new tokenizer as an object of type string.
                self.assertTrue(special_tokens_map[special_token] in new_tokenizer.all_special_tokens_extended)

        # Test we can use the new tokenizer with something not seen during training
        inputs = new_tokenizer(["This is the first sentence", "This sentence is different 🤗."])
        self.assertEqual(len(inputs["input_ids"]), 2)
        decoded_input = new_tokenizer.decode(inputs["input_ids"][0], skip_special_tokens=True)
        expected_result = "This is the first sentence"

        if tokenizer.backend_tokenizer.normalizer is not None:
            expected_result = tokenizer.backend_tokenizer.normalizer.normalize_str(expected_result)
        self.assertEqual(expected_result, decoded_input)

    def test_tokenizer_mismatch_warning(self):
        for tokenizer, pretrained_name, kwargs in self.tokenizers_list:
            with self.subTest(f"{tokenizer.__class__.__name__} ({pretrained_name})"):
                with self.assertLogs("transformers", level="WARNING") as cm:
                    try:
                        if self.tokenizer_class == BertTokenizer:
                            AlbertTokenizer.from_pretrained(pretrained_name)
                        else:
                            BertTokenizer.from_pretrained(pretrained_name)
                    except EnvironmentError as e:
                        # Some tokenizer will raised an error before reaching the logged warning because there are no
                        # corresponding files to load
                        error_message = str(e)
                    except (TypeError, AttributeError):
                        # Some tokenizers cannot be loaded into the target tokenizer at all and errors are returned,
                        # here we just check that the warning has been logged before the error is raised
                        pass
                    finally:
                        logged_msg_target = (
                            "The tokenizer class you load from this checkpoint is not the same type as the class "
                            "this function is called from."
                        )
                        raised_error_msg_target = "Can't load tokenizer for"
                        self.assertTrue(
                            cm.records[0].message.startswith(logged_msg_target)
                            if len(cm.records) > 0
                            else False or raised_error_msg_target in error_message
                        )
                    try:
                        if self.rust_tokenizer_class == BertTokenizerFast:
                            AlbertTokenizerFast.from_pretrained(pretrained_name)
                        else:
                            BertTokenizerFast.from_pretrained(pretrained_name)
                    except (TypeError, AttributeError):
                        # Some tokenizers cannot be loaded into the target tokenizer at all and errors are returned,
                        # here we just check that the warning has been logged before the error is raised
                        pass
                    finally:
                        self.assertTrue(
                            cm.records[0].message.startswith(
                                "The tokenizer class you load from this checkpoint is not the same type as the class"
                                " this function is called from."
                            )
                        )

    @require_torch
    def test_saving_tokenizer_trainer(self):
        for tokenizer, pretrained_name, kwargs in self.tokenizers_list:
            with self.subTest(f"{tokenizer.__class__.__name__} ({pretrained_name})"):
                with tempfile.TemporaryDirectory() as tmp_dir:
                    # Save the fast tokenizer files in a temporary directory
                    tokenizer_old = self.rust_tokenizer_class.from_pretrained(pretrained_name, **kwargs, use_fast=True)
                    tokenizer_old.save_pretrained(tmp_dir, legacy_format=False)  # save only fast version

                    # Initialize toy model for the trainer
                    model = nn.Module()

                    # Load tokenizer from a folder without legacy files
                    tokenizer = self.rust_tokenizer_class.from_pretrained(tmp_dir)
                    training_args = TrainingArguments(output_dir=tmp_dir, do_train=True, no_cuda=True)
                    trainer = Trainer(model=model, args=training_args, tokenizer=tokenizer)

                    # Should not raise an error
                    trainer.save_model(os.path.join(tmp_dir, "checkpoint"))
                    self.assertIn("tokenizer.json", os.listdir(os.path.join(tmp_dir, "checkpoint")))

    def test_convert_tokens_to_string_format(self):
        tokenizers = self.get_tokenizers(fast=True, do_lower_case=True)
        for tokenizer in tokenizers:
            with self.subTest(f"{tokenizer.__class__.__name__}"):
                tokens = ["this", "is", "a", "test"]
                string = tokenizer.convert_tokens_to_string(tokens)

                self.assertIsInstance(string, str)

    def test_save_slow_from_fast_and_reload_fast(self):
        if not self.test_slow_tokenizer or not self.test_rust_tokenizer:
            # we need both slow and fast versions
            return

        for tokenizer, pretrained_name, kwargs in self.tokenizers_list:
            with self.subTest(f"{tokenizer.__class__.__name__} ({pretrained_name})"):
                with tempfile.TemporaryDirectory() as tmp_dir_1:
                    # Here we check that even if we have initialized a fast tokenizer with a tokenizer_file we can
                    # still save only the slow version and use these saved files to rebuild a tokenizer
                    tokenizer_fast_old_1 = self.rust_tokenizer_class.from_pretrained(
                        pretrained_name, **kwargs, use_fast=True
                    )
                    tokenizer_file = os.path.join(tmp_dir_1, "tokenizer.json")
                    tokenizer_fast_old_1.backend_tokenizer.save(tokenizer_file)

                    tokenizer_fast_old_2 = self.rust_tokenizer_class.from_pretrained(
                        pretrained_name, **kwargs, use_fast=True, tokenizer_file=tokenizer_file
                    )

                    tokenizer_fast_old_2.save_pretrained(tmp_dir_1, legacy_format=True)  # save only slow version

                    tokenizer_slow = self.tokenizer_class.from_pretrained(tmp_dir_1)
                with tempfile.TemporaryDirectory() as tmp_dir_2:
                    tokenizer_slow.save_pretrained(tmp_dir_2)

                    # Should not raise an error
                    self.rust_tokenizer_class.from_pretrained(tmp_dir_2)

    # TODO This is ran for all models but only tests bert...
    def test_clean_up_tokenization_spaces(self):
        tokenizer = BertTokenizer.from_pretrained("bert-base-uncased")
        assert tokenizer.clean_up_tokenization_spaces is True

        tokens = tokenizer.encode("This shouldn't be! He'll go.")
        decoded = tokenizer.decode(tokens)
        assert decoded == "[CLS] this shouldn't be! he'll go. [SEP]"

        tokenizer.clean_up_tokenization_spaces = False
        decoded = tokenizer.decode(tokens)
        assert decoded == "[CLS] this shouldn ' t be ! he ' ll go . [SEP]"
        assert decoded == tokenizer.decode(tokens, clean_up_tokenization_spaces=False)

        # Fast from slow
        with tempfile.TemporaryDirectory() as tmp_dir_2:
            tokenizer.save_pretrained(tmp_dir_2)
            tokenizer_fast = BertTokenizerFast.from_pretrained(tmp_dir_2)
            del tokenizer

        assert tokenizer_fast.clean_up_tokenization_spaces is False
        decoded = tokenizer_fast.decode(tokens)
        # fast and slow don't have the same output when we don't cleanup
        # tokenization space. Here `be!` vs `be !` and `go.` vs `go .`
        assert decoded == "[CLS] this shouldn ' t be! he ' ll go. [SEP]"

        tokenizer_fast.clean_up_tokenization_spaces = True
        assert tokenizer_fast.clean_up_tokenization_spaces is True

        decoded = tokenizer_fast.decode(tokens)
        assert decoded == "[CLS] this shouldn't be! he'll go. [SEP]"

        # Slow from fast
        with tempfile.TemporaryDirectory() as tmp_dir_2:
            tokenizer_fast.clean_up_tokenization_spaces = False
            tokenizer_fast.save_pretrained(tmp_dir_2)
            tokenizer = BertTokenizer.from_pretrained(tmp_dir_2)

        assert tokenizer.clean_up_tokenization_spaces is False
        decoded = tokenizer.decode(tokens)
        assert decoded == "[CLS] this shouldn ' t be ! he ' ll go . [SEP]"

        tokenizer.clean_up_tokenization_spaces = True
        decoded = tokenizer.decode(tokens)
        assert decoded == "[CLS] this shouldn't be! he'll go. [SEP]"

    def test_split_special_tokens(self):
        if not self.test_slow_tokenizer:
            return

        for tokenizer, pretrained_name, kwargs in self.tokenizers_list:
            special_token = "[SPECIAL_TOKEN]"
            with self.subTest(f"{tokenizer.__class__.__name__} ({pretrained_name})"):
                tokenizer = self.tokenizer_class.from_pretrained(pretrained_name, **kwargs)

                if not tokenizer.is_fast:
                    # bloom, gptneox etc only have a fast
                    tokenizer.add_special_tokens(
                        {
                            "additional_special_tokens": [
                                AddedToken(special_token, rstrip=True, lstrip=True, normalized=True, special=True)
                            ]
                        }
                    )
                    encoded_special_token = tokenizer.encode(special_token, add_special_tokens=False)
                    self.assertEqual(len(encoded_special_token), 1)

                    encoded_split_special_token = tokenizer.encode(
                        special_token, add_special_tokens=False, split_special_tokens=True
                    )
                    if len(encoded_split_special_token) == 1:
                        # if we have subword tokenization or special vocab
                        self.assertTrue(
                            encoded_split_special_token[0] != tokenizer.convert_tokens_to_ids(special_token)
                        )
                    else:
                        self.assertTrue(len(encoded_split_special_token) > 1)

    def test_added_tokens_serialization(self):
        # Utility to test the added vocab
        def _test_added_vocab_and_eos(expected, tokenizer_class, expected_eos, temp_dir):
            tokenizer = tokenizer_class.from_pretrained(temp_dir)
            self.assertTrue(str(expected_eos) not in tokenizer.additional_special_tokens)
            self.assertIn(new_eos, tokenizer.added_tokens_decoder.values())
            self.assertEqual(tokenizer.added_tokens_decoder[tokenizer.eos_token_id], new_eos)
            self.assertDictEqual(expected, tokenizer.added_tokens_decoder)
            return tokenizer

        new_eos = AddedToken("[NEW_EOS]", rstrip=False, lstrip=True, normalized=False, special=True)
        for tokenizer, pretrained_name, kwargs in self.tokenizers_list:
            with self.subTest(f"{tokenizer.__class__.__name__} ({pretrained_name})"):
                # Load a slow tokenizer from the hub, init with the new token for fast to also include it
                tokenizer = self.tokenizer_class.from_pretrained(pretrained_name, eos_token=new_eos)
                EXPECTED_ADDED_TOKENS_DECODER = tokenizer.added_tokens_decoder
                with self.subTest("Hub -> Slow: Test loading a slow tokenizer from the hub)"):
                    self.assertEqual(tokenizer._eos_token, new_eos)
                    self.assertIn(new_eos, list(tokenizer.added_tokens_decoder.values()))

                with tempfile.TemporaryDirectory() as tmp_dir_2:
                    tokenizer.save_pretrained(tmp_dir_2)
                    with self.subTest(
                        "Hub -> Slow -> Slow: Test saving this slow tokenizer and reloading it in the fast class"
                    ):
                        _test_added_vocab_and_eos(
                            EXPECTED_ADDED_TOKENS_DECODER, self.tokenizer_class, new_eos, tmp_dir_2
                        )

                    if self.rust_tokenizer_class is not None:
                        with self.subTest(
                            "Hub -> Slow -> Fast: Test saving this slow tokenizer and reloading it in the fast class"
                        ):
                            tokenizer_fast = _test_added_vocab_and_eos(
                                EXPECTED_ADDED_TOKENS_DECODER, self.rust_tokenizer_class, new_eos, tmp_dir_2
                            )
                            with tempfile.TemporaryDirectory() as tmp_dir_3:
                                tokenizer_fast.save_pretrained(tmp_dir_3)
                                with self.subTest(
                                    "Hub -> Slow -> Fast -> Fast: Test saving this fast tokenizer and reloading it in the fast class"
                                ):
                                    _test_added_vocab_and_eos(
                                        EXPECTED_ADDED_TOKENS_DECODER, self.rust_tokenizer_class, new_eos, tmp_dir_3
                                    )

                                with self.subTest(
                                    "Hub -> Slow -> Fast -> Slow: Test saving this slow tokenizer and reloading it in the slow class"
                                ):
                                    _test_added_vocab_and_eos(
                                        EXPECTED_ADDED_TOKENS_DECODER, self.rust_tokenizer_class, new_eos, tmp_dir_3
                                    )

                with self.subTest("Hub -> Fast: Test loading a fast tokenizer from the hub)"):
                    if self.rust_tokenizer_class is not None:
                        tokenizer_fast = self.rust_tokenizer_class.from_pretrained(pretrained_name, eos_token=new_eos)
                        self.assertEqual(tokenizer_fast._eos_token, new_eos)
                        self.assertIn(new_eos, list(tokenizer_fast.added_tokens_decoder.values()))
                        # We can't test the following because for BC we kept the default rstrip lstrip in slow not fast. Will comment once normalization is alright
                        with self.subTest("Hub -> Fast == Hub -> Slow: make sure slow and fast tokenizer match"):
                            self.assertDictEqual(EXPECTED_ADDED_TOKENS_DECODER, tokenizer_fast.added_tokens_decoder)

                        EXPECTED_ADDED_TOKENS_DECODER = tokenizer_fast.added_tokens_decoder
                        with tempfile.TemporaryDirectory() as tmp_dir_4:
                            tokenizer_fast.save_pretrained(tmp_dir_4)
                            with self.subTest("Hub -> Fast -> Fast: saving Fast1 locally and loading"):
                                _test_added_vocab_and_eos(
                                    EXPECTED_ADDED_TOKENS_DECODER, self.rust_tokenizer_class, new_eos, tmp_dir_4
                                )

                            with self.subTest("Hub -> Fast -> Slow: saving Fast1 locally and loading"):
                                _test_added_vocab_and_eos(
                                    EXPECTED_ADDED_TOKENS_DECODER, self.tokenizer_class, new_eos, tmp_dir_4
                                )<|MERGE_RESOLUTION|>--- conflicted
+++ resolved
@@ -1121,9 +1121,6 @@
                 self.assertEqual(tokenizer.chat_template, dummy_template)  # Test template has persisted
                 output = tokenizer.apply_chat_template(dummy_conversation, tokenize=False)
                 self.assertEqual(output, expected_output)  # Test output is the same after reloading
-<<<<<<< HEAD
-                tokenizer.apply_chat_template(dummy_conversation, tokenize=True)  # Check that no error raised
-=======
                 # Check that no error raised
                 tokenizer.apply_chat_template(dummy_conversation, tokenize=True, return_dict=False)
 
@@ -1414,7 +1411,6 @@
                     new_tokenizer = tokenizer.from_pretrained(tmp_dir_name)
                 # Assert that the serialized list is correctly reconstructed as a single dict
                 self.assertEqual(new_tokenizer.chat_template, tokenizer.chat_template)
->>>>>>> e39b6c1c
 
     def test_number_of_added_tokens(self):
         tokenizers = self.get_tokenizers(do_lower_case=False)
