# coding=utf-8
# Copyright 2018 HuggingFace Inc..
#
# Licensed under the Apache License, Version 2.0 (the "License");
# you may not use this file except in compliance with the License.
# You may obtain a copy of the License at
#
#     http://www.apache.org/licenses/LICENSE-2.0
#
# Unless required by applicable law or agreed to in writing, software
# distributed under the License is distributed on an "AS IS" BASIS,
# WITHOUT WARRANTIES OR CONDITIONS OF ANY KIND, either express or implied.
# See the License for the specific language governing permissions and
# limitations under the License.
"""
isort:skip_file
"""
import os
import pickle
import tempfile
import unittest
from typing import Callable, Optional

import numpy as np

from transformers import (
    BatchEncoding,
    BertTokenizer,
    BertTokenizerFast,
    PreTrainedTokenizer,
    PreTrainedTokenizerFast,
    TensorType,
    TokenSpan,
    is_tokenizers_available,
)
from transformers.models.gpt2.tokenization_gpt2 import GPT2Tokenizer
from transformers.testing_utils import (
    CaptureStderr,
    require_flax,
    require_sentencepiece,
    require_tf,
    require_tokenizers,
    require_torch,
    slow,
)


if is_tokenizers_available():
    from tokenizers import Tokenizer
    from tokenizers.models import WordPiece


class TokenizerUtilsTest(unittest.TestCase):
    def check_tokenizer_from_pretrained(self, tokenizer_class):
        s3_models = list(tokenizer_class.max_model_input_sizes.keys())
        for model_name in s3_models[:1]:
            tokenizer = tokenizer_class.from_pretrained(model_name)
            self.assertIsNotNone(tokenizer)
            self.assertIsInstance(tokenizer, tokenizer_class)
            self.assertIsInstance(tokenizer, PreTrainedTokenizer)

            for special_tok in tokenizer.all_special_tokens:
                self.assertIsInstance(special_tok, str)
                special_tok_id = tokenizer.convert_tokens_to_ids(special_tok)
                self.assertIsInstance(special_tok_id, int)

    def assert_dump_and_restore(self, be_original: BatchEncoding, equal_op: Optional[Callable] = None):
        batch_encoding_str = pickle.dumps(be_original)
        self.assertIsNotNone(batch_encoding_str)

        be_restored = pickle.loads(batch_encoding_str)

        # Ensure is_fast is correctly restored
        self.assertEqual(be_restored.is_fast, be_original.is_fast)

        # Ensure encodings are potentially correctly restored
        if be_original.is_fast:
            self.assertIsNotNone(be_restored.encodings)
        else:
            self.assertIsNone(be_restored.encodings)

        # Ensure the keys are the same
        for original_v, restored_v in zip(be_original.values(), be_restored.values()):
            if equal_op:
                self.assertTrue(equal_op(restored_v, original_v))
            else:
                self.assertEqual(restored_v, original_v)

    @slow
    def test_pretrained_tokenizers(self):
        self.check_tokenizer_from_pretrained(GPT2Tokenizer)

    def test_tensor_type_from_str(self):
        self.assertEqual(TensorType("tf"), TensorType.TENSORFLOW)
        self.assertEqual(TensorType("pt"), TensorType.PYTORCH)
        self.assertEqual(TensorType("np"), TensorType.NUMPY)

    @require_tokenizers
    def test_batch_encoding_pickle(self):
        import numpy as np

        tokenizer_p = BertTokenizer.from_pretrained("bert-base-cased")
        tokenizer_r = BertTokenizerFast.from_pretrained("bert-base-cased")

        # Python no tensor
        with self.subTest("BatchEncoding (Python, return_tensors=None)"):
            self.assert_dump_and_restore(tokenizer_p("Small example to encode"))

        with self.subTest("BatchEncoding (Python, return_tensors=NUMPY)"):
            self.assert_dump_and_restore(
                tokenizer_p("Small example to encode", return_tensors=TensorType.NUMPY), np.array_equal
            )

        with self.subTest("BatchEncoding (Rust, return_tensors=None)"):
            self.assert_dump_and_restore(tokenizer_r("Small example to encode"))

        with self.subTest("BatchEncoding (Rust, return_tensors=NUMPY)"):
            self.assert_dump_and_restore(
                tokenizer_r("Small example to encode", return_tensors=TensorType.NUMPY), np.array_equal
            )

    @require_tf
    @require_tokenizers
    def test_batch_encoding_pickle_tf(self):
        import tensorflow as tf

        def tf_array_equals(t1, t2):
            return tf.reduce_all(tf.equal(t1, t2))

        tokenizer_p = BertTokenizer.from_pretrained("bert-base-cased")
        tokenizer_r = BertTokenizerFast.from_pretrained("bert-base-cased")

        with self.subTest("BatchEncoding (Python, return_tensors=TENSORFLOW)"):
            self.assert_dump_and_restore(
                tokenizer_p("Small example to encode", return_tensors=TensorType.TENSORFLOW), tf_array_equals
            )

        with self.subTest("BatchEncoding (Rust, return_tensors=TENSORFLOW)"):
            self.assert_dump_and_restore(
                tokenizer_r("Small example to encode", return_tensors=TensorType.TENSORFLOW), tf_array_equals
            )

    @require_torch
    @require_tokenizers
    def test_batch_encoding_pickle_pt(self):
        import torch

        tokenizer_p = BertTokenizer.from_pretrained("bert-base-cased")
        tokenizer_r = BertTokenizerFast.from_pretrained("bert-base-cased")

        with self.subTest("BatchEncoding (Python, return_tensors=PYTORCH)"):
            self.assert_dump_and_restore(
                tokenizer_p("Small example to encode", return_tensors=TensorType.PYTORCH), torch.equal
            )

        with self.subTest("BatchEncoding (Rust, return_tensors=PYTORCH)"):
            self.assert_dump_and_restore(
                tokenizer_r("Small example to encode", return_tensors=TensorType.PYTORCH), torch.equal
            )

    @require_tokenizers
    def test_batch_encoding_is_fast(self):
        tokenizer_p = BertTokenizer.from_pretrained("bert-base-cased")
        tokenizer_r = BertTokenizerFast.from_pretrained("bert-base-cased")

        with self.subTest("Python Tokenizer"):
            self.assertFalse(tokenizer_p("Small example to_encode").is_fast)

        with self.subTest("Rust Tokenizer"):
            self.assertTrue(tokenizer_r("Small example to_encode").is_fast)

    @require_tokenizers
    def test_batch_encoding_word_to_tokens(self):
        tokenizer_r = BertTokenizerFast.from_pretrained("bert-base-cased")
        encoded = tokenizer_r(["Test", "\xad", "test"], is_split_into_words=True)

        self.assertEqual(encoded.word_to_tokens(0), TokenSpan(start=1, end=2))
        self.assertEqual(encoded.word_to_tokens(1), None)
        self.assertEqual(encoded.word_to_tokens(2), TokenSpan(start=2, end=3))

    def test_batch_encoding_with_labels(self):
        batch = BatchEncoding({"inputs": [[1, 2, 3], [4, 5, 6]], "labels": [0, 1]})
        tensor_batch = batch.convert_to_tensors(tensor_type="np")
        self.assertEqual(tensor_batch["inputs"].shape, (2, 3))
        self.assertEqual(tensor_batch["labels"].shape, (2,))
        # test converting the converted
        with CaptureStderr() as cs:
            tensor_batch = batch.convert_to_tensors(tensor_type="np")
        self.assertFalse(len(cs.err), msg=f"should have no warning, but got {cs.err}")

        batch = BatchEncoding({"inputs": [1, 2, 3], "labels": 0})
        tensor_batch = batch.convert_to_tensors(tensor_type="np", prepend_batch_axis=True)
        self.assertEqual(tensor_batch["inputs"].shape, (1, 3))
        self.assertEqual(tensor_batch["labels"].shape, (1,))

    @require_torch
    def test_batch_encoding_with_labels_pt(self):
        batch = BatchEncoding({"inputs": [[1, 2, 3], [4, 5, 6]], "labels": [0, 1]})
        tensor_batch = batch.convert_to_tensors(tensor_type="pt")
        self.assertEqual(tensor_batch["inputs"].shape, (2, 3))
        self.assertEqual(tensor_batch["labels"].shape, (2,))
        # test converting the converted
        with CaptureStderr() as cs:
            tensor_batch = batch.convert_to_tensors(tensor_type="pt")
        self.assertFalse(len(cs.err), msg=f"should have no warning, but got {cs.err}")

        batch = BatchEncoding({"inputs": [1, 2, 3], "labels": 0})
        tensor_batch = batch.convert_to_tensors(tensor_type="pt", prepend_batch_axis=True)
        self.assertEqual(tensor_batch["inputs"].shape, (1, 3))
        self.assertEqual(tensor_batch["labels"].shape, (1,))

    @require_tf
    def test_batch_encoding_with_labels_tf(self):
        batch = BatchEncoding({"inputs": [[1, 2, 3], [4, 5, 6]], "labels": [0, 1]})
        tensor_batch = batch.convert_to_tensors(tensor_type="tf")
        self.assertEqual(tensor_batch["inputs"].shape, (2, 3))
        self.assertEqual(tensor_batch["labels"].shape, (2,))
        # test converting the converted
        with CaptureStderr() as cs:
            tensor_batch = batch.convert_to_tensors(tensor_type="tf")
        self.assertFalse(len(cs.err), msg=f"should have no warning, but got {cs.err}")

        batch = BatchEncoding({"inputs": [1, 2, 3], "labels": 0})
        tensor_batch = batch.convert_to_tensors(tensor_type="tf", prepend_batch_axis=True)
        self.assertEqual(tensor_batch["inputs"].shape, (1, 3))
        self.assertEqual(tensor_batch["labels"].shape, (1,))

    @require_flax
    def test_batch_encoding_with_labels_jax(self):
        batch = BatchEncoding({"inputs": [[1, 2, 3], [4, 5, 6]], "labels": [0, 1]})
        tensor_batch = batch.convert_to_tensors(tensor_type="jax")
        self.assertEqual(tensor_batch["inputs"].shape, (2, 3))
        self.assertEqual(tensor_batch["labels"].shape, (2,))
        # test converting the converted
        with CaptureStderr() as cs:
            tensor_batch = batch.convert_to_tensors(tensor_type="jax")
        self.assertFalse(len(cs.err), msg=f"should have no warning, but got {cs.err}")

        batch = BatchEncoding({"inputs": [1, 2, 3], "labels": 0})
        tensor_batch = batch.convert_to_tensors(tensor_type="jax", prepend_batch_axis=True)
        self.assertEqual(tensor_batch["inputs"].shape, (1, 3))
        self.assertEqual(tensor_batch["labels"].shape, (1,))

    def test_padding_accepts_tensors(self):
        features = [{"input_ids": np.array([0, 1, 2])}, {"input_ids": np.array([0, 1, 2, 3])}]
        tokenizer = BertTokenizer.from_pretrained("bert-base-cased")

        batch = tokenizer.pad(features, padding=True)
        self.assertTrue(isinstance(batch["input_ids"], np.ndarray))
        self.assertEqual(batch["input_ids"].tolist(), [[0, 1, 2, tokenizer.pad_token_id], [0, 1, 2, 3]])
        batch = tokenizer.pad(features, padding=True, return_tensors="np")
        self.assertTrue(isinstance(batch["input_ids"], np.ndarray))
        self.assertEqual(batch["input_ids"].tolist(), [[0, 1, 2, tokenizer.pad_token_id], [0, 1, 2, 3]])

    @require_torch
    def test_padding_accepts_tensors_pt(self):
        import torch

        features = [{"input_ids": torch.tensor([0, 1, 2])}, {"input_ids": torch.tensor([0, 1, 2, 3])}]
        tokenizer = BertTokenizer.from_pretrained("bert-base-cased")

        batch = tokenizer.pad(features, padding=True)
        self.assertTrue(isinstance(batch["input_ids"], torch.Tensor))
        self.assertEqual(batch["input_ids"].tolist(), [[0, 1, 2, tokenizer.pad_token_id], [0, 1, 2, 3]])
        batch = tokenizer.pad(features, padding=True, return_tensors="pt")
        self.assertTrue(isinstance(batch["input_ids"], torch.Tensor))
        self.assertEqual(batch["input_ids"].tolist(), [[0, 1, 2, tokenizer.pad_token_id], [0, 1, 2, 3]])

    @require_tf
    def test_padding_accepts_tensors_tf(self):
        import tensorflow as tf

        features = [{"input_ids": tf.constant([0, 1, 2])}, {"input_ids": tf.constant([0, 1, 2, 3])}]
        tokenizer = BertTokenizer.from_pretrained("bert-base-cased")

        batch = tokenizer.pad(features, padding=True)
        self.assertTrue(isinstance(batch["input_ids"], tf.Tensor))
        self.assertEqual(batch["input_ids"].numpy().tolist(), [[0, 1, 2, tokenizer.pad_token_id], [0, 1, 2, 3]])
        batch = tokenizer.pad(features, padding=True, return_tensors="tf")
        self.assertTrue(isinstance(batch["input_ids"], tf.Tensor))
        self.assertEqual(batch["input_ids"].numpy().tolist(), [[0, 1, 2, tokenizer.pad_token_id], [0, 1, 2, 3]])

    @require_tokenizers
    def test_instantiation_from_tokenizers(self):
        bert_tokenizer = Tokenizer(WordPiece(unk_token="[UNK]"))
        PreTrainedTokenizerFast(tokenizer_object=bert_tokenizer)

    @require_tokenizers
    def test_instantiation_from_tokenizers_json_file(self):
        bert_tokenizer = Tokenizer(WordPiece(unk_token="[UNK]"))
        with tempfile.TemporaryDirectory() as tmpdirname:
            bert_tokenizer.save(os.path.join(tmpdirname, "tokenizer.json"))
<<<<<<< HEAD
            PreTrainedTokenizerFast(tokenizer_file=os.path.join(tmpdirname, "tokenizer.json"))
=======
            PreTrainedTokenizerFast(tokenizer_file=os.path.join(tmpdirname, "tokenizer.json"))

    def test_len_tokenizer(self):
        for tokenizer_class in [BertTokenizer, BertTokenizerFast]:
            with self.subTest(f"{tokenizer_class}"):
                tokenizer = tokenizer_class.from_pretrained("bert-base-uncased")
                added_tokens_size = len(tokenizer.added_tokens_decoder)
                self.assertEqual(len(tokenizer), tokenizer.vocab_size)

                tokenizer.add_tokens(["<test_token>"])
                self.assertEqual(len(tokenizer), tokenizer.vocab_size + 1)
                self.assertEqual(len(tokenizer.added_tokens_decoder), added_tokens_size + 1)
                self.assertEqual(len(tokenizer.added_tokens_encoder), added_tokens_size + 1)

    @require_sentencepiece
    def test_sentencepiece_cohabitation(self):
        from sentencepiece import sentencepiece_model_pb2 as _original_protobuf  # noqa: F401

        from transformers.convert_slow_tokenizer import import_protobuf  # noqa: F401

        # Now this will try to import sentencepiece_model_pb2_new.py. This should not fail even if the protobuf
        # was already imported.
        import_protobuf()
>>>>>>> e39b6c1c
<|MERGE_RESOLUTION|>--- conflicted
+++ resolved
@@ -290,9 +290,6 @@
         bert_tokenizer = Tokenizer(WordPiece(unk_token="[UNK]"))
         with tempfile.TemporaryDirectory() as tmpdirname:
             bert_tokenizer.save(os.path.join(tmpdirname, "tokenizer.json"))
-<<<<<<< HEAD
-            PreTrainedTokenizerFast(tokenizer_file=os.path.join(tmpdirname, "tokenizer.json"))
-=======
             PreTrainedTokenizerFast(tokenizer_file=os.path.join(tmpdirname, "tokenizer.json"))
 
     def test_len_tokenizer(self):
@@ -315,5 +312,4 @@
 
         # Now this will try to import sentencepiece_model_pb2_new.py. This should not fail even if the protobuf
         # was already imported.
-        import_protobuf()
->>>>>>> e39b6c1c
+        import_protobuf()