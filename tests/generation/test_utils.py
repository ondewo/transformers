# coding=utf-8
# Copyright 2020 The HuggingFace Team Inc.
#
# Licensed under the Apache License, Version 2.0 (the "License");
# you may not use this file except in compliance with the License.
# You may obtain a clone of the License at
#
#     http://www.apache.org/licenses/LICENSE-2.0
#
# Unless required by applicable law or agreed to in writing, software
# distributed under the License is distributed on an "AS IS" BASIS,
# WITHOUT WARRANTIES OR CONDITIONS OF ANY KIND, either express or implied.
# See the License for the specific language governing permissions and
# limitations under the License.


import inspect
import tempfile
import unittest
import warnings

import numpy as np
from parameterized import parameterized

from transformers import is_torch_available, pipeline, set_seed
from transformers.testing_utils import (
    is_flaky,
    require_accelerate,
    require_torch,
    require_torch_multi_accelerator,
    slow,
    torch_device,
)

from ..test_modeling_common import floats_tensor, ids_tensor
from .test_framework_agnostic import GenerationIntegrationTestsMixin


if is_torch_available():
    import torch

    from transformers import (
        AutoModelForCausalLM,
        AutoModelForSeq2SeqLM,
        AutoModelForSpeechSeq2Seq,
        AutoModelForVision2Seq,
        AutoTokenizer,
        BartForCausalLM,
        BartForConditionalGeneration,
        BartTokenizer,
        GPT2LMHeadModel,
        GPT2Tokenizer,
        ImageGPTForCausalImageModeling,
        SpeechEncoderDecoderModel,
        top_k_top_p_filtering,
    )
    from transformers.cache_utils import DynamicCache
    from transformers.generation import (
        BeamSampleDecoderOnlyOutput,
        BeamSampleEncoderDecoderOutput,
        BeamSearchDecoderOnlyOutput,
        BeamSearchEncoderDecoderOutput,
        BeamSearchScorer,
        ConstrainedBeamSearchScorer,
        DisjunctiveConstraint,
        ForcedBOSTokenLogitsProcessor,
        ForcedEOSTokenLogitsProcessor,
        GreedySearchDecoderOnlyOutput,
        GreedySearchEncoderDecoderOutput,
        HammingDiversityLogitsProcessor,
        InfNanRemoveLogitsProcessor,
        LogitsProcessorList,
        MaxLengthCriteria,
        MinLengthLogitsProcessor,
        NoBadWordsLogitsProcessor,
        NoRepeatNGramLogitsProcessor,
        PhrasalConstraint,
        RepetitionPenaltyLogitsProcessor,
        SampleDecoderOnlyOutput,
        SampleEncoderDecoderOutput,
        StoppingCriteria,
        StoppingCriteriaList,
        TemperatureLogitsWarper,
        TopKLogitsWarper,
        TopPLogitsWarper,
    )


class GenerationTesterMixin:
    model_tester = None
    all_generative_model_classes = ()
    input_name = "input_ids"

    def _get_input_ids_and_config(self, batch_size=2):
        config, inputs_dict = self.model_tester.prepare_config_and_inputs_for_common()
        input_ids = inputs_dict[self.input_name]

        # cut to half length & take max batch_size 3
        sequence_length = input_ids.shape[-1] // 2
        input_ids = input_ids[:batch_size, :sequence_length]

        # generate max 3 tokens
        max_length = input_ids.shape[-1] + 3
        if config.eos_token_id is not None and config.pad_token_id is None:
            # hack to allow generate for models such as GPT2 as is done in `generate()`
            if isinstance(config.eos_token_id, int):
                config.eos_token_id = [config.eos_token_id]
            config.pad_token_id = config.eos_token_id[0]
        attention_mask = torch.ones_like(input_ids, dtype=torch.long)[:batch_size, :sequence_length]

        return config, input_ids, attention_mask, max_length

    @staticmethod
    def _get_logits_processor_and_kwargs(
        input_length,
        eos_token_id,
        forced_bos_token_id=None,
        forced_eos_token_id=None,
        max_length=None,
        diversity_penalty=None,
    ):
        process_kwargs = {
            "min_length": input_length + 1 if max_length is None else max_length - 1,
            "bad_words_ids": [[1, 0]],
            "repetition_penalty": 1.2,
            "remove_invalid_values": True,
        }
        # NoRepeatNGramLogitsProcessor + forced tokens may result in no valid continuations
        if forced_bos_token_id is None and forced_eos_token_id is None:
            process_kwargs["no_repeat_ngram_size"] = 2

        # NOTE: the order of operations here should match `generate` for accurate testing
        logits_processor = LogitsProcessorList(
            (
                [
                    HammingDiversityLogitsProcessor(diversity_penalty, num_beams=2, num_beam_groups=2),
                ]
                if diversity_penalty is not None
                else []
            )
            + (
                [
                    MinLengthLogitsProcessor(process_kwargs["min_length"], eos_token_id),
                ]
                if eos_token_id is not None
                else []
            )
            + (
                [
                    ForcedBOSTokenLogitsProcessor(forced_bos_token_id),
                ]
                if forced_bos_token_id is not None
                else []
            )
            + (
                [ForcedEOSTokenLogitsProcessor(max_length, forced_eos_token_id)]
                if forced_eos_token_id is not None
                else []
            )
            + [NoBadWordsLogitsProcessor(process_kwargs["bad_words_ids"], eos_token_id)]
            + (
                [NoRepeatNGramLogitsProcessor(process_kwargs["no_repeat_ngram_size"])]
                if forced_bos_token_id is None and forced_eos_token_id is None
                else []
            )
            + [RepetitionPenaltyLogitsProcessor(process_kwargs["repetition_penalty"])]
            + [InfNanRemoveLogitsProcessor()]  # prevent flaky generation test failures
        )

        return process_kwargs, logits_processor

    @staticmethod
    def _get_warper_and_kwargs(num_beams):
        warp_kwargs = {"top_k": 10, "top_p": 0.7, "temperature": 0.7}
        logits_warper = LogitsProcessorList(
            [
                TemperatureLogitsWarper(warp_kwargs["temperature"]),
                TopKLogitsWarper(top_k=warp_kwargs["top_k"], min_tokens_to_keep=(2 if num_beams > 1 else 1)),
                TopPLogitsWarper(top_p=warp_kwargs["top_p"], min_tokens_to_keep=(2 if num_beams > 1 else 1)),
            ]
        )
        return warp_kwargs, logits_warper

    @staticmethod
    def _get_beam_scorer_and_kwargs(batch_size, max_length, num_return_sequences=1):
        beam_kwargs = {
            "early_stopping": False,
            "length_penalty": 2.0,
            "num_beams": 2,
            "num_return_sequences": num_return_sequences,
        }
        beam_scorer = BeamSearchScorer(
            batch_size=batch_size,
            num_beams=beam_kwargs["num_beams"],
            device=torch_device,
            length_penalty=beam_kwargs["length_penalty"],
            do_early_stopping=beam_kwargs["early_stopping"],
            num_beam_hyps_to_keep=num_return_sequences,
        )
        return beam_kwargs, beam_scorer

    @staticmethod
    def _get_diverse_beam_scorer_and_kwargs(batch_size, max_length, num_return_sequences=1):
        beam_kwargs = {
            "early_stopping": False,
            "length_penalty": 2.0,
            "num_beams": 2,
            "num_return_sequences": num_return_sequences,
            "num_beam_groups": 2,  # one beam per group
            "diversity_penalty": 2.0,
        }
        beam_scorer = BeamSearchScorer(
            batch_size=batch_size,
            num_beams=beam_kwargs["num_beams"],
            device=torch_device,
            length_penalty=beam_kwargs["length_penalty"],
            do_early_stopping=beam_kwargs["early_stopping"],
            num_beam_hyps_to_keep=num_return_sequences,
            num_beam_groups=beam_kwargs["num_beam_groups"],
        )
        return beam_kwargs, beam_scorer

    @staticmethod
    def _get_constrained_beam_scorer_and_kwargs(batch_size, max_length, constraints, num_return_sequences=1):
        beam_kwargs = {
            "early_stopping": False,
            "length_penalty": 2.0,
            "num_beams": num_return_sequences * 4,
            "num_return_sequences": num_return_sequences,
        }
        beam_scorer = ConstrainedBeamSearchScorer(
            batch_size=batch_size,
            constraints=constraints,
            num_beams=beam_kwargs["num_beams"],
            device=torch_device,
            length_penalty=beam_kwargs["length_penalty"],
            do_early_stopping=beam_kwargs["early_stopping"],
            num_beam_hyps_to_keep=num_return_sequences,
        )
        return beam_kwargs, beam_scorer

    @staticmethod
    def _get_encoder_outputs(
        model, input_ids, attention_mask, output_attentions=None, output_hidden_states=None, num_interleave=1
    ):
        encoder = model.get_encoder()
        encoder_outputs = encoder(
            input_ids,
            attention_mask=attention_mask,
            output_attentions=output_attentions,
            output_hidden_states=output_hidden_states,
        )
        encoder_outputs["last_hidden_state"] = encoder_outputs.last_hidden_state.repeat_interleave(
            num_interleave, dim=0
        )
        input_ids = torch.zeros_like(input_ids[:, :1]) + model._get_decoder_start_token_id()
        attention_mask = None
        return encoder_outputs, input_ids, attention_mask

    def _greedy_generate(
        self,
        model,
        input_ids,
        attention_mask,
        max_length,
        output_scores=False,
        output_attentions=False,
        output_hidden_states=False,
        return_dict_in_generate=False,
        use_cache=True,
    ):
        if model.config.is_encoder_decoder:
            max_length = 4
        logits_process_kwargs, logits_processor = self._get_logits_processor_and_kwargs(
            input_ids.shape[-1],
            eos_token_id=model.config.eos_token_id,
            forced_bos_token_id=model.config.forced_bos_token_id,
            forced_eos_token_id=model.config.forced_eos_token_id,
            max_length=max_length,
        )

        kwargs = {}
        model_kwargs = {"attention_mask": attention_mask} if attention_mask is not None else {}
        output_generate = model.generate(
            input_ids,
            do_sample=False,
            num_beams=1,
            max_length=max_length,
            output_attentions=output_attentions,
            output_hidden_states=output_hidden_states,
            output_scores=output_scores,
            return_dict_in_generate=return_dict_in_generate,
<<<<<<< HEAD
            use_cache=use_cache,
            **logits_processor_kwargs,
=======
            **logits_process_kwargs,
>>>>>>> bb618d93
            **model_kwargs,
        )

        if model.config.is_encoder_decoder:
            encoder_outputs, input_ids, attention_mask = self._get_encoder_outputs(
                model,
                input_ids,
                attention_mask,
                output_attentions=output_attentions,
                output_hidden_states=output_hidden_states,
            )
            kwargs["encoder_outputs"] = encoder_outputs

        with torch.no_grad():
            model_kwargs = {"attention_mask": attention_mask} if attention_mask is not None else {}
            output_greedy = model.greedy_search(
                input_ids,
                max_length=max_length,
                logits_processor=logits_processor,
                output_attentions=output_attentions,
                output_hidden_states=output_hidden_states,
                output_scores=output_scores,
                return_dict_in_generate=return_dict_in_generate,
                **kwargs,
                **model_kwargs,
            )
        return output_greedy, output_generate

    def _sample_generate(
        self,
        model,
        input_ids,
        attention_mask,
        max_length,
        num_return_sequences,
        logits_processor,
        logits_warper,
        logits_warper_kwargs,
        process_kwargs,
        output_scores=False,
        output_attentions=False,
        output_hidden_states=False,
        return_dict_in_generate=False,
        use_cache=True,
    ):
        torch.manual_seed(0)
        model_kwargs = {"attention_mask": attention_mask} if attention_mask is not None else {}
        output_generate = model.generate(
            input_ids,
            do_sample=True,
            num_beams=1,
            max_length=max_length,
            num_return_sequences=num_return_sequences,
            output_scores=output_scores,
            output_attentions=output_attentions,
            output_hidden_states=output_hidden_states,
            return_dict_in_generate=return_dict_in_generate,
<<<<<<< HEAD
            use_cache=use_cache,
            **logits_processor_kwargs,
=======
            **logits_warper_kwargs,
            **process_kwargs,
>>>>>>> bb618d93
            **model_kwargs,
        )

        torch.manual_seed(0)
        kwargs = {}
        if model.config.is_encoder_decoder:
            encoder_outputs, input_ids, attention_mask = self._get_encoder_outputs(
                model,
                input_ids,
                attention_mask,
                num_interleave=num_return_sequences,
                output_attentions=output_attentions,
                output_hidden_states=output_hidden_states,
            )
            kwargs["encoder_outputs"] = encoder_outputs
        elif attention_mask is not None:
            attention_mask = attention_mask.repeat_interleave(num_return_sequences, dim=0)

        with torch.no_grad():
            model_kwargs = {"attention_mask": attention_mask} if attention_mask is not None else {}
            output_sample = model.sample(
                input_ids.repeat_interleave(num_return_sequences, dim=0),
                max_length=max_length,
                logits_processor=logits_processor,
                logits_warper=logits_warper,
                output_scores=output_scores,
                output_attentions=output_attentions,
                output_hidden_states=output_hidden_states,
                return_dict_in_generate=return_dict_in_generate,
                **kwargs,
                **model_kwargs,
            )

        return output_sample, output_generate

    def _beam_search_generate(
        self,
        model,
        input_ids,
        attention_mask,
        max_length,
        beam_scorer,
        beam_kwargs,
        logits_processor,
        logits_process_kwargs,
        output_scores=False,
        output_attentions=False,
        output_hidden_states=False,
        return_dict_in_generate=False,
        use_cache=True,
    ):
        model_kwargs = {"attention_mask": attention_mask} if attention_mask is not None else {}
        output_generate = model.generate(
            input_ids,
            do_sample=False,
            max_length=max_length,
            output_scores=output_scores,
            output_attentions=output_attentions,
            output_hidden_states=output_hidden_states,
            return_dict_in_generate=return_dict_in_generate,
            use_cache=use_cache,
            **beam_kwargs,
            **logits_process_kwargs,
            **model_kwargs,
        )

        # beam_search does not automatically interleave `batch_size` dim for `num_beams`
        kwargs = {}
        if model.config.is_encoder_decoder:
            encoder_outputs, input_ids, attention_mask = self._get_encoder_outputs(
                model,
                input_ids,
                attention_mask,
                num_interleave=beam_scorer.num_beams,
                output_attentions=output_attentions,
                output_hidden_states=output_hidden_states,
            )
            kwargs["encoder_outputs"] = encoder_outputs
        elif attention_mask is not None:
            attention_mask = attention_mask.repeat_interleave(beam_scorer.num_beams, dim=0)

        with torch.no_grad():
            model_kwargs = {"attention_mask": attention_mask} if attention_mask is not None else {}
            output_beam_search = model.beam_search(
                input_ids.repeat_interleave(beam_scorer.num_beams, dim=0),
                beam_scorer,
                max_length=max_length,
                logits_processor=logits_processor,
                output_scores=output_scores,
                output_attentions=output_attentions,
                output_hidden_states=output_hidden_states,
                return_dict_in_generate=return_dict_in_generate,
                **kwargs,
                **model_kwargs,
            )
        return output_generate, output_beam_search

    def _beam_sample_generate(
        self,
        model,
        input_ids,
        attention_mask,
        max_length,
        beam_scorer,
        beam_kwargs,
        logits_warper,
        logits_warper_kwargs,
        output_scores=False,
        output_attentions=False,
        output_hidden_states=False,
        return_dict_in_generate=False,
        use_cache=True,
    ):
        torch.manual_seed(0)
        model_kwargs = {"attention_mask": attention_mask} if attention_mask is not None else {}
        output_generate = model.generate(
            input_ids,
            do_sample=True,
            max_length=max_length,
            output_scores=output_scores,
            output_attentions=output_attentions,
            output_hidden_states=output_hidden_states,
            return_dict_in_generate=return_dict_in_generate,
            use_cache=use_cache,
            **beam_kwargs,
            **logits_warper_kwargs,
            **model_kwargs,
        )
        # beam_search does not automatically interleave `batch_size` dim for `num_beams`
        torch.manual_seed(0)
        kwargs = {}
        if model.config.is_encoder_decoder:
            encoder_outputs, input_ids, attention_mask = self._get_encoder_outputs(
                model,
                input_ids,
                attention_mask,
                num_interleave=beam_scorer.num_beams,
                output_attentions=output_attentions,
                output_hidden_states=output_hidden_states,
            )
            kwargs["encoder_outputs"] = encoder_outputs
        elif attention_mask is not None:
            attention_mask = attention_mask.repeat_interleave(beam_scorer.num_beams, dim=0)

        # prevent flaky generation test failures
        logits_processor = LogitsProcessorList()
        logits_processor.append(InfNanRemoveLogitsProcessor())

        with torch.no_grad():
            model_kwargs = {"attention_mask": attention_mask} if attention_mask is not None else {}
            output_beam_sample = model.beam_sample(
                input_ids.repeat_interleave(beam_scorer.num_beams, dim=0),
                beam_scorer,
                max_length=max_length,
                logits_warper=logits_warper,
                logits_processor=logits_processor,
                output_scores=output_scores,
                output_attentions=output_attentions,
                output_hidden_states=output_hidden_states,
                return_dict_in_generate=return_dict_in_generate,
                **kwargs,
                **model_kwargs,
            )

        return output_generate, output_beam_sample

    def _group_beam_search_generate(
        self,
        model,
        input_ids,
        attention_mask,
        max_length,
        beam_scorer,
        beam_kwargs,
        logits_processor,
        logits_process_kwargs,
        output_scores=False,
        output_attentions=False,
        output_hidden_states=False,
        return_dict_in_generate=False,
        use_cache=True,
    ):
        model_kwargs = {"attention_mask": attention_mask} if attention_mask is not None else {}
        output_generate = model.generate(
            input_ids,
            do_sample=False,
            max_length=max_length,
            output_scores=output_scores,
            output_attentions=output_attentions,
            output_hidden_states=output_hidden_states,
            return_dict_in_generate=return_dict_in_generate,
            use_cache=use_cache,
            **beam_kwargs,
            **logits_process_kwargs,
            **model_kwargs,
        )

        # group_beam_search does not automatically interleave `batch_size` dim for `num_beams`
        kwargs = {}
        if model.config.is_encoder_decoder:
            encoder_outputs, input_ids, attention_mask = self._get_encoder_outputs(
                model,
                input_ids,
                attention_mask,
                num_interleave=beam_scorer.num_beams,
                output_attentions=output_attentions,
                output_hidden_states=output_hidden_states,
            )
            kwargs["encoder_outputs"] = encoder_outputs
        elif attention_mask is not None:
            attention_mask = attention_mask.repeat_interleave(beam_scorer.num_beams, dim=0)

        with torch.no_grad():
            model_kwargs = {"attention_mask": attention_mask} if attention_mask is not None else {}
            output_group_beam_search = model.group_beam_search(
                input_ids.repeat_interleave(beam_scorer.num_beams, dim=0),
                beam_scorer,
                max_length=max_length,
                logits_processor=logits_processor,
                output_scores=output_scores,
                output_attentions=output_attentions,
                output_hidden_states=output_hidden_states,
                return_dict_in_generate=return_dict_in_generate,
                **kwargs,
                **model_kwargs,
            )
        return output_generate, output_group_beam_search

    def _constrained_beam_search_generate(
        self,
        model,
        input_ids,
        attention_mask,
        max_length,
        constrained_beam_scorer,
        constraints,
        beam_kwargs,
        logits_processor,
        logits_process_kwargs,
        output_scores=False,
        output_attentions=False,
        output_hidden_states=False,
        return_dict_in_generate=False,
        use_cache=True,
    ):
        model_kwargs = {"attention_mask": attention_mask} if attention_mask is not None else {}
        output_generate = model.generate(
            input_ids,
            do_sample=False,
            max_length=max_length,
            output_scores=output_scores,
            output_attentions=output_attentions,
            output_hidden_states=output_hidden_states,
            return_dict_in_generate=return_dict_in_generate,
            constraints=constraints,
            use_cache=use_cache,
            **beam_kwargs,
            **logits_process_kwargs,
            **model_kwargs,
        )

        # group_beam_search does not automatically interleave `batch_size` dim for `num_beams`
        kwargs = {}
        if model.config.is_encoder_decoder:
            encoder_outputs, input_ids, attention_mask = self._get_encoder_outputs(
                model,
                input_ids,
                attention_mask,
                num_interleave=constrained_beam_scorer.num_beams,
                output_attentions=output_attentions,
                output_hidden_states=output_hidden_states,
            )
            kwargs["encoder_outputs"] = encoder_outputs
        elif attention_mask is not None:
            attention_mask = attention_mask.repeat_interleave(constrained_beam_scorer.num_beams, dim=0)

        with torch.no_grad():
            model_kwargs = {"attention_mask": attention_mask} if attention_mask is not None else {}
            output_group_beam_search = model.constrained_beam_search(
                input_ids.repeat_interleave(constrained_beam_scorer.num_beams, dim=0),
                constrained_beam_scorer,
                max_length=max_length,
                logits_processor=logits_processor,
                output_scores=output_scores,
                output_attentions=output_attentions,
                output_hidden_states=output_hidden_states,
                return_dict_in_generate=return_dict_in_generate,
                **kwargs,
                **model_kwargs,
            )
        return output_generate, output_group_beam_search

    def _contrastive_generate(
        self,
        model,
        input_ids,
        attention_mask,
        max_length,
        output_scores=False,
        output_attentions=False,
        output_hidden_states=False,
        return_dict_in_generate=False,
        use_cache=True,
    ):
        contrastive_search_kwargs = {
            "penalty_alpha": 0.6,
            "top_k": 5,
        }

        if model.config.is_encoder_decoder:
            max_length = 4
        logits_process_kwargs, logits_processor = self._get_logits_processor_and_kwargs(
            input_ids.shape[-1],
            eos_token_id=model.config.eos_token_id,
            forced_bos_token_id=model.config.forced_bos_token_id,
            forced_eos_token_id=model.config.forced_eos_token_id,
            max_length=max_length,
        )

        kwargs = {}
        model_kwargs = {"attention_mask": attention_mask} if attention_mask is not None else {}
        output_generate = model.generate(
            input_ids,
            do_sample=False,
            num_beams=1,
            max_length=max_length,
            output_attentions=output_attentions,
            output_hidden_states=output_hidden_states,
            output_scores=output_scores,
            return_dict_in_generate=return_dict_in_generate,
<<<<<<< HEAD
            use_cache=use_cache,
            **logits_processor_kwargs,
=======
            **logits_process_kwargs,
>>>>>>> bb618d93
            **model_kwargs,
            **contrastive_search_kwargs,
        )

        if model.config.is_encoder_decoder:
            encoder_outputs, input_ids, attention_mask = self._get_encoder_outputs(
                model,
                input_ids,
                attention_mask,
                output_attentions=output_attentions,
                output_hidden_states=output_hidden_states,
            )
            kwargs["encoder_outputs"] = encoder_outputs

        with torch.no_grad():
            model_kwargs = {"attention_mask": attention_mask} if attention_mask is not None else {}
            stopping_criteria = StoppingCriteriaList([MaxLengthCriteria(max_length=max_length)])
            output_contrastive = model.contrastive_search(
                input_ids,
                stopping_criteria=stopping_criteria,
                logits_processor=logits_processor,
                output_attentions=output_attentions,
                output_hidden_states=output_hidden_states,
                output_scores=output_scores,
                return_dict_in_generate=return_dict_in_generate,
                **kwargs,
                **model_kwargs,
                **contrastive_search_kwargs,
            )
        return output_contrastive, output_generate

    def test_greedy_generate(self):
        # check `generate()` and `greedy_search()` are equal
        for model_class in self.all_generative_model_classes:
            config, input_ids, attention_mask, max_length = self._get_input_ids_and_config()
            # test old generation output for backwards compatibility
            model = model_class(config).to(torch_device).eval()
            output_greedy, output_generate = self._greedy_generate(
                model=model, input_ids=input_ids, attention_mask=attention_mask, max_length=max_length
            )
            self.assertListEqual(output_greedy.tolist(), output_generate.tolist())

    def test_greedy_generate_dict_outputs(self):
        for model_class in self.all_generative_model_classes:
<<<<<<< HEAD
            config, input_ids, attention_mask = self._get_input_ids_and_config()

=======
            # disable cache
            config, input_ids, attention_mask, max_length = self._get_input_ids_and_config()
            config.use_cache = False
>>>>>>> bb618d93
            model = model_class(config).to(torch_device).eval()
            output_greedy, output_generate = self._greedy_generate(
                model=model,
                input_ids=input_ids,
                attention_mask=attention_mask,
                max_length=max_length,
                output_scores=True,
                output_hidden_states=True,
                output_attentions=True,
                return_dict_in_generate=True,
                use_cache=False,
            )

            if model.config.is_encoder_decoder:
                self.assertIsInstance(output_greedy, GreedySearchEncoderDecoderOutput)
                self.assertIsInstance(output_generate, GreedySearchEncoderDecoderOutput)
            else:
                self.assertIsInstance(output_greedy, GreedySearchDecoderOnlyOutput)
                self.assertIsInstance(output_generate, GreedySearchDecoderOnlyOutput)

            self.assertListEqual(output_generate.sequences.tolist(), output_greedy.sequences.tolist())

            for output in (output_greedy, output_generate):
                self._check_outputs(output, input_ids, model.config)

    def test_greedy_generate_dict_outputs_use_cache(self):
        for model_class in self.all_generative_model_classes:
            # enable cache
            config, input_ids, attention_mask, max_length = self._get_input_ids_and_config()

            if not hasattr(config, "use_cache"):
                self.skipTest("This model doesn't support caching")

            config.is_decoder = True
            model = model_class(config).to(torch_device).eval()
            output_greedy, output_generate = self._greedy_generate(
                model=model,
                input_ids=input_ids,
                attention_mask=attention_mask,
                max_length=max_length,
                output_scores=True,
                output_hidden_states=True,
                output_attentions=True,
                return_dict_in_generate=True,
                use_cache=True,
            )

            self.assertListEqual(output_generate.sequences.tolist(), output_greedy.sequences.tolist())

            for output in (output_greedy, output_generate):
                self._check_outputs(output, input_ids, model.config, use_cache=True)

    def test_sample_generate(self):
        for model_class in self.all_generative_model_classes:
            config, input_ids, attention_mask, max_length = self._get_input_ids_and_config()
            model = model_class(config).to(torch_device).eval()

            if model.config.is_encoder_decoder:
                max_length = 4

            process_kwargs, logits_processor = self._get_logits_processor_and_kwargs(
                input_ids.shape[-1],
                model.config.eos_token_id,
                forced_bos_token_id=model.config.forced_bos_token_id,
                forced_eos_token_id=model.config.forced_eos_token_id,
                max_length=max_length,
            )
            logits_warper_kwargs, logits_warper = self._get_warper_and_kwargs(num_beams=2)

            # check `generate()` and `sample()` are equal
            output_sample, output_generate = self._sample_generate(
                model=model,
                input_ids=input_ids,
                attention_mask=attention_mask,
                max_length=max_length,
                num_return_sequences=1,
                logits_processor=logits_processor,
                logits_warper=logits_warper,
                logits_warper_kwargs=logits_warper_kwargs,
                process_kwargs=process_kwargs,
            )
            self.assertListEqual(output_sample.tolist(), output_generate.tolist())

            # check `generate()` and `sample()` yield equal results for `num_return_sequences`
            output_sample, output_generate = self._sample_generate(
                model=model,
                input_ids=input_ids,
                attention_mask=attention_mask,
                max_length=max_length,
                num_return_sequences=3,
                logits_processor=logits_processor,
                logits_warper=logits_warper,
                logits_warper_kwargs=logits_warper_kwargs,
                process_kwargs=process_kwargs,
            )
            self.assertListEqual(output_sample.tolist(), output_generate.tolist())

    def test_sample_generate_dict_output(self):
        for model_class in self.all_generative_model_classes:
<<<<<<< HEAD
            config, input_ids, attention_mask = self._get_input_ids_and_config()

=======
            # disable cache
            config, input_ids, attention_mask, max_length = self._get_input_ids_and_config()
            config.use_cache = False
>>>>>>> bb618d93
            model = model_class(config).to(torch_device).eval()
            if model.config.is_encoder_decoder:
                max_length = 4

            process_kwargs, logits_processor = self._get_logits_processor_and_kwargs(
                input_ids.shape[-1],
                model.config.eos_token_id,
                forced_bos_token_id=model.config.forced_bos_token_id,
                forced_eos_token_id=model.config.forced_eos_token_id,
                max_length=max_length,
            )
            logits_warper_kwargs, logits_warper = self._get_warper_and_kwargs(num_beams=1)

            output_sample, output_generate = self._sample_generate(
                model=model,
                input_ids=input_ids,
                attention_mask=attention_mask,
                max_length=max_length,
                num_return_sequences=2,
                logits_processor=logits_processor,
                logits_warper=logits_warper,
                logits_warper_kwargs=logits_warper_kwargs,
                process_kwargs=process_kwargs,
                output_scores=True,
                output_hidden_states=True,
                output_attentions=True,
                return_dict_in_generate=True,
                use_cache=False,
            )

            if model.config.is_encoder_decoder:
                self.assertIsInstance(output_sample, SampleEncoderDecoderOutput)
                self.assertIsInstance(output_generate, SampleEncoderDecoderOutput)
            else:
                self.assertIsInstance(output_sample, SampleDecoderOnlyOutput)
                self.assertIsInstance(output_generate, SampleDecoderOnlyOutput)

            self.assertListEqual(output_generate.sequences.tolist(), output_sample.sequences.tolist())

            for output in (output_sample, output_generate):
                self._check_outputs(output, input_ids, model.config, num_return_sequences=2)

    def test_beam_search_generate(self):
        for model_class in self.all_generative_model_classes:
            config, input_ids, attention_mask, max_length = self._get_input_ids_and_config()

            # It is important set set the eos_token_id to None to ensure that no sequences
            # shorter than `max_length` can be generated which could lead to flaky circle ci
            # failures if the top `num_return_sequences` beams are all shorter than the longest beam
            config.eos_token_id = None
            config.forced_eos_token_id = None

            model = model_class(config).to(torch_device).eval()
            if model.config.is_encoder_decoder:
                max_length = 4

            logits_process_kwargs, logits_processor = self._get_logits_processor_and_kwargs(
                input_ids.shape[-1],
                config.eos_token_id,
                config.forced_bos_token_id,
                config.forced_eos_token_id,
                max_length,
            )
            beam_kwargs, beam_scorer = self._get_beam_scorer_and_kwargs(input_ids.shape[0], max_length)

            # check `generate()` and `beam_search()` are equal
            output_generate, output_beam_search = self._beam_search_generate(
                model=model,
                input_ids=input_ids,
                attention_mask=attention_mask,
                max_length=max_length,
                beam_scorer=beam_scorer,
                beam_kwargs=beam_kwargs,
                logits_process_kwargs=logits_process_kwargs,
                logits_processor=logits_processor,
            )

            self.assertListEqual(output_generate.tolist(), output_beam_search.tolist())

            if model.config.is_encoder_decoder:
                max_length = 4
            beam_kwargs, beam_scorer = self._get_beam_scorer_and_kwargs(input_ids.shape[0], max_length)

            output_generate, output_beam_search = self._beam_search_generate(
                model=model,
                input_ids=input_ids,
                attention_mask=attention_mask,
                max_length=max_length,
                beam_scorer=beam_scorer,
                beam_kwargs=beam_kwargs,
                logits_process_kwargs=logits_process_kwargs,
                logits_processor=logits_processor,
            )
            self.assertListEqual(output_generate.tolist(), output_beam_search.tolist())

    def test_beam_search_generate_dict_output(self):
        for model_class in self.all_generative_model_classes:
            config, input_ids, attention_mask, max_length = self._get_input_ids_and_config()

<<<<<<< HEAD
=======
            # disable cache
            config.use_cache = False

            # It is important set set the eos_token_id to None to ensure that no sequences
            # shorter than `max_length` can be generated which could lead to flaky circle ci
            # failures if the top `num_return_sequences` beams are all shorter than the longest beam
            config.eos_token_id = None
            config.forced_eos_token_id = None

>>>>>>> bb618d93
            model = model_class(config).to(torch_device).eval()
            if model.config.is_encoder_decoder:
                max_length = 4

            logits_process_kwargs, logits_processor = self._get_logits_processor_and_kwargs(
                input_ids.shape[-1],
                config.eos_token_id,
                config.forced_bos_token_id,
                config.forced_eos_token_id,
                max_length,
            )
            beam_kwargs, beam_scorer = self._get_beam_scorer_and_kwargs(input_ids.shape[0], max_length)
            output_generate, output_beam_search = self._beam_search_generate(
                model=model,
                input_ids=input_ids,
                attention_mask=attention_mask,
                max_length=max_length,
                beam_scorer=beam_scorer,
                beam_kwargs=beam_kwargs,
                logits_process_kwargs=logits_process_kwargs,
                logits_processor=logits_processor,
                output_scores=True,
                output_hidden_states=True,
                output_attentions=True,
                return_dict_in_generate=True,
                use_cache=False,
            )
            if model.config.is_encoder_decoder:
                self.assertIsInstance(output_beam_search, BeamSearchEncoderDecoderOutput)
                self.assertIsInstance(output_generate, BeamSearchEncoderDecoderOutput)
            else:
                self.assertIsInstance(output_beam_search, BeamSearchDecoderOnlyOutput)
                self.assertIsInstance(output_generate, BeamSearchDecoderOnlyOutput)

            self.assertListEqual(output_generate.sequences.tolist(), output_beam_search.sequences.tolist())
            self.assertTrue(
                torch.allclose(output_generate["sequences_scores"], output_beam_search["sequences_scores"], atol=1e-3)
            )
            self.assertTrue(output_generate["sequences_scores"].shape == (output_generate["sequences"].shape[0],))
            self.assertTrue((output_generate["sequences_scores"] < 0).all().item())

            for output in (output_beam_search, output_generate):
                self._check_outputs(output, input_ids, model.config, num_return_sequences=beam_scorer.num_beams)

    def test_beam_search_generate_dict_outputs_use_cache(self):
        for model_class in self.all_generative_model_classes:
            # enable cache
            config, input_ids, attention_mask, max_length = self._get_input_ids_and_config()

            # It is important set set the eos_token_id to None to ensure that no sequences
            # shorter than `max_length` can be generated which could lead to flaky circle ci
            # failures if the top `num_return_sequences` beams are all shorter than the longest beam
            config.eos_token_id = None
            config.forced_eos_token_id = None

            if not hasattr(config, "use_cache"):
                self.skipTest("This model doesn't support caching")

            model = model_class(config).to(torch_device).eval()
            if model.config.is_encoder_decoder:
                max_length = 4

            logits_process_kwargs, logits_processor = self._get_logits_processor_and_kwargs(
                input_ids.shape[-1],
                config.eos_token_id,
                config.forced_bos_token_id,
                config.forced_eos_token_id,
                max_length,
            )

            beam_kwargs, beam_scorer = self._get_beam_scorer_and_kwargs(input_ids.shape[0], max_length)

            config.is_decoder = True
            model = model_class(config).to(torch_device).eval()
            output_beam, output_generate = self._beam_search_generate(
                model=model,
                input_ids=input_ids,
                attention_mask=attention_mask,
                max_length=max_length,
                beam_scorer=beam_scorer,
                beam_kwargs=beam_kwargs,
                logits_process_kwargs=logits_process_kwargs,
                logits_processor=logits_processor,
                output_scores=True,
                output_hidden_states=True,
                output_attentions=True,
                return_dict_in_generate=True,
                use_cache=True,
            )

            self.assertListEqual(output_generate.sequences.tolist(), output_beam.sequences.tolist())

            for output in (output_beam, output_generate):
                self._check_outputs(
                    output, input_ids, model.config, use_cache=True, num_return_sequences=beam_scorer.num_beams
                )

    @require_accelerate
    @require_torch_multi_accelerator
    def test_model_parallel_beam_search(self):
        for model_class in self.all_generative_model_classes:
            if model_class._no_split_modules is None:
                continue

            config, input_ids, attention_mask, max_length = self._get_input_ids_and_config()

            model = model_class(config).eval()
            with tempfile.TemporaryDirectory() as tmp_dir:
                model.cpu().save_pretrained(tmp_dir)
                new_model = model_class.from_pretrained(tmp_dir, device_map="auto")

                new_model.generate(
                    input_ids,
                    attention_mask=attention_mask,
                    max_length=max_length,
                    num_beams=2,
                )

    def test_beam_sample_generate(self):
        for model_class in self.all_generative_model_classes:
            config, input_ids, attention_mask, max_length = self._get_input_ids_and_config()

            # It is important set set the eos_token_id to None to ensure that no sequences
            # shorter than `max_length` can be generated which could lead to flaky circle ci
            # failures if the top `num_return_sequences` beams are all shorter than the longest beam
            config.eos_token_id = None
            config.forced_eos_token_id = None

            logits_warper_kwargs, logits_warper = self._get_warper_and_kwargs(num_beams=1)

            model = model_class(config).to(torch_device).eval()

            # check `generate()` and `beam_search()` are equal
            if model.config.is_encoder_decoder:
                max_length = 4
            beam_kwargs, beam_scorer = self._get_beam_scorer_and_kwargs(input_ids.shape[0], max_length)

            output_generate, output_beam_sample = self._beam_sample_generate(
                model=model,
                input_ids=input_ids,
                attention_mask=attention_mask,
                max_length=max_length,
                beam_scorer=beam_scorer,
                beam_kwargs=beam_kwargs,
                logits_warper=logits_warper,
                logits_warper_kwargs=logits_warper_kwargs,
            )
            self.assertListEqual(output_generate.tolist(), output_beam_sample.tolist())

    def test_beam_sample_generate_dict_output(self):
        for model_class in self.all_generative_model_classes:
            config, input_ids, attention_mask, max_length = self._get_input_ids_and_config()

<<<<<<< HEAD
=======
            # disable cache
            config.use_cache = False

            # It is important set set the eos_token_id to None to ensure that no sequences
            # shorter than `max_length` can be generated which could lead to flaky circle ci
            # failures if the top `num_return_sequences` beams are all shorter than the longest beam
            config.eos_token_id = None
            config.forced_eos_token_id = None

>>>>>>> bb618d93
            model = model_class(config).to(torch_device).eval()
            logits_warper_kwargs, logits_warper = self._get_warper_and_kwargs(num_beams=1)

            if model.config.is_encoder_decoder:
                max_length = 4
            beam_kwargs, beam_scorer = self._get_beam_scorer_and_kwargs(input_ids.shape[0], max_length)

            output_beam_sample, output_generate = self._beam_sample_generate(
                model=model,
                input_ids=input_ids,
                attention_mask=attention_mask,
                max_length=max_length,
                beam_scorer=beam_scorer,
                beam_kwargs=beam_kwargs,
                logits_warper=logits_warper,
                logits_warper_kwargs=logits_warper_kwargs,
                output_scores=True,
                output_hidden_states=True,
                output_attentions=True,
                return_dict_in_generate=True,
                use_cache=False,
            )

            if model.config.is_encoder_decoder:
                self.assertIsInstance(output_beam_sample, BeamSampleEncoderDecoderOutput)
                self.assertIsInstance(output_generate, BeamSampleEncoderDecoderOutput)
            else:
                self.assertIsInstance(output_beam_sample, BeamSampleDecoderOnlyOutput)
                self.assertIsInstance(output_generate, BeamSampleDecoderOnlyOutput)

            self.assertListEqual(output_generate.sequences.tolist(), output_beam_sample.sequences.tolist())
            self.assertTrue(
                torch.allclose(output_generate["sequences_scores"], output_beam_sample["sequences_scores"], atol=1e-3)
            )
            self.assertTrue(output_generate["sequences_scores"].shape == (output_generate["sequences"].shape[0],))
            self.assertTrue((output_generate["sequences_scores"] < 0).all().item())

            for output in (output_beam_sample, output_generate):
                self._check_outputs(output, input_ids, model.config, num_return_sequences=beam_scorer.num_beams)

    def test_generate_without_input_ids(self):
        config, _, _, max_length = self._get_input_ids_and_config()

        # if no bos token id => cannot generate from None
        if config.bos_token_id is None:
            return

        for model_class in self.all_generative_model_classes:
            model = model_class(config).to(torch_device)
            model.eval()

            output_ids_generate = model.generate(do_sample=False, max_length=max_length, remove_invalid_values=True)
            self.assertIsNotNone(output_ids_generate)

    def test_group_beam_search_generate(self):
        for model_class in self.all_generative_model_classes:
            config, input_ids, attention_mask, max_length = self._get_input_ids_and_config()

            # It is important set set the eos_token_id to None to ensure that no sequences
            # shorter than `max_length` can be generated which could lead to flaky circle ci
            # failures if the top `num_return_sequences` beams are all shorter than the longest beam
            config.eos_token_id = None
            config.forced_eos_token_id = None

            model = model_class(config).to(torch_device).eval()
            if model.config.is_encoder_decoder:
                max_length = 4

            logits_process_kwargs, logits_processor = self._get_logits_processor_and_kwargs(
                input_ids.shape[-1],
                config.eos_token_id,
                config.forced_bos_token_id,
                config.forced_eos_token_id,
                max_length,
                diversity_penalty=2.0,
            )

            # check `generate()` and `group_beam_search()` are equal
            beam_kwargs, beam_scorer = self._get_diverse_beam_scorer_and_kwargs(input_ids.shape[0], max_length)
            output_generate, output_group_beam_search = self._group_beam_search_generate(
                model=model,
                input_ids=input_ids,
                attention_mask=attention_mask,
                max_length=max_length,
                beam_scorer=beam_scorer,
                beam_kwargs=beam_kwargs,
                logits_processor=logits_processor,
                logits_process_kwargs=logits_process_kwargs,
            )
            self.assertListEqual(output_generate.tolist(), output_group_beam_search.tolist())

            # check `generate()` and `group_beam_search()` are equal for `num_return_sequences`
            num_return_sequences = 2
            if model.config.is_encoder_decoder:
                max_length = 4
            beam_kwargs, beam_scorer = self._get_diverse_beam_scorer_and_kwargs(
                input_ids.shape[0], max_length, num_return_sequences=num_return_sequences
            )
            output_generate, output_group_beam_search = self._group_beam_search_generate(
                model=model,
                input_ids=input_ids,
                attention_mask=attention_mask,
                max_length=max_length,
                beam_scorer=beam_scorer,
                beam_kwargs=beam_kwargs,
                logits_processor=logits_processor,
                logits_process_kwargs=logits_process_kwargs,
            )
            self.assertListEqual(output_generate.tolist(), output_group_beam_search.tolist())

    def test_group_beam_search_generate_dict_output(self):
        for model_class in self.all_generative_model_classes:
<<<<<<< HEAD
            config, input_ids, attention_mask = self._get_input_ids_and_config()
=======
            config, input_ids, attention_mask, max_length = self._get_input_ids_and_config()
            config.use_cache = False
>>>>>>> bb618d93

            # It is important set set the eos_token_id to None to ensure that no sequences
            # shorter than `max_length` can be generated which could lead to flaky circle ci
            # failures if the top `num_return_sequences` beams are all shorter than the longest beam
            config.eos_token_id = None
            config.forced_eos_token_id = None

            model = model_class(config).to(torch_device).eval()
            if model.config.is_encoder_decoder:
                max_length = 4

            logits_process_kwargs, logits_processor = self._get_logits_processor_and_kwargs(
                input_ids.shape[-1],
                config.eos_token_id,
                config.forced_bos_token_id,
                config.forced_eos_token_id,
                max_length,
                diversity_penalty=2.0,
            )

            num_return_sequences = 1
            beam_kwargs, beam_scorer = self._get_diverse_beam_scorer_and_kwargs(
                input_ids.shape[0], max_length, num_return_sequences=num_return_sequences
            )
            output_generate, output_group_beam_search = self._group_beam_search_generate(
                model=model,
                input_ids=input_ids,
                attention_mask=attention_mask,
                max_length=max_length,
                beam_scorer=beam_scorer,
                beam_kwargs=beam_kwargs,
                logits_processor=logits_processor,
                logits_process_kwargs=logits_process_kwargs,
                output_scores=True,
                output_hidden_states=True,
                output_attentions=True,
                return_dict_in_generate=True,
                use_cache=False,
            )
            if model.config.is_encoder_decoder:
                self.assertIsInstance(output_group_beam_search, BeamSearchEncoderDecoderOutput)
                self.assertIsInstance(output_generate, BeamSearchEncoderDecoderOutput)
            else:
                self.assertIsInstance(output_group_beam_search, BeamSearchDecoderOnlyOutput)
                self.assertIsInstance(output_generate, BeamSearchDecoderOnlyOutput)

            self.assertListEqual(output_generate.sequences.tolist(), output_group_beam_search.sequences.tolist())
            self.assertTrue(
                torch.allclose(
                    output_generate["sequences_scores"], output_group_beam_search["sequences_scores"], atol=1e-3
                )
            )
            self.assertTrue(output_generate["sequences_scores"].shape == (output_generate["sequences"].shape[0],))
            self.assertTrue((output_generate["sequences_scores"] < 0).all().item())

            for output in (output_group_beam_search, output_generate):
                self._check_outputs(
                    output, input_ids, model.config, num_return_sequences=num_return_sequences * beam_scorer.num_beams
                )

    def test_constrained_beam_search_generate(self):
        for model_class in self.all_generative_model_classes:
            config, input_ids, attention_mask, max_length = self._get_input_ids_and_config()

            # It is important set set the eos_token_id to None to ensure that no sequences
            # shorter than `max_length` can be generated which could lead to flaky circle ci
            # failures if the top `num_return_sequences` beams are all shorter than the longest beam
            config.eos_token_id = None
            config.forced_eos_token_id = None

            model = model_class(config).to(torch_device).eval()
            max_length = 20

            logits_process_kwargs, logits_processor = self._get_logits_processor_and_kwargs(
                input_ids.shape[-1],
                config.eos_token_id,
                config.forced_bos_token_id,
                config.forced_eos_token_id,
                max_length,
            )

            # check `generate()` and `constrained_beam_search()` are equal
            # Sample constraints
            min_id = 3
            max_id = config.vocab_size

            force_tokens = torch.randint(min_id, max_id, (1, 2)).tolist()[0]
            constraints = [
                PhrasalConstraint(force_tokens),
            ]

            beam_kwargs, beam_scorer = self._get_constrained_beam_scorer_and_kwargs(
                input_ids.shape[0], max_length, constraints, num_return_sequences=1
            )
            output_generate, output_beam_search = self._constrained_beam_search_generate(
                model=model,
                input_ids=input_ids,
                attention_mask=attention_mask,
                max_length=max_length,
                constrained_beam_scorer=beam_scorer,
                constraints=constraints,
                beam_kwargs=beam_kwargs,
                logits_processor=logits_processor,
                logits_process_kwargs=logits_process_kwargs,
            )
            self.assertListEqual(output_generate.tolist(), output_beam_search.tolist())
            for generation_output in output_generate:
                self._check_sequence_inside_sequence(force_tokens, generation_output)

            # check `generate()` and `constrained_beam_search()` are equal for `num_return_sequences`
            # Sample constraints
            force_tokens = torch.randint(min_id, max_id, (1, 2)).tolist()[0]
            constraints = [
                PhrasalConstraint(force_tokens),
            ]

            num_return_sequences = 2
            max_length = 20

            beam_kwargs, beam_scorer = self._get_constrained_beam_scorer_and_kwargs(
                input_ids.shape[0], max_length, constraints, num_return_sequences=num_return_sequences
            )

            output_generate, output_beam_search = self._constrained_beam_search_generate(
                model=model,
                input_ids=input_ids,
                attention_mask=attention_mask,
                max_length=max_length,
                constrained_beam_scorer=beam_scorer,
                constraints=constraints,
                beam_kwargs=beam_kwargs,
                logits_processor=logits_processor,
                logits_process_kwargs=logits_process_kwargs,
            )
            self.assertListEqual(output_generate.tolist(), output_beam_search.tolist())

            for generation_output in output_generate:
                self._check_sequence_inside_sequence(force_tokens, generation_output)

    def test_constrained_beam_search_generate_dict_output(self):
        for model_class in self.all_generative_model_classes:
            config, input_ids, attention_mask, max_length = self._get_input_ids_and_config()

<<<<<<< HEAD
=======
            # disable cache
            config.use_cache = False

            # It is important set set the eos_token_id to None to ensure that no sequences
            # shorter than `max_length` can be generated which could lead to flaky circle ci
            # failures if the top `num_return_sequences` beams are all shorter than the longest beam
            config.eos_token_id = None
            config.forced_eos_token_id = None

>>>>>>> bb618d93
            model = model_class(config).to(torch_device).eval()
            if model.config.is_encoder_decoder:
                max_length = 20

            logits_process_kwargs, logits_processor = self._get_logits_processor_and_kwargs(
                input_ids.shape[-1],
                config.eos_token_id,
                config.forced_bos_token_id,
                config.forced_eos_token_id,
                max_length,
            )

            # Sample constraints
            min_id = 3
            max_id = model.config.vocab_size
            force_tokens = torch.randint(min_id, max_id, (1, 2)).tolist()[0]
            constraints = [
                PhrasalConstraint(force_tokens),
            ]

            beam_kwargs, beam_scorer = self._get_constrained_beam_scorer_and_kwargs(
                input_ids.shape[0], max_length, constraints, num_return_sequences=1
            )
            output_generate, output_beam_search = self._constrained_beam_search_generate(
                model=model,
                input_ids=input_ids,
                attention_mask=attention_mask,
                max_length=max_length,
                constrained_beam_scorer=beam_scorer,
                constraints=constraints,
                beam_kwargs=beam_kwargs,
                logits_processor=logits_processor,
                logits_process_kwargs=logits_process_kwargs,
                output_scores=True,
                output_hidden_states=True,
                output_attentions=True,
                return_dict_in_generate=True,
                use_cache=False,
            )

            if model.config.is_encoder_decoder:
                self.assertIsInstance(output_beam_search, BeamSearchEncoderDecoderOutput)
                self.assertIsInstance(output_generate, BeamSearchEncoderDecoderOutput)
            else:
                self.assertIsInstance(output_beam_search, BeamSearchDecoderOnlyOutput)
                self.assertIsInstance(output_generate, BeamSearchDecoderOnlyOutput)

            self.assertListEqual(output_generate.sequences.tolist(), output_beam_search.sequences.tolist())
            self.assertTrue(
                torch.allclose(output_generate["sequences_scores"], output_beam_search["sequences_scores"], atol=1e-3)
            )
            self.assertTrue(output_generate["sequences_scores"].shape == (output_generate["sequences"].shape[0],))
            self.assertTrue((output_generate["sequences_scores"] < 0).all().item())

            for output in (output_beam_search, output_generate):
                self._check_outputs(output, input_ids, model.config, num_return_sequences=beam_scorer.num_beams)

    def test_contrastive_generate(self):
        # check `generate()` and `contrastive_search()` are equal
        for model_class in self.all_generative_model_classes:
            # won't fix: FSMT and Reformer have a different cache variable type (and format).
            if any(model_name in model_class.__name__.lower() for model_name in ["fsmt", "reformer"]):
                self.skipTest("Won't fix: old model with different cache format")

            config, input_ids, attention_mask, max_length = self._get_input_ids_and_config()

            # NOTE: contrastive search only works with cache on at the moment.
            if not hasattr(config, "use_cache"):
<<<<<<< HEAD
                self.skipTest(reason="This model doesn't support caching")
=======
                self.skipTest("This model doesn't support caching")
            config.use_cache = True
>>>>>>> bb618d93
            config.is_decoder = True

            # test old generation output for backwards compatibility
            model = model_class(config).to(torch_device).eval()
<<<<<<< HEAD
            output_generate = self._contrastive_generate(
                model=model, input_ids=input_ids, attention_mask=attention_mask, use_cache=True
=======
            output_contrastive, output_generate = self._contrastive_generate(
                model=model, input_ids=input_ids, attention_mask=attention_mask, max_length=max_length
>>>>>>> bb618d93
            )
            self.assertListEqual(output_contrastive.tolist(), output_generate.tolist())

    def test_contrastive_generate_dict_outputs_use_cache(self):
        for model_class in self.all_generative_model_classes:
            # won't fix: FSMT and Reformer have a different cache variable type (and format).
            if any(model_name in model_class.__name__.lower() for model_name in ["fsmt", "reformer"]):
                self.skipTest("Won't fix: old model with different cache format")

            # enable cache
            config, input_ids, attention_mask, max_length = self._get_input_ids_and_config()

            # NOTE: contrastive search only works with cache on at the moment.
            if not hasattr(config, "use_cache"):
<<<<<<< HEAD
                self.skipTest(reason="This model doesn't support caching")
=======
                self.skipTest("This model doesn't support caching")
            config.use_cache = True
>>>>>>> bb618d93
            config.is_decoder = True

            model = model_class(config).to(torch_device).eval()
            output_contrastive, output_generate = self._contrastive_generate(
                model=model,
                input_ids=input_ids,
                attention_mask=attention_mask,
                max_length=max_length,
                output_scores=True,
                output_hidden_states=True,
                output_attentions=True,
                return_dict_in_generate=True,
                use_cache=True,
            )

            self.assertListEqual(output_generate.sequences.tolist(), output_contrastive.sequences.tolist())

            for output in (output_contrastive, output_generate):
                self._check_outputs(output, input_ids, model.config, use_cache=True)

    def test_contrastive_generate_low_memory(self):
        # Check that choosing 'low_memory' does not change the model output
        for model_class in self.all_generative_model_classes:
            if any(model_name in model_class.__name__.lower() for model_name in ["fsmt", "reformer", "speech2text"]):
                self.skipTest("Won't fix: old model with different cache format")
            if any(model_name in model_class.__name__.lower() for model_name in ["gptbigcode"]):
                self.skipTest("TODO: fix me")

            config, input_ids, attention_mask, max_length = self._get_input_ids_and_config(batch_size=1)

            # NOTE: contrastive search only works with cache on at the moment.
            if not hasattr(config, "use_cache"):
                self.skipTest("This model doesn't support caching")

            config.is_decoder = True

            # test output equality of low versus high memory
            model = model_class(config).to(torch_device).eval()

            low_output = model.generate(
                input_ids,
                top_k=4,
                penalty_alpha=0.6,
                low_memory=True,
                max_length=max_length,
                attention_mask=attention_mask,
                use_cache=True,
            )

            high_output = model.generate(
                input_ids,
                top_k=4,
                penalty_alpha=0.6,
                low_memory=False,
                max_length=max_length,
                attention_mask=attention_mask,
                use_cache=True,
            )
            self.assertListEqual(low_output.tolist(), high_output.tolist())

<<<<<<< HEAD
    def test_beam_search_low_memory(self):
        # Check that choosing 'low_memory' does not change the model output
        for model_class in self.all_generative_model_classes:
            if model_class._is_stateful:
                self.skipTest(reason="May fix in the future: need custom cache handling")
            if any(model_name in model_class.__name__.lower() for model_name in ["fsmt", "reformer"]):
                self.skipTest(reason="Won't fix: old model with different cache format")
            if any(
                model_name in model_class.__name__.lower()
                for model_name in [
                    "ctrl",
                    "gptbigcode",
                    "transo_xl",
                    "xlnet",
                    "cpm",
                    "jamba",
                ]
            ):
                self.skipTest(reason="May fix in the future: need model-specific fixes")
            config, input_ids, _ = self._get_input_ids_and_config(batch_size=2)
            # batch_size=1 is ok, but batch_size>1 will cause non-identical output

            config.use_cache = True
            config.is_decoder = True

            # test output equality of low versus high memory
            model = model_class(config).to(torch_device).eval()

            low_output = model.generate(
                input_ids, max_new_tokens=8, num_beams=5, early_stopping=True, low_memory=True, use_cache=True
            )

            high_output = model.generate(
                input_ids,
                max_new_tokens=8,
                num_beams=5,
                early_stopping=True,
                low_memory=False,
                use_cache=True,
            )
            self.assertListEqual(low_output.tolist(), high_output.tolist())

    @parameterized.expand([("random",), ("same",)])
=======
>>>>>>> bb618d93
    @is_flaky()  # Read NOTE (1) below. If there are API issues, all attempts will fail.
    def test_assisted_decoding_matches_greedy_search(self):
        # This test ensures that the assisted generation does not introduce output changes over greedy search.
        # NOTE (1): The sentence above is true most of the time, there is a tiny difference in the logits due to matmul
        # shape differences -- and it may result in a different output. The input shape difference happens in the
        # main model, that runs the forward pass with several candidates at once (as opposed to generating one token at
        # a time). See https://github.com/huggingface/transformers/issues/25420#issuecomment-1775317535 for more info.
        # NOTE (2): It breaks the pattern in the tests above, for multiple reasons:
        # - assisted_decoding, contrarily to the other methods, can't be called on its own (e.g. needs to
        # prepare the assistant encoder outputs in the main generate body);
        # - assisted_decoding does not support `use_cache = False`
        # - assisted_decoding does not support `batch_size > 1`

        for model_class in self.all_generative_model_classes:
            if any(model_name in model_class.__name__.lower() for model_name in ["fsmt", "reformer"]):
                self.skipTest("Won't fix: old model with different cache format")
            if any(
                model_name in model_class.__name__.lower()
                for model_name in [
                    "bigbirdpegasus",
                    "led",
                    "mega",
                    "speech2text",
                    "git",
                    "prophetnet",
                    "seamlessm4t",
                    "clvp",
                ]
            ):
                self.skipTest("May fix in the future: need model-specific fixes")

            # enable cache
            config, input_ids, attention_mask, _ = self._get_input_ids_and_config(batch_size=1)

            # NOTE: assisted generation only works with cache on at the moment.
            if not hasattr(config, "use_cache"):
                self.skipTest("This model doesn't support caching")

            config.is_decoder = True
            model = model_class(config).to(torch_device).eval()
            # Sets assisted generation arguments such that:
            # a) no EOS is generated, to ensure generation doesn't break early
            # b) the assistant model always generates two tokens when it is called, to ensure the input preparation of
            #    the assistant model is correct
            # c) there are at least two forward passes in the main model, to ensure the input preparation of
            #    the main model is correct
            generation_kwargs = {
                "eos_token_id": -1,  # see a)
                "max_new_tokens": 4,  # see c)
                "num_beams": 1,
                "do_sample": False,
                "output_scores": True,
                "output_hidden_states": True,
                "output_attentions": True,
                "return_dict_in_generate": True,
                "use_cache": True,
            }
            output_greedy = model.generate(input_ids, attention_mask=attention_mask, **generation_kwargs)

            assistant_model = model
            assistant_model.generation_config.num_assistant_tokens = 2  # see b)
            assistant_model.generation_config.num_assistant_tokens_schedule = "constant"  # see b)
            generation_kwargs.update({"assistant_model": assistant_model})
            output_assisted = model.generate(input_ids, attention_mask=attention_mask, **generation_kwargs)

            # The two outputs must match and their shape must be as expected
            self.assertListEqual(output_greedy.sequences.tolist(), output_assisted.sequences.tolist())
            for output in (output_greedy, output_assisted):
                self._check_outputs(output, input_ids, model.config, use_cache=True)

    def test_assisted_decoding_sample(self):
        # In this test we don't check assisted vs non-assisted output -- seeded assisted decoding with sample will not
        # match sample for the same seed, as the forward pass does not return the exact same logits (due to matmul with
        # different shapes, see https://github.com/huggingface/transformers/issues/25420#issuecomment-1775317535).
        for model_class in self.all_generative_model_classes:
            if any(model_name in model_class.__name__.lower() for model_name in ["fsmt", "reformer"]):
                self.skipTest("Won't fix: old model with different cache format")
            if any(
                model_name in model_class.__name__.lower()
                for model_name in [
                    "bigbirdpegasus",
                    "led",
                    "mega",
                    "speech2text",
                    "git",
                    "prophetnet",
                    "seamlessm4t",
                    "clvp",
                ]
            ):
                self.skipTest("May fix in the future: need model-specific fixes")

            # enable cache
            config, input_ids, attention_mask, _ = self._get_input_ids_and_config(batch_size=1)

            # NOTE: assisted generation only works with cache on at the moment.
            if not hasattr(config, "use_cache"):
                self.skipTest("This model doesn't support caching")

            config.is_decoder = True
            model = model_class(config).to(torch_device).eval()
            # Sets assisted generation arguments such that:
            # a) no EOS is generated, to ensure generation doesn't break early
            # b) the assistant model always generates two tokens when it is called, to ensure the input preparation of
            #    the assistant model is correct
            # c) there are at least two forward passes in the main model, to ensure the input preparation of
            #    the main model is correct
            assistant_model = model
            assistant_model.generation_config.num_assistant_tokens = 2  # see b)
            assistant_model.generation_config.num_assistant_tokens_schedule = "constant"  # see b)
            generation_kwargs = {
                "eos_token_id": -1,  # see a)
                "max_new_tokens": 4,  # see c)
                "num_beams": 1,
                "do_sample": True,
                "assistant_model": assistant_model,
                "output_scores": True,
                "output_hidden_states": True,
                "output_attentions": True,
                "return_dict_in_generate": True,
                "use_cache": True,
            }
            output_assisted = model.generate(input_ids, attention_mask=attention_mask, **generation_kwargs)

            self._check_outputs(output_assisted, input_ids, model.config, use_cache=True)

    def test_generate_with_head_masking(self):
        """Test designed for encoder-decoder models to ensure the attention head masking is used."""
        attention_names = ["encoder_attentions", "decoder_attentions", "cross_attentions"]
        for model_class in self.all_generative_model_classes:
<<<<<<< HEAD
            if model_class._is_stateful:
                self.skipTest(reason="Stateful models don't support DoLa decoding")

            if any(model_name in model_class.__name__.lower() for model_name in ["reformer"]):
                self.skipTest("Skip Reformer as the lm_head input size is 2 * hidden size, adopted from Rev Nets.")

            if any(model_name in model_class.__name__.lower() for model_name in ["marian", "mbart", "pegasus"]):
                self.skipTest("DoLa is not supported for models that don't return layerwise hidden states")

            # enable cache if the model is not openai-gpt, xlnet, cpm, or xlm
            config, input_ids, attention_mask = self._get_input_ids_and_config()

            # Encoder-decoder models are not supported
            if config.is_encoder_decoder:
                self.skipTest("DoLa is not supported for encoder-decoder models")
            config.is_decoder = True
            model = model_class(config).to(torch_device).eval()

            if model.get_output_embeddings() is None:
                self.skipTest("DoLa is not supported for models that don't have output embeddings")
            # Sets dola generation arguments such that:
            # a) no EOS is generated, to ensure generation doesn't break early
            # b) there are at least two forward passes in the main model, to ensure the input preparation of
            #    the main model is correct
            generation_kwargs = {
                "eos_token_id": -1,  # see a)
                "max_new_tokens": 4,  # see b)
                "num_beams": 1,
                "do_sample": True,
                "output_scores": True,
                "output_logits": True,
                "output_hidden_states": True,
                "output_attentions": self.has_attentions,
                "return_dict_in_generate": True,
                "use_cache": hasattr(config, "use_cache"),  # Some models don't support the cache
            }
            generation_kwargs.update({"dola_layers": "low"})
            model_kwargs = {"attention_mask": attention_mask} if attention_mask is not None else {}
            output_dola = model.generate(input_ids, **model_kwargs, **generation_kwargs)
            self._check_outputs(output_dola, input_ids, model.config, use_cache=hasattr(config, "use_cache"))

    def test_assisted_decoding_sample(self):
        # In this test we don't check assisted vs non-assisted output -- seeded assisted decoding with sample will not
        # match sample for the same seed, as the forward pass does not return the exact same logits (due to matmul with
        # different shapes, see https://github.com/huggingface/transformers/issues/25420#issuecomment-1775317535).
        for model_class in self.all_generative_model_classes:
            if model_class._is_stateful:
                self.skipTest(reason="Stateful models don't support assisted generation")
            if any(model_name in model_class.__name__.lower() for model_name in ["fsmt", "reformer"]):
                self.skipTest(reason="Won't fix: old model with different cache format")
            if any(
                model_name in model_class.__name__.lower()
                for model_name in [
                    "bigbirdpegasus",
                    "led",
                    "mega",
                    "speech2text",
                    "git",
                    "prophetnet",
                    "seamlessm4t",
                    "clvp",
                ]
            ):
                self.skipTest(reason="May fix in the future: need model-specific fixes")

            # enable cache
            config, input_ids, attention_mask = self._get_input_ids_and_config(batch_size=1)

            # NOTE: assisted generation only works with cache on at the moment.
            if not hasattr(config, "use_cache"):
                self.skipTest(reason="This model doesn't support caching")

            config.is_decoder = True
            model = model_class(config).to(torch_device).eval()
            # Sets assisted generation arguments such that:
            # a) no EOS is generated, to ensure generation doesn't break early
            # b) the assistant model always generates two tokens when it is called, to ensure the input preparation of
            #    the assistant model is correct
            # c) there are at least two forward passes in the main model, to ensure the input preparation of
            #    the main model is correct
            assistant_model = model
            assistant_model.generation_config.num_assistant_tokens = 2  # see b)
            assistant_model.generation_config.num_assistant_tokens_schedule = "constant"  # see b)
            generation_kwargs = {
                "eos_token_id": -1,  # see a)
                "max_new_tokens": 4,  # see c)
                "num_beams": 1,
                "do_sample": True,
                "assistant_model": assistant_model,
                "output_scores": True,
                "output_logits": True,
                "output_hidden_states": True,
                "output_attentions": self.has_attentions,
                "return_dict_in_generate": True,
                "use_cache": True,
            }
            output_assisted = model.generate(input_ids, attention_mask=attention_mask, **generation_kwargs)

            self._check_outputs(output_assisted, input_ids, model.config, use_cache=True)

    def test_prompt_lookup_decoding_stops_at_eos(self):
        # This test ensures that the prompt lookup generation stops at eos token and does not suggest more tokens
        # (see https://github.com/huggingface/transformers/pull/31301)

        # The main idea is to have an ngram (unigram in our case) that is repeated twice in the input ids.
        # First time at the very end, so input ends with the unigrams, and second any arbitrary location.
        # Also, we need an EOS token which will be injected just after the arbitrary located ngram.
        # We verify that PLD will not copy and propose candidated that contain an EOS token, even if there are overlapping ngrams
        # in input ids. Otherwise a proposed EOS along with the trailing (ngrams-1) tokens might be accepted by the target model.
        # That seems as if the model "generated" and EOS but didn't stop from user's perspective

        input_ids = torch.randint(1, 50, (1, 10), device=torch_device)  # generate inputs in range from 1-50
        arbitrary_ngram = 51  # this is the arbitrary ngram, specifically chosen OOV to prevent flaky tests
        input_ids[:, 3] = arbitrary_ngram  # set pre-eos to arbitrary_ngram which is for sure not present in inputs
        input_ids[:, -1] = arbitrary_ngram  # put arbitrary_ngram in the end for the necessary match to happen

        eos_token_id = torch.tensor([0], device=torch_device)
        input_ids[:, 4] = eos_token_id  # inject eos-token-id in input ids so that it is located after arbitrary_ngram

        # init cand geenerator with max_matching_ngram_size=1 to match per-token
        candidate_generator = PromptLookupCandidateGenerator(
            eos_token_id=eos_token_id, num_output_tokens=4, max_matching_ngram_size=1
        )
        output_prompt_lookup = candidate_generator.get_candidates(input_ids)[0]

        # PLD shouldn't propose any new tokens based on eos-match
        self.assertTrue(output_prompt_lookup.shape[-1] == 10)

    def test_generate_with_head_masking(self):
        """Test designed for encoder-decoder models to ensure the attention head masking is used."""
        attention_names = ["encoder_attentions", "decoder_attentions", "cross_attentions"]
        for model_class in self.all_generative_model_classes:
            config, input_ids, attention_mask = self._get_input_ids_and_config()
=======
            config, input_ids, attention_mask, max_length = self._get_input_ids_and_config()
>>>>>>> bb618d93
            # We want to test only encoder-decoder models
            if not config.is_encoder_decoder:
                continue
            model = model_class(config).to(torch_device)

            head_masking = {
                "head_mask": torch.zeros(config.encoder_layers, config.encoder_attention_heads, device=torch_device),
                "decoder_head_mask": torch.zeros(
                    config.decoder_layers, config.decoder_attention_heads, device=torch_device
                ),
                "cross_attn_head_mask": torch.zeros(
                    config.decoder_layers, config.decoder_attention_heads, device=torch_device
                ),
            }

            signature = inspect.signature(model.forward)
            # We want to test only models where encoder/decoder head masking is implemented
            if not set(head_masking.keys()) < {*signature.parameters.keys()}:
                continue

            for attn_name, (name, mask) in zip(attention_names, head_masking.items()):
                out = model.generate(
                    input_ids,
                    attention_mask=attention_mask,
                    num_beams=1,
                    output_attentions=True,
                    return_dict_in_generate=True,
                    remove_invalid_values=True,
                    **{name: mask},
                )
                # We check the state of decoder_attentions and cross_attentions just from the last step
                attn_weights = out[attn_name] if attn_name == attention_names[0] else out[attn_name][-1]
                self.assertEqual(sum([w.sum().item() for w in attn_weights]), 0.0)

    def test_left_padding_compatibility(self):
        # The check done in this test is fairly difficult -- depending on the model architecture, passing the right
        # position index for the position embeddings can still result in a different output, due to numerical masking.
        # On the other hand, for some types of position embeddings, an incorrect position index can have a minimal
        # impact on the output.
        # There are two tricks employed to check whether left-padding compatibility is in place:
        # 1 - To reduce the negative impact of the numerical attention mask on a correct position index, we set the
        # padding size to 1.
        # 2 - To reduce the chance of false positives (i.e. passing when it should be failing), we run the check
        # multiple times with random inputs, and it has to pass with all of them.
        # NOTE: because of 2), there is some chance of false positives in this test.

        for model_class in self.all_generative_model_classes:
            config, _, _, _ = self._get_input_ids_and_config()
            if config.is_encoder_decoder:
                continue  # skip for encoder-decoder models -- they don't need left-padding compatibility
            model = model_class(config).to(torch_device).eval()
            signature = inspect.signature(model.forward).parameters.keys()

            no_failures = True
            for _ in range(10):  # there may be false positives with 10 runs, we rely on the CI to catch the flakiness
                _, input_ids, attention_mask, _ = self._get_input_ids_and_config()
                model_kwargs = {"input_ids": input_ids, "attention_mask": attention_mask}
                if "position_ids" in signature:
                    position_ids = torch.cumsum(attention_mask, dim=-1) - 1
                    position_ids.masked_fill_(attention_mask == 0, 1)
                    model_kwargs["position_ids"] = position_ids
                next_logits_wo_padding = model(**model_kwargs).logits[:, -1, :]

                pad_size = (input_ids.shape[0], 1)
                padding = torch.ones(pad_size, dtype=input_ids.dtype, device=torch_device) * config.pad_token_id
                padded_input_ids = torch.cat((padding, input_ids), dim=1)
                padded_attention_mask = torch.cat((torch.zeros_like(padding), attention_mask), dim=1)
                model_kwargs = {"input_ids": padded_input_ids, "attention_mask": padded_attention_mask}
                if "position_ids" in signature:
                    position_ids = torch.cumsum(padded_attention_mask, dim=-1) - 1
                    position_ids.masked_fill_(padded_attention_mask == 0, 1)
                    model_kwargs["position_ids"] = position_ids
                next_logits_with_padding = model(**model_kwargs).logits[:, -1, :]
                if not torch.allclose(next_logits_wo_padding, next_logits_with_padding, atol=1e-7):
                    no_failures = False
                    break

            self.assertTrue(no_failures)

    def test_past_key_values_format(self):
        # Test that the KV cache is formatted correctly. Exceptions need to explicitly overwrite this test. Having a
        # standard KV cache format is important for a consistent API (and for advanced generation methods).
        for model_class in self.all_generative_model_classes:
            config, inputs = self.model_tester.prepare_config_and_inputs_for_common()

            # If it doesn't support cache, pass the test
            if not hasattr(config, "use_cache"):
                self.skipTest("This model doesn't support caching")

            model = model_class(config).to(torch_device)
            if "use_cache" not in inputs:
                inputs["use_cache"] = True
            outputs = model(**inputs)

            # If "past_key_values" is not returned, pass the test (e.g. RWKV uses a different cache name and format)
            if "past_key_values" not in outputs:
                self.skipTest("This model doesn't return `past_key_values`")

            num_hidden_layers = (
                getattr(config, "decoder_layers", None)
                or getattr(config, "num_decoder_layers", None)
                or config.num_hidden_layers
            )
            num_attention_heads = getattr(config, "decoder_attention_heads", config.num_attention_heads)
            embed_dim = getattr(config, "d_model", config.hidden_size)
            per_head_embed_dim = embed_dim // num_attention_heads

            past_kv = outputs["past_key_values"]
            self.assertEqual(len(past_kv), num_hidden_layers)

            # Encoder-Decoder checks
            if config.is_encoder_decoder:
                encoder_num_attention_heads = config.encoder_attention_heads
                encoder_per_head_embed_dim = embed_dim // encoder_num_attention_heads
                batch_size, seq_length = inputs["decoder_input_ids"].shape
                for i in range(num_hidden_layers):
                    self.assertEqual(len(past_kv[i]), 4)  # K V for the decoder + K V for the encoder = 4
                    self.assertEqual(
                        past_kv[i][0].shape, (batch_size, num_attention_heads, seq_length, per_head_embed_dim)
                    )
                    self.assertEqual(
                        past_kv[i][1].shape, (batch_size, num_attention_heads, seq_length, per_head_embed_dim)
                    )
                    # The sequence length for the encoder K V depends on the model. Since it is not manipulated in
                    # autoregressive generation, I'm keeping the test general and not checking the 3rd dim
                    self.assertEqual(
                        (past_kv[i][2].shape[0], past_kv[i][2].shape[1], past_kv[i][2].shape[3]),
                        (batch_size, encoder_num_attention_heads, encoder_per_head_embed_dim),
                    )
                    self.assertEqual(
                        (past_kv[i][3].shape[0], past_kv[i][3].shape[1], past_kv[i][3].shape[3]),
                        (batch_size, encoder_num_attention_heads, encoder_per_head_embed_dim),
                    )

            # Decoder-only checks
            else:
                # TODO: this line is only needed because of imagegpt, where "pixel_values" = "input_ids". Fix the
                # tests in imagegpt such that `prepare_config_and_inputs_for_common` returns the later (and the other
                # tests use it)
                key = "input_ids" if "input_ids" in inputs else "pixel_values"
                batch_size, seq_length = inputs[key].shape
                for i in range(num_hidden_layers):
                    self.assertEqual(len(past_kv[0]), 2)  # K V for the decoder = 2
                    self.assertEqual(
                        past_kv[i][0].shape, (batch_size, num_attention_heads, seq_length, per_head_embed_dim)
                    )
                    self.assertEqual(
                        past_kv[i][1].shape, (batch_size, num_attention_heads, seq_length, per_head_embed_dim)
                    )

    def test_generate_from_inputs_embeds_decoder_only(self):
        # When supported, tests that the decoder model can generate from `inputs_embeds` instead of `input_ids`
        # if fails, you should probably update the `prepare_inputs_for_generation` function
        for model_class in self.all_generative_model_classes:
            config, input_ids, _, _ = self._get_input_ids_and_config()

            # Ignore:
            # a) eos (to always output 20 tokens) and pad (so we don't try to infer the attn mask from the input_ids,
            #   which would cause a mismatch),
            config.pad_token_id = config.eos_token_id = -1
            # b) embedding scaling, the scaling factor applied after embeding from input_ids (requires knowledge of the
            #   variable that holds the scaling factor, which is model-dependent)
            if hasattr(config, "scale_embedding"):
                config.scale_embedding = False

            # This test is for decoder-only models (encoder-decoder models have native input embeddings support in the
            # decoder)
            if config.is_encoder_decoder:
                continue

            # Skip models without explicit support
            model = model_class(config).to(torch_device).eval()
            if "inputs_embeds" not in inspect.signature(model.prepare_inputs_for_generation).parameters.keys():
                continue

            # Traditional way of generating text
            outputs_from_ids = model.generate(input_ids)
            self.assertEqual(outputs_from_ids.shape, (2, 20))

            # Same thing, but from input embeddings (`input_ids` is passed so the prompt is present in the output)
            inputs_embeds = model.get_input_embeddings()(input_ids)
            outputs_from_embeds = model.generate(input_ids, inputs_embeds=inputs_embeds)
            self.assertListEqual(outputs_from_ids.tolist(), outputs_from_embeds.tolist())

            # But if we pass different inputs_embeds, we should get different outputs
            torch.manual_seed(0)
            random_embeds = torch.rand_like(inputs_embeds)
            outputs_from_rand_embeds = model.generate(input_ids, inputs_embeds=random_embeds)
            with self.assertRaises(AssertionError):
                self.assertListEqual(outputs_from_rand_embeds.tolist(), outputs_from_embeds.tolist())

            # input_ids is not a required input -- if we don't pass it, the newly generated tokens will be the same
            outputs_from_embeds_wo_ids = model.generate(
                inputs_embeds=inputs_embeds, max_new_tokens=20 - inputs_embeds.shape[1]
            )
            self.assertListEqual(
                outputs_from_embeds[:, inputs_embeds.shape[1] :].tolist(),
                outputs_from_embeds_wo_ids[:, 1:].tolist(),
            )

    def test_generate_continue_from_past_key_values(self):
        # Tests that we can continue generating from past key values, returned from a previous `generate` call
        for model_class in self.all_generative_model_classes:
            if any(model_name in model_class.__name__.lower() for model_name in ["imagegpt"]):
                self.skipTest("Won't fix: old model with unique inputs/caches/other")
            if any(model_name in model_class.__name__.lower() for model_name in ["umt5"]):
                self.skipTest("TODO: needs modeling or test input preparation fixes for compatibility")

            config, inputs = self.model_tester.prepare_config_and_inputs_for_common()

            if not hasattr(config, "use_cache"):
                self.skipTest("This model doesn't support caching")

            # Let's make it always:
            # 1. use cache (for obvious reasons)
            # 2. generate to max length (which can be achieved by setting the eos token to an invalid value), which
            #    would make the test flaky (e.g. EOS is generated on iteration 1 on both generations, but the
            #    continuation would force it to generate beyond an EOS token)
            # 3. ignore `token_type_ids` for simplicity
            # 4. ignore `forced_eos_token_id`, which requires further manipulation of the continuation inputs and is
            #    active by default on some models
            # 5. ignore `encoder_no_repeat_ngram_size`, which is set by default in some encoder-decoder models. When
            #    we use their decoder as a stand-alone model, `encoder_no_repeat_ngram_size` actually prevents
            #    repetition exclusively from the prompt. This test relies on comparing one call vs 2 calls
            #    with cache, what is considered a prompt is different in the two cases.

            if "token_type_ids" in inputs:
                del inputs["token_type_ids"]

            model = model_class(config).to(torch_device)
            model.eval()
            model.generation_config.pad_token_id = model.generation_config.eos_token_id = -1
            model.generation_config.forced_eos_token_id = None
            model.generation_config.encoder_no_repeat_ngram_size = 0
            model.generation_config.use_cache = True

            # If "past_key_values" is not returned, skip the test (e.g. RWKV uses a different cache name and format)
            outputs = model(**inputs)
            if "past_key_values" not in outputs:
                self.skipTest("This model doesn't return `past_key_values`")

            # Traditional way of generating text, with `return_dict_in_generate` to return the past key values
            outputs = model.generate(**inputs, do_sample=False, max_new_tokens=4, return_dict_in_generate=True)

            # Let's generate again, but passing the past key values in between (3 + 1 = 4 tokens). Note that the
            # inputs may need to be tweaked across `generate` calls (like the attention mask).
            outputs_cached = model.generate(**inputs, do_sample=False, max_new_tokens=3, return_dict_in_generate=True)

            # Continue from the tokens generated above, preparing the inputs accordingly
            inputs["past_key_values"] = outputs_cached.past_key_values
            new_attention_len = outputs_cached.sequences.shape[-1]
            if config.is_encoder_decoder:
                inputs["decoder_input_ids"] = outputs_cached.sequences
                if "decoder_attention_mask" in inputs:
                    inputs["decoder_attention_mask"] = torch.nn.functional.pad(
                        inputs["decoder_attention_mask"],
                        (0, new_attention_len - inputs["decoder_attention_mask"].shape[1]),
                        mode="constant",
                        value=1,
                    )
            else:
                inputs["input_ids"] = outputs_cached.sequences
                if "attention_mask" in inputs:
                    inputs["attention_mask"] = torch.nn.functional.pad(
                        inputs["attention_mask"],
                        (0, new_attention_len - inputs["attention_mask"].shape[1]),
                        mode="constant",
                        value=1,
                    )
            outputs_cached = model.generate(**inputs, do_sample=False, max_new_tokens=1, return_dict_in_generate=True)

            # The two sets of generated text and past kv should be equal to each other
            self.assertListEqual(outputs.sequences.tolist(), outputs_cached.sequences.tolist())
            for layer_idx in range(len(outputs_cached.past_key_values)):
                for kv_idx in range(len(outputs_cached.past_key_values[layer_idx])):
                    self.assertTrue(
                        torch.allclose(
                            outputs.past_key_values[layer_idx][kv_idx],
                            outputs_cached.past_key_values[layer_idx][kv_idx],
                        )
                    )

    @parameterized.expand([(1, False), (1, True), (4, False)])
    def test_new_cache_format(self, num_beams, do_sample):
        # Tests that generating with the new format is exactly the same as the legacy one (for models that support it).
        # 👉 tests with and without beam search so that we can test with and without cache reordering.
        # 👉 tests with and without sampling so we can cover the most common use cases.
        for model_class in self.all_generative_model_classes:
            if not model_class._supports_cache_class:
                self.skipTest("This model does not support the new cache format")

<<<<<<< HEAD
            config, input_ids, attention_mask = self._get_input_ids_and_config()
=======
            config, input_ids, attention_mask, _ = self._get_input_ids_and_config()
            config.use_cache = True
            config.is_decoder = True
>>>>>>> bb618d93

            model = model_class(config).to(torch_device).eval()
            generation_kwargs = {
                "max_new_tokens": 5,
                "do_sample": do_sample,
                "num_beams": num_beams,
                "num_return_sequences": num_beams,
                "return_dict_in_generate": True,  # Required to return `past_key_values`
                "use_cache": True,
            }

            # Sets seed before calling `generate` for the case with do_sample=True
            seed = torch.randint(0, 1000000, (1,)).item()
            set_seed(seed)
            legacy_results = model.generate(input_ids, attention_mask=attention_mask, **generation_kwargs)
            set_seed(seed)
            new_results = model.generate(
                input_ids, attention_mask=attention_mask, past_key_values=DynamicCache(), **generation_kwargs
            )

            # The two sets of generated sequences must match, despite the cache format between forward passes being
            # different
            self.assertListEqual(legacy_results.sequences.tolist(), new_results.sequences.tolist())
            self.assertTrue(isinstance(legacy_results.past_key_values, tuple))
            self.assertTrue(isinstance(new_results.past_key_values, DynamicCache))

            # The contents of the two caches, when converted to the same format (in both directions!), must match
            legacy_cache = legacy_results.past_key_values
            new_cache_converted = new_results.past_key_values.to_legacy_cache()
            for layer_idx in range(len(legacy_cache)):
                for kv_idx in range(len(legacy_cache[layer_idx])):
                    self.assertTrue(
                        torch.allclose(
                            legacy_cache[layer_idx][kv_idx],
                            new_cache_converted[layer_idx][kv_idx],
                        )
                    )

            new_cache = new_results.past_key_values
            legacy_cache_converted = DynamicCache.from_legacy_cache(legacy_results.past_key_values)
            for layer_idx in range(len(new_cache)):
                for kv_idx in range(len(new_cache[layer_idx])):
                    self.assertTrue(
                        torch.allclose(
                            new_cache[layer_idx][kv_idx],
                            legacy_cache_converted[layer_idx][kv_idx],
                        )
                    )

<<<<<<< HEAD
    def test_generate_with_static_cache(self):
        """
        Tests if StaticCache works if we set attn_implementation=static when generation.
        This doesn't test if generation quality is good, but tests that models with
        self._supports_static_cache don't throw an error when generating and return
        a StaticCache object at the end.
        """
        for model_class in self.all_generative_model_classes:
            if not model_class._supports_static_cache:
                self.skipTest(reason="This model does not support the static cache format")

            config, input_ids, attention_mask = self._get_input_ids_and_config()
            if config.is_encoder_decoder:
                self.skipTest(reason="This model is encoder-decoder and has Encoder-Decoder Cache")

            config.is_decoder = True
            batch_size, seq_length = input_ids.shape
            max_new_tokens = 20

            model = model_class(config).to(torch_device).eval()
            generation_kwargs = {
                "max_length": None,
                "max_new_tokens": max_new_tokens,
                "cache_implementation": "static",
                "return_dict_in_generate": True,  # Required to return `past_key_values`
                "use_cache": True,
            }

            max_cache_len = seq_length + max_new_tokens
            head_dim = (
                model.config.head_dim
                if hasattr(model.config, "head_dim")
                else model.config.hidden_size // model.config.num_attention_heads
            )
            num_key_value_heads = (
                model.config.num_attention_heads
                if getattr(config, "num_key_value_heads", None) is None
                else model.config.num_key_value_heads
            )
            num_hidden_layers = config.num_hidden_layers
            results = model.generate(input_ids, attention_mask=attention_mask, **generation_kwargs)

            cache_shape = (batch_size, num_key_value_heads, max_cache_len, head_dim)
            self.assertTrue(isinstance(results.past_key_values, StaticCache))
            self.assertTrue(len(results.past_key_values.key_cache) == num_hidden_layers)
            self.assertTrue(results.past_key_values.key_cache[0].shape == cache_shape)

    @require_quanto
    def test_generate_with_quant_cache(self):
        for model_class in self.all_generative_model_classes:
            if not model_class._supports_quantized_cache:
                self.skipTest(reason="This model does not support the quantized cache format")

            config, input_ids, attention_mask = self._get_input_ids_and_config()
            config.is_decoder = True

            model = model_class(config).to(torch_device).eval()
            generation_kwargs = {
                "max_new_tokens": 5,
                "cache_implementation": "quantized",
                # careful with group size, should be divisor of model's hidden size
                "cache_config": {"backend": "quanto", "nbits": 2, "q_group_size": 8, "residual_length": 128},
                "return_dict_in_generate": True,  # Required to return `past_key_values`
                "use_cache": True,
            }

            results = model.generate(input_ids, attention_mask=attention_mask, **generation_kwargs)
            self.assertTrue(isinstance(results.past_key_values, QuantoQuantizedCache))

            # passing past key values of different type should raise Error
            with self.assertRaises(ValueError):
                model.generate(
                    input_ids, attention_mask=attention_mask, past_key_valyes=DynamicCache(), **generation_kwargs
                )

            # setting incorrect cache_config args should raise an Error, i.e. nbits=60 does not make sense
            generation_kwargs["cache_config"] = {"nbits": 60, "q_group_size": 8, "residual_length": 128}
            with self.assertRaises(ValueError):
                model.generate(input_ids, attention_mask=attention_mask, **generation_kwargs)

    @require_torch_gpu
    @slow
    @is_flaky()  # compilation may result in equivalent (!= same) FP ops, causing the argmax in `generate` to be flaky
    def test_generate_compile_fullgraph(self):
        """
        Tests that `.generate` is compatible with torch.compile without graph breaks, keeping the same results.
        ⚠️ Runs two sequential generations to ensure the cache doesn't get stuck after the first compiled run! ⚠️
        """
        for model_class in self.all_generative_model_classes:
            if not model_class._supports_static_cache:
                self.skipTest("This model doesn't support static cache")
            # TODO (joao) -- fix and enable me :)
            if any(model_name in model_class.__name__.lower() for model_name in ["whisper"]):
                self.skipTest("whisper model end-to-end generate compile not yet supported")

            config, inputs_dict = self.model_tester.prepare_config_and_inputs_for_common()
            # TODO (joao) -- fix and enable me :)
            if config.is_encoder_decoder:
                self.skipTest("Encoder-decoder model end-to-end generate compile not yet supported")

            model = model_class(config).to(torch_device)
            input_ids = inputs_dict["input_ids"].to(torch_device)
            # creates two sets of *different* inputs with the same shape
            half_batch_size = input_ids.shape[0] // 2
            input_ids_sets = [input_ids[:half_batch_size, :], input_ids[half_batch_size : half_batch_size * 2, :]]
            self.assertTrue(input_ids_sets[0].shape == input_ids_sets[1].shape)

            generation_kwargs = {
                "do_sample": False,
                "max_new_tokens": 10,
            }

            for model_inputs in input_ids_sets:
                # dynamic cache
                output_dynamic = model.generate(model_inputs, **generation_kwargs)

                # eager static cache
                torch.compiler.reset()
                model.generation_config.cache_implementation = "static"
                output_static = model.generate(model_inputs, **generation_kwargs)
                self.assertListEqual(output_dynamic.tolist(), output_static.tolist())

                # compiled static cache (removes the cache initialized in the previous check, to confirm we can
                # initialize the cache in full compiled mode)
                model._cache = None
                torch.compiler.reset()
                generation_config = copy.deepcopy(model.generation_config)
                generation_config.update(**generation_kwargs)
                compiled_generate = torch.compile(model.generate, fullgraph=True, mode="reduce-overhead")
                output_compiled = compiled_generate(model_inputs, generation_config=generation_config)
                self.assertListEqual(output_dynamic.tolist(), output_compiled.tolist())

    def test_generate_methods_with_num_logits_to_keep(self):
        for model_class in self.all_generative_model_classes:
            if "num_logits_to_keep" not in set(inspect.signature(model_class.forward).parameters.keys()):
                self.skipTest(reason="This model does not support `num_logits_to_keep` argument.")

            config, input_ids, attention_mask = self._get_input_ids_and_config()
            config.use_cache = True
            config.is_decoder = True

            model = model_class(config).to(torch_device).eval()
            # All generation methods (except assisted decoding) rely on always extracting the last token logits of the
            # full logits matrix, so testing out only greedy search and assisted decoding is enough (if it works,
            # other methods will work as well)
            generation_kwargs = {
                "max_new_tokens": 10,
                "do_sample": False,
            }

            # Setting num_logits_to_keep at 0 keeps all logits (old behavior)
            with_all_logits = model.generate(
                input_ids, attention_mask=attention_mask, **generation_kwargs, num_logits_to_keep=0
            )
            # By default, num_logits_to_keep is automatically set to 1 if not provided (new behavior)
            without_all_logits = model.generate(input_ids, attention_mask=attention_mask, **generation_kwargs)
            self.assertEqual(with_all_logits.tolist(), without_all_logits.tolist())

    def test_assisted_decoding_with_num_logits_to_keep(self):
        for model_class in self.all_generative_model_classes:
            if "num_logits_to_keep" not in set(inspect.signature(model_class.forward).parameters.keys()):
                self.skipTest(reason="This model does not support `num_logits_to_keep` argument.")
            if model_class._is_stateful:
                self.skipTest(reason="Stateful models don't support assisted generation")

            config, input_ids, attention_mask = self._get_input_ids_and_config(batch_size=1)
            config.use_cache = True
            config.is_decoder = True

            model = model_class(config).to(torch_device).eval()
            assistant_model = model
            # All generation methods (except assisted decoding) rely on always extracting the last token logits of the
            # full logits matrix, so testing out only greedy search and assisted decoding is enough (if it works,
            # other methods will work as well)
            generation_kwargs = {
                "max_new_tokens": 10,
                "do_sample": False,
                "assistant_model": assistant_model,
            }

            # Setting num_logits_to_keep at 0 keeps all logits (old behavior)
            with_all_logits = model.generate(
                input_ids, attention_mask=attention_mask, **generation_kwargs, num_logits_to_keep=0
            )
            # By default, num_logits_to_keep is automatically set to 1 if not provided (new behavior)
            without_all_logits = model.generate(input_ids, attention_mask=attention_mask, **generation_kwargs)
            self.assertEqual(with_all_logits.tolist(), without_all_logits.tolist())

=======
>>>>>>> bb618d93
    def _check_outputs(self, output, input_ids, config, use_cache=False, num_return_sequences=1):
        batch_size, seq_length = input_ids.shape
        num_sequences_in_output = batch_size * num_return_sequences
        gen_len = (
            output.sequences.shape[-1] - 1 if config.is_encoder_decoder else output.sequences.shape[-1] - seq_length
        )

        # scores
        self._check_scores(num_sequences_in_output, output.scores, length=gen_len, config=config)

        # Attentions
        if config.is_encoder_decoder:
            # encoder
            self._check_encoder_attention_for_generate(output.encoder_attentions, batch_size, config, seq_length)
            # decoder
            self._check_attentions_for_generate(
                num_sequences_in_output,
                output.decoder_attentions,
                min_length=1,
                max_length=output.sequences.shape[-1],
                config=config,
                use_cache=use_cache,
            )
        else:
            # if use_cache first input is equal to no use_cache, so skip here
            attentions = output.attentions if not use_cache else output.attentions[1:]
            min_length = seq_length if not use_cache else seq_length + 1
            self._check_attentions_for_generate(
                num_sequences_in_output,
                attentions=attentions,
                min_length=min_length,
                max_length=output.sequences.shape[-1],
                config=config,
                use_cache=use_cache,
            )

        # Hidden States
        if config.is_encoder_decoder:
            # encoder
            self._check_encoder_hidden_states_for_generate(
                output.encoder_hidden_states, batch_size, config, seq_length
            )

            # decoder
            self._check_hidden_states_for_generate(
                num_sequences_in_output,
                output.decoder_hidden_states,
                min_length=1,
                max_length=output.sequences.shape[-1],
                config=config,
                use_cache=use_cache,
            )
        else:
            # if use_cache first input is equal to no use_cache, so skip here
            hidden_states = output.hidden_states if not use_cache else output.hidden_states[1:]
            min_length = seq_length if not use_cache else seq_length + 1
            self._check_hidden_states_for_generate(
                num_sequences_in_output,
                hidden_states,
                min_length=min_length,
                max_length=output.sequences.shape[-1],
                config=config,
                use_cache=use_cache,
            )

        # Past Key Value States -- two notes here:
        # 1. Its inner sequence length is with respect to the inputs of the latest forward pass, hence the "-1"
<<<<<<< HEAD
        # 2. We ignore models that have unique cache structures (e.g. mamba) or are in need of refatoring to match the
        #    standard cache format (e.g.gptbigcode )
        models_without_standard_cache = ("ctrl", "fsmt", "gptbigcode", "mega", "reformer", "jamba", "mamba", "xlnet")
=======
        # 2. Some old models still return `output.past_key_values` even without `use_cache=True`
        # 3. TODO (joao): A few models have different formats, skipping those until the cache refactor is complete
        models_without_standard_cache = ("bloom", "ctrl", "fsmt", "gptbigcode", "mega", "reformer")
>>>>>>> bb618d93
        has_standard_cache = not any(
            model_name in config.__class__.__name__.lower() for model_name in models_without_standard_cache
        )
        if has_standard_cache:
            if use_cache:
                past_key_values = output.past_key_values
                past_sequence_length = output.sequences.shape[-1] - 1
                self._check_past_key_values_for_generate(
                    num_sequences_in_output,
                    past_key_values,
                    seq_length=past_sequence_length,
                    config=config,
                )
            elif use_cache is False:
                self.assertTrue(output.past_key_values is None)

    def _check_scores(self, batch_size, scores, length, config):
        expected_shape = (batch_size, config.vocab_size)
        self.assertIsInstance(scores, tuple)
        self.assertEqual(len(scores), length)
        self.assertListEqual([iter_scores.shape for iter_scores in scores], [expected_shape] * len(scores))

    def _check_attentions_for_generate(
        self, batch_size, attentions, min_length, max_length, config, use_cache=False, num_beam_groups=1
    ):
        self.assertIsInstance(attentions, tuple)
        self.assertListEqual(
            [isinstance(iter_attentions, tuple) for iter_attentions in attentions], [True] * len(attentions)
        )
        self.assertEqual(len(attentions), (max_length - min_length) * num_beam_groups)

        for idx, iter_attentions in enumerate(attentions):
            tgt_len = min_length + idx if not use_cache else 1
            src_len = min_length + idx

            expected_shape = (
                batch_size * num_beam_groups,
                config.num_attention_heads,
                tgt_len,
                src_len,
            )
            # check attn size
            self.assertListEqual(
                [layer_attention.shape for layer_attention in iter_attentions], [expected_shape] * len(iter_attentions)
            )

    def _check_encoder_attention_for_generate(self, attentions, batch_size, config, seq_length):
        encoder_expected_shape = (batch_size, config.num_attention_heads, seq_length, seq_length)
        self.assertIsInstance(attentions, tuple)
        self.assertListEqual(
            [layer_attentions.shape for layer_attentions in attentions],
            [encoder_expected_shape] * len(attentions),
        )

    def _check_hidden_states_for_generate(
        self, batch_size, hidden_states, min_length, max_length, config, use_cache=False, num_beam_groups=1
    ):
        self.assertIsInstance(hidden_states, tuple)
        self.assertListEqual(
            [isinstance(iter_hidden_states, tuple) for iter_hidden_states in hidden_states],
            [True] * len(hidden_states),
        )
        self.assertEqual(len(hidden_states), (max_length - min_length) * num_beam_groups)

        for idx, iter_hidden_states in enumerate(hidden_states):
            seq_len = min_length + idx if not use_cache else 1
            expected_shape = (batch_size * num_beam_groups, seq_len, config.hidden_size)
            # check hidden size
            self.assertListEqual(
                [layer_hidden_states.shape for layer_hidden_states in iter_hidden_states],
                [expected_shape] * len(iter_hidden_states),
            )

    def _check_encoder_hidden_states_for_generate(self, hidden_states, batch_size, config, seq_length):
        encoder_expected_shape = (batch_size, seq_length, config.hidden_size)
        self.assertIsInstance(hidden_states, tuple)
        self.assertListEqual(
            [layer_hidden_states.shape for layer_hidden_states in hidden_states],
            [encoder_expected_shape] * len(hidden_states),
        )

    def _check_past_key_values_for_generate(self, batch_size, past_key_values, seq_length, config, num_beam_groups=1):
        self.assertIsInstance(past_key_values, tuple)
        self.assertListEqual(
            [isinstance(iter_past_key_values, tuple) for iter_past_key_values in past_key_values],
            [True] * len(past_key_values),
        )

        # (batch, head, seq_length, head_features)
        expected_shape = (
            batch_size * num_beam_groups,
            config.num_key_value_heads if hasattr(config, "num_key_value_heads") else config.num_attention_heads,
            seq_length,
            config.hidden_size // config.num_attention_heads,
        )
        # check shape key, value
        self.assertListEqual(
            [layer_past_key_values[0].shape for layer_past_key_values in past_key_values],
            [expected_shape] * len(past_key_values),
        )
        self.assertListEqual(
            [layer_past_key_values[1].shape for layer_past_key_values in past_key_values],
            [expected_shape] * len(past_key_values),
        )

    def _check_sequence_inside_sequence(self, tensor_1, tensor_2):
        # check if tensor_1 inside tensor_2 or tensor_2 inside tensor_1.
        # set to same device. we don't care what device.

        if not isinstance(tensor_1, list):
            tensor_1 = tensor_1.cpu().tolist()
        if not isinstance(tensor_2, list):
            tensor_2 = tensor_2.cpu().tolist()

        in_order = len(tensor_1) <= len(tensor_2)
        longer = tensor_2 if in_order else tensor_1
        shorter = tensor_1 if in_order else tensor_2

        flag = False
        chunk_size = len(shorter)
        for chunk_idx in range(len(longer) - chunk_size + 1):
            subseq = longer[chunk_idx : chunk_idx + chunk_size]
            if subseq == shorter:
                flag = True
                break

        self.assertTrue(flag)


@require_torch
class UtilsFunctionsTest(unittest.TestCase):
    # tests whether the top_k_top_p function behaves as expected
    def test_top_k_top_p_filtering(self):
        logits = torch.tensor(
            [
                [
                    8.2220991,  # 3rd highest value; idx. 0
                    -0.5620044,
                    5.23229752,
                    4.0386393,
                    -6.8798378,
                    -0.54785802,
                    -3.2012153,
                    2.92777176,
                    1.88171953,
                    7.35341276,
                    8.43207833,  # 2nd highest value; idx. 10
                    -9.85711836,
                    -5.96209236,
                    -1.13039161,
                    -7.1115294,
                    -0.8369633,
                    -5.3186408,
                    7.06427407,
                    0.81369344,
                    -0.82023817,
                    -5.9179796,
                    0.58813443,
                    -6.99778438,
                    4.71551189,
                    -0.18771637,
                    7.44020759,  # 4th highest value; idx. 25
                    9.38450987,  # 1st highest value; idx. 26
                    2.12662941,
                    -9.32562038,
                    2.35652522,
                ],  # cummulative prob of 4 highest values <= 0.6
                [
                    0.58425518,
                    4.53139238,
                    -5.57510464,
                    -6.28030699,
                    -7.19529503,
                    -4.02122551,
                    1.39337037,
                    -6.06707057,
                    1.59480517,
                    -9.643119,
                    0.03907799,
                    0.67231762,
                    -8.88206726,
                    6.27115922,  # 4th highest value; idx. 13
                    2.28520723,
                    4.82767506,
                    4.30421368,
                    8.8275313,  # 2nd highest value; idx. 17
                    5.44029958,
                    -4.4735794,
                    7.38579536,  # 3rd highest value; idx. 20
                    -2.91051663,
                    2.61946077,
                    -2.5674762,
                    -9.48959302,
                    -4.02922645,
                    -1.35416918,
                    9.67702323,  # 1st highest value; idx. 27
                    -5.89478553,
                    1.85370467,
                ],  # cummulative prob of 4 highest values <= 0.6
            ],
            dtype=torch.float,
            device=torch_device,
        )

        non_inf_expected_idx = torch.tensor(
            [[0, 0], [0, 10], [0, 25], [0, 26], [1, 13], [1, 17], [1, 20], [1, 27]],
            dtype=torch.long,
            device=torch_device,
        )  # expected non filtered idx as noted above

        non_inf_expected_output = torch.tensor(
            [
                8.2221,
                8.4321,
                7.4402,
                9.3845,
                6.2712,
                8.8275,
                7.3858,
                9.6770,
            ],  # expected non filtered values as noted above
            dtype=torch.float,
            device=torch_device,
        )

        output = top_k_top_p_filtering(logits, top_k=10, top_p=0.6, min_tokens_to_keep=4)
        non_inf_output = output[output != -float("inf")].to(device=torch_device)
        non_inf_idx = (output != -float("inf")).nonzero().to(device=torch_device)

        self.assertTrue(torch.allclose(non_inf_expected_output, non_inf_output, atol=1e-12))
        self.assertTrue(torch.all(torch.eq(non_inf_expected_idx, non_inf_idx)))

    # tests whether the function uses filter_value instead of default -inf
    def test_top_k_top_p_filtering_with_filter_value(self):
        logits = torch.tensor(
            [
                [
                    1,
                    1,
                    1,
                    0.99,  # get filtered by top-p filtering
                    0.98,  # get filtered by top-k filtering
                ]
            ],
            dtype=torch.float,
            device=torch_device,
        )

        expected_output = torch.tensor(
            [[1, 1, 1, 0, 0]],
            dtype=torch.float,
            device=torch_device,
        )

        output = top_k_top_p_filtering(logits, top_k=4, top_p=0.5, filter_value=0.0)

        self.assertTrue(torch.allclose(expected_output, output, atol=1e-12))


@require_torch
class GenerationIntegrationTests(unittest.TestCase, GenerationIntegrationTestsMixin):
    # setting framework_dependent_parameters needs to be gated, just like its contents' imports
    if is_torch_available():
        framework_dependent_parameters = {
            "AutoModelForCausalLM": AutoModelForCausalLM,
            "AutoModelForSpeechSeq2Seq": AutoModelForSpeechSeq2Seq,
            "AutoModelForSeq2SeqLM": AutoModelForSeq2SeqLM,
            "AutoModelForVision2Seq": AutoModelForVision2Seq,
            "LogitsProcessorList": LogitsProcessorList,
            "MinLengthLogitsProcessor": MinLengthLogitsProcessor,
            "create_tensor_fn": torch.tensor,
            "floats_tensor": floats_tensor,
            "return_tensors": "pt",
        }

    @slow
    def test_diverse_beam_search(self):
        # PT-only test: TF doesn't have a diverse beam search implementation
        article = """Justin Timberlake and Jessica Biel, welcome to parenthood.
        The celebrity couple announced the arrival of their son, Silas Randall Timberlake, in statements to People.
        "Silas was the middle name of Timberlake's maternal grandfather Bill Bomar, who died in 2012, while Randall is the musician's own middle name, as well as his father's first," People reports.
        The couple announced the pregnancy in January, with an Instagram post. It is the first baby for both."""

        bart_tokenizer = BartTokenizer.from_pretrained("facebook/bart-large-cnn")
        bart_model = BartForConditionalGeneration.from_pretrained("facebook/bart-large-cnn").to(torch_device)
        input_ids = bart_tokenizer(article, return_tensors="pt").input_ids.to(torch_device)

        outputs = bart_model.generate(
            input_ids,
            num_beams=4,
            num_return_sequences=2,
            num_beam_groups=4,
            diversity_penalty=2.0,
            remove_invalid_values=True,
        )

        generated_text = bart_tokenizer.batch_decode(outputs, skip_special_tokens=True)

        self.assertListEqual(
            generated_text,
            [
                "The couple announced the birth of their son, Silas Randall Timberlake, in a statement. Silas was the"
                " middle name of Timberlake's maternal grandfather Bill Bomar. Randall is the musician's own middle"
                " name, as well as his father's first. It is the first baby for both of them.",
                "Justin Timberlake and Jessica Biel have a son. The baby is named Silas Randall Timberlake. It is the"
                " first child for both. The couple announced the pregnancy in January. The name Silas is the middle"
                " name of Timberlake's maternal grandfather. It's also his own middle name.",
            ],
        )

    def test_max_length_backward_compat_greedy(self):
        # PT-only test: TF doesn't have StoppingCriteria
        article = """Justin Timberlake and Jessica Biel, welcome to parenthood."""
        bart_tokenizer = BartTokenizer.from_pretrained("hf-internal-testing/tiny-random-bart")
        bart_model = BartForConditionalGeneration.from_pretrained("hf-internal-testing/tiny-random-bart").to(
            torch_device
        )
        input_ids = bart_tokenizer(article, return_tensors="pt").input_ids.to(torch_device)

        max_length = 20
        input_ids = input_ids.expand(2, -1)
        model_kwargs = bart_model._prepare_encoder_decoder_kwargs_for_generation(input_ids, {})
        input_ids, model_kwargs = bart_model._prepare_decoder_input_ids_for_generation(
            batch_size=input_ids.shape[0],
            model_input_name=bart_model.main_input_name,
            model_kwargs=model_kwargs,
            decoder_start_token_id=bart_model.config.decoder_start_token_id,
            bos_token_id=bart_model.config.bos_token_id,
        )

        with self.assertWarns(UserWarning):
            bart_model.greedy_search(
                input_ids,
                max_length=max_length,
                pad_token_id=bart_model.config.pad_token_id,
                eos_token_id=bart_model.config.eos_token_id,
                **model_kwargs,
            )

    def test_max_length_backward_compat_sample(self):
        # PT-only test: TF doesn't have StoppingCriteria
        article = """Justin Timberlake and Jessica Biel, welcome to parenthood."""
        bart_tokenizer = BartTokenizer.from_pretrained("hf-internal-testing/tiny-random-bart")
        bart_model = BartForConditionalGeneration.from_pretrained("hf-internal-testing/tiny-random-bart").to(
            torch_device
        )
        input_ids = bart_tokenizer(article, return_tensors="pt").input_ids.to(torch_device)

        max_length = 20
        input_ids = input_ids.expand(2, -1)
        model_kwargs = bart_model._prepare_encoder_decoder_kwargs_for_generation(input_ids, {})
        input_ids, model_kwargs = bart_model._prepare_decoder_input_ids_for_generation(
            batch_size=input_ids.shape[0],
            model_input_name=bart_model.main_input_name,
            model_kwargs=model_kwargs,
            decoder_start_token_id=bart_model.config.decoder_start_token_id,
            bos_token_id=bart_model.config.bos_token_id,
        )
        with torch.no_grad():
            with self.assertWarns(UserWarning):
                bart_model.sample(
                    input_ids,
                    max_length=max_length,
                    pad_token_id=bart_model.config.pad_token_id,
                    eos_token_id=bart_model.config.eos_token_id,
                    **model_kwargs,
                )

    def test_max_length_backward_compat_beam_search(self):
        # PT-only test: TF doesn't have StoppingCriteria
        article = """Justin Timberlake and Jessica Biel, welcome to parenthood."""
        bart_tokenizer = BartTokenizer.from_pretrained("hf-internal-testing/tiny-random-bart")
        bart_model = BartForConditionalGeneration.from_pretrained("hf-internal-testing/tiny-random-bart").to(
            torch_device
        )
        input_ids = bart_tokenizer(article, return_tensors="pt").input_ids.to(torch_device)

        batch_size = 1
        max_length = 20
        num_beams = 2

        input_ids = input_ids.expand(2, -1)
        model_kwargs = bart_model._prepare_encoder_decoder_kwargs_for_generation(input_ids, {})
        input_ids, model_kwargs = bart_model._prepare_decoder_input_ids_for_generation(
            batch_size=input_ids.shape[0],
            model_input_name=bart_model.main_input_name,
            model_kwargs=model_kwargs,
            decoder_start_token_id=bart_model.config.decoder_start_token_id,
            bos_token_id=bart_model.config.bos_token_id,
        )

        beam_scorer = BeamSearchScorer(
            batch_size=batch_size,
            num_beams=num_beams,
            device=torch_device,
        )
        with self.assertWarns(UserWarning):
            _ = bart_model.beam_search(
                input_ids, num_beams=num_beams, max_length=max_length, beam_scorer=beam_scorer, **model_kwargs
            )

    def test_max_length_backward_compat_group_beam_search(self):
        # PT-only test: TF doesn't have StoppingCriteria & group beam search
        article = """Justin Timberlake and Jessica Biel, welcome to parenthood."""
        bart_tokenizer = BartTokenizer.from_pretrained("hf-internal-testing/tiny-random-bart")
        bart_model = BartForConditionalGeneration.from_pretrained("hf-internal-testing/tiny-random-bart").to(
            torch_device
        )
        input_ids = bart_tokenizer(article, return_tensors="pt").input_ids.to(torch_device)

        batch_size = 1
        max_length = 20
        num_beams = 6
        num_beam_groups = 3
        num_return_sequences = num_beams * batch_size

        input_ids = input_ids.expand(6, -1)
        model_kwargs = bart_model._prepare_encoder_decoder_kwargs_for_generation(input_ids, {})
        input_ids, model_kwargs = bart_model._prepare_decoder_input_ids_for_generation(
            batch_size=input_ids.shape[0],
            model_input_name=bart_model.main_input_name,
            model_kwargs=model_kwargs,
            decoder_start_token_id=bart_model.config.decoder_start_token_id,
            bos_token_id=bart_model.config.bos_token_id,
        )

        diverse_beam_scorer = BeamSearchScorer(
            batch_size=batch_size,
            num_beams=num_beams,
            device=torch_device,
            num_beam_hyps_to_keep=num_return_sequences,
            num_beam_groups=num_beam_groups,
        )
        with self.assertWarns(UserWarning):
            bart_model.group_beam_search(
                input_ids, diverse_beam_scorer, num_beams=num_beams, max_length=max_length, **model_kwargs
            )

    def test_max_length_warning_if_different(self):
        # PT-only test: TF doesn't have StoppingCriteria
        article = """Justin Timberlake and Jessica Biel, welcome to parenthood."""
        bart_tokenizer = BartTokenizer.from_pretrained("hf-internal-testing/tiny-random-bart")
        bart_model = BartForConditionalGeneration.from_pretrained("hf-internal-testing/tiny-random-bart").to(
            torch_device
        )
        input_ids = bart_tokenizer(article, return_tensors="pt").input_ids.to(torch_device)

        batch_size = 1

        max_length = 20
        num_beams = 6
        num_beam_groups = 3
        num_return_sequences = num_beams * batch_size
        stopping_criteria_max_length = 18
        stopping_criteria = StoppingCriteriaList([MaxLengthCriteria(max_length=stopping_criteria_max_length)])

        # Greedy
        input_ids = input_ids.expand(6, -1)
        model_kwargs = bart_model._prepare_encoder_decoder_kwargs_for_generation(input_ids, {})
        input_ids, model_kwargs = bart_model._prepare_decoder_input_ids_for_generation(
            batch_size=input_ids.shape[0],
            model_input_name=bart_model.main_input_name,
            model_kwargs=model_kwargs,
            decoder_start_token_id=bart_model.config.decoder_start_token_id,
            bos_token_id=bart_model.config.bos_token_id,
        )

        with self.assertWarns(UserWarning):
            bart_model.greedy_search(
                input_ids,
                max_length=max_length,
                pad_token_id=bart_model.config.pad_token_id,
                stopping_criteria=stopping_criteria,
                eos_token_id=bart_model.config.eos_token_id,
                **model_kwargs,
            )

        # Sample
        with self.assertWarns(UserWarning):
            with torch.no_grad():
                bart_model.sample(
                    input_ids,
                    max_length=max_length,
                    stopping_criteria=stopping_criteria,
                    pad_token_id=bart_model.config.pad_token_id,
                    eos_token_id=bart_model.config.eos_token_id,
                    **model_kwargs,
                )

        # Beam
        beam_scorer = BeamSearchScorer(
            batch_size=batch_size,
            num_beams=num_beams,
            device=torch_device,
        )
        with self.assertWarns(UserWarning):
            with torch.no_grad():
                bart_model.beam_search(
                    input_ids,
                    num_beams=num_beams,
                    stopping_criteria=stopping_criteria,
                    max_length=max_length,
                    beam_scorer=beam_scorer,
                    **model_kwargs,
                )

        # Grouped beam search
        diverse_beam_scorer = BeamSearchScorer(
            batch_size=batch_size,
            num_beams=num_beams,
            device=torch_device,
            num_beam_hyps_to_keep=num_return_sequences,
            num_beam_groups=num_beam_groups,
        )
        with self.assertWarns(UserWarning):
            bart_model.group_beam_search(
                input_ids,
                diverse_beam_scorer,
                stopping_criteria=stopping_criteria,
                num_beams=num_beams,
                max_length=max_length,
                **model_kwargs,
            )

    def test_custom_stopping_criteria_overload_error(self):
        # PT-only test: TF doesn't have StoppingCriteria
        article = """Justin Timberlake and Jessica Biel, welcome to parenthood."""
        bart_tokenizer = BartTokenizer.from_pretrained("sshleifer/bart-tiny-random")
        bart_model = BartForConditionalGeneration.from_pretrained("sshleifer/bart-tiny-random").to(torch_device)

        input_ids = bart_tokenizer(article, return_tensors="pt").input_ids.to(torch_device)
        stopping_criteria = StoppingCriteriaList()
        stopping_criteria.append(MaxLengthCriteria(max_length=42))
        with self.assertRaises(ValueError):
            bart_model.generate(input_ids, stopping_criteria=stopping_criteria)
        with self.assertRaises(ValueError):
            bart_model.generate(input_ids, stopping_criteria=stopping_criteria, max_length=32)

    def test_custom_stopping_criteria(self):
        # PT-only test: TF doesn't have StoppingCriteria
        article = """Justin Timberlake and Jessica Biel, welcome to parenthood."""
        bart_tokenizer = BartTokenizer.from_pretrained("sshleifer/bart-tiny-random")
        bart_model = BartForConditionalGeneration.from_pretrained("sshleifer/bart-tiny-random").to(torch_device)
        input_ids = bart_tokenizer(article, return_tensors="pt").input_ids.to(torch_device)

        class DummyCriteria(StoppingCriteria):
            def __call__(self, input_ids: torch.LongTensor, scores: torch.FloatTensor, **kwargs) -> bool:
                return input_ids.shape[-1] >= 20

        stopping_criteria = StoppingCriteriaList()
        stopping_criteria.append(DummyCriteria())

        self.assertEqual(
            list(bart_model.generate(input_ids, stopping_criteria=stopping_criteria, max_length=22).shape),
            [1, 20],
        )
        self.assertEqual(
            list(bart_model.generate(input_ids, stopping_criteria=stopping_criteria, max_length=18).shape),
            [1, 18],
        )

    def test_stop_sequence_stopping_criteria(self):
        # PT-only test: TF doesn't have StoppingCriteria
        prompt = """Hello I believe in"""
        generator = pipeline("text-generation", model="hf-internal-testing/tiny-random-bart")
        output = generator(prompt)
        self.assertEqual(
            output,
            [
                {
                    "generated_text": (
                        "Hello I believe in in in number number number number number number number number number"
                    )
                }
            ],
        )

        output = generator(prompt, stop_sequence=" number")
        self.assertEqual(output, [{"generated_text": "Hello I believe in in in number"}])

    def test_generate_non_nlp_input_ids_as_kwarg(self):
        # PT-only test: AFAIK there's no non-NLP model architecture in TF that supports `input_ids` as its only input
        model = ImageGPTForCausalImageModeling.from_pretrained(
            "hf-internal-testing/tiny-random-imagegpt", max_length=10
        ).to(torch_device)
        input_ids = ids_tensor((3, 5), vocab_size=10)

        output_sequences_kwargs = model.generate(input_ids=input_ids).cpu()
        output_sequences = model.generate(input_ids).cpu()

        self.assertListEqual(output_sequences.tolist(), output_sequences_kwargs.tolist())
        self.assertEqual(output_sequences.shape, (3, 10))

    def test_generate_input_values_as_encoder_kwarg(self):
        # PT-only test: AFAIK there's no generate-capable architecture in TF that supports `input_values` as its input
        input_values = floats_tensor((2, 250))
        model = SpeechEncoderDecoderModel.from_pretrained("hf-internal-testing/tiny-random-speech-encoder-decoder")
        model = model.to(torch_device)
        output_sequences_kwargs = model.generate(input_values=input_values, max_length=5).cpu()
        output_sequences = model.generate(input_values, max_length=5).cpu()

        self.assertListEqual(output_sequences.tolist(), output_sequences_kwargs.tolist())
        self.assertEqual(output_sequences.shape, (2, 5))

    def test_transition_scores_group_beam_search_encoder_decoder(self):
        # PT-only test: TF doesn't have group beam search
        articles = [
            "Justin Timberlake and Jessica Biel, welcome to parenthood.",
            "Michael Phelps is arguably the most decorated Olympian of all time.",
        ]
        tokenizer = BartTokenizer.from_pretrained("hf-internal-testing/tiny-random-bart")
        model = BartForConditionalGeneration.from_pretrained(
            "hf-internal-testing/tiny-random-bart",
            max_length=10,
            num_beams=2,
            num_beam_groups=2,
            num_return_sequences=2,
            diversity_penalty=1.0,
            eos_token_id=None,
            return_dict_in_generate=True,
            output_scores=True,
            length_penalty=0.0,
        )
        model = model.to(torch_device)

        input_ids = tokenizer(articles, return_tensors="pt", padding=True).input_ids.to(torch_device)
        outputs = model.generate(input_ids=input_ids)

        transition_scores = model.compute_transition_scores(outputs.sequences, outputs.scores, outputs.beam_indices)
        transition_scores_sum = transition_scores.sum(-1)

        self.assertTrue(torch.allclose(transition_scores_sum, outputs.sequences_scores, atol=1e-3))

    @slow
    def test_beam_search_example_integration(self):
        # PT-only test: TF doesn't have a BeamSearchScorer
        # exactly the example provided in the docstrings of beam search, which previously
        # failed after directly copying from it. Refer to PR #15555
        tokenizer = AutoTokenizer.from_pretrained("t5-base")
        model = AutoModelForSeq2SeqLM.from_pretrained("t5-base")

        encoder_input_str = "translate English to German: How old are you?"
        encoder_input_ids = tokenizer(encoder_input_str, return_tensors="pt").input_ids

        # lets run beam search using 3 beams
        num_beams = 3
        # define decoder start token ids
        input_ids = torch.ones((num_beams, 1), device=model.device, dtype=torch.long)
        input_ids = input_ids * model.config.decoder_start_token_id

        # add encoder_outputs to model keyword arguments
        model_kwargs = {
            "encoder_outputs": model.get_encoder()(
                encoder_input_ids.repeat_interleave(num_beams, dim=0), return_dict=True
            )
        }

        # instantiate beam scorer
        beam_scorer = BeamSearchScorer(
            batch_size=1,
            num_beams=num_beams,
            device=model.device,
        )

        # instantiate logits processors
        logits_processor = LogitsProcessorList(
            [
                MinLengthLogitsProcessor(5, eos_token_id=model.config.eos_token_id),
            ]
        )

        outputs = model.beam_search(input_ids, beam_scorer, logits_processor=logits_processor, **model_kwargs)
        outputs = tokenizer.batch_decode(outputs, skip_special_tokens=True)

        self.assertListEqual(outputs, ["Wie alt bist du?"])

    @slow
    def test_constrained_beam_search(self):
        # PT-only test: TF doesn't have constrained beam search
        model = GPT2LMHeadModel.from_pretrained("gpt2").to(torch_device)
        tokenizer = GPT2Tokenizer.from_pretrained("gpt2")

        force_tokens = tokenizer("scared", add_prefix_space=True, add_special_tokens=False).input_ids
        force_tokens_2 = tokenizer("big weapons", add_prefix_space=True, add_special_tokens=False).input_ids

        constraints = [
            PhrasalConstraint(force_tokens),
            PhrasalConstraint(force_tokens_2),
        ]

        starting_text = ["The soldiers were not prepared and"]

        input_ids = tokenizer(starting_text, return_tensors="pt").input_ids.to(torch_device)

        outputs = model.generate(
            input_ids,
            constraints=constraints,
            num_beams=10,
            num_return_sequences=1,
            no_repeat_ngram_size=1,
            max_length=30,
            remove_invalid_values=True,
        )

        generated_text = tokenizer.batch_decode(outputs, skip_special_tokens=True)

        self.assertListEqual(
            generated_text,
            [
                "The soldiers were not prepared and didn't know what to do. They had no idea how they would react if"
                " the enemy attacked them, big weapons scared"
            ],
        )

    @slow
    def test_constrained_beam_search_mixed(self):
        # PT-only test: TF doesn't have constrained beam search
        model = GPT2LMHeadModel.from_pretrained("gpt2").to(torch_device)
        tokenizer = GPT2Tokenizer.from_pretrained("gpt2")

        force_phrase = tokenizer("scared", add_prefix_space=True, add_special_tokens=False).input_ids
        flexible_phrases = tokenizer(
            ["scream", "screams", "screaming", "screamed"], add_prefix_space=True, add_special_tokens=False
        ).input_ids

        constraints = [
            PhrasalConstraint(force_phrase),
            DisjunctiveConstraint(flexible_phrases),
        ]

        starting_text = ["The soldiers", "The child"]

        input_ids = tokenizer(starting_text, return_tensors="pt").input_ids.to(torch_device)

        outputs = model.generate(
            input_ids,
            constraints=constraints,
            num_beams=10,
            num_return_sequences=1,
            no_repeat_ngram_size=1,
            # max_length=20,
            remove_invalid_values=True,
        )

        generated_text = tokenizer.batch_decode(outputs, skip_special_tokens=True)

        self.assertListEqual(
            generated_text,
            [
                "The soldiers, who had been stationed at the base for more than a year before being evacuated"
                " screaming scared",
                "The child was taken to a local hospital where he died.\n 'I don't think screaming scared",
            ],
        )

    @slow
    def test_constrained_beam_search_mixed_mixin(self):
        # PT-only test: TF doesn't have constrained beam search
        model = GPT2LMHeadModel.from_pretrained("gpt2").to(torch_device)
        tokenizer = GPT2Tokenizer.from_pretrained("gpt2")

        force_word = "scared"
        force_flexible = ["scream", "screams", "screaming", "screamed"]

        force_words_ids = [
            tokenizer([force_word], add_prefix_space=True, add_special_tokens=False).input_ids,
            tokenizer(force_flexible, add_prefix_space=True, add_special_tokens=False).input_ids,
        ]

        starting_text = ["The soldiers", "The child"]

        input_ids = tokenizer(starting_text, return_tensors="pt").input_ids.to(torch_device)

        outputs = model.generate(
            input_ids,
            force_words_ids=force_words_ids,
            num_beams=10,
            num_return_sequences=1,
            no_repeat_ngram_size=1,
            remove_invalid_values=True,
        )

        generated_text = tokenizer.batch_decode(outputs, skip_special_tokens=True)

        self.assertListEqual(
            generated_text,
            [
                "The soldiers, who had been stationed at the base for more than a year before being evacuated"
                " screaming scared",
                "The child was taken to a local hospital where he died.\n 'I don't think screaming scared",
            ],
        )

    @slow
    def test_cfg_mixin(self):
        model = GPT2LMHeadModel.from_pretrained("gpt2").to(torch_device)
        tokenizer = GPT2Tokenizer.from_pretrained("gpt2")

        input = tokenizer(["The dragon flew over Paris,"], return_tensors="pt", return_attention_mask=True)
        input["input_ids"] = input["input_ids"].to(torch_device)
        input["attention_mask"] = input["attention_mask"].to(torch_device)

        outputs = model.generate(**input, max_new_tokens=32, guidance_scale=1.5)
        generated_text = tokenizer.batch_decode(outputs, skip_special_tokens=True)

        self.assertListEqual(
            generated_text,
            [
                "The dragon flew over Paris, landing in the Rue de la Bastille. The crowd was so excited "
                'that they had to leave the city.\n\n"We\'re going to Paris!"\n'
            ],
        )

        neg = tokenizer(["France,"], return_tensors="pt", return_attention_mask=True)
        neg["input_ids"] = neg["input_ids"].to(torch_device)
        neg["attention_mask"] = neg["attention_mask"].to(torch_device)
        outputs = model.generate(
            **input,
            max_new_tokens=32,
            guidance_scale=1.5,
            negative_prompt_ids=neg["input_ids"],
            negative_prompt_attention_mask=neg["attention_mask"],
        )
        generated_text = tokenizer.batch_decode(outputs, skip_special_tokens=True)

        self.assertListEqual(
            generated_text,
            [
                'The dragon flew over Paris, landing on the pavement.\n\n"Paris!"\n\n"Paris!"\n\n"'
                'Paris!"\n\n"Paris!"\n\n"Paris!"\n\n'
            ],
        )

    @slow
    def test_constrained_beam_search_example_translation_mixin(self):
        # PT-only test: TF doesn't have constrained beam search
        tokenizer = AutoTokenizer.from_pretrained("t5-base")
        model = AutoModelForSeq2SeqLM.from_pretrained("t5-base")

        encoder_input_str = "translate English to German: How old are you?"
        force_words = ["sind"]

        input_ids = tokenizer(encoder_input_str, return_tensors="pt").input_ids
        force_words_ids = tokenizer(force_words, add_special_tokens=False).input_ids

        outputs = model.generate(
            input_ids,
            force_words_ids=force_words_ids,
            num_beams=10,
            num_return_sequences=1,
            no_repeat_ngram_size=1,
            remove_invalid_values=True,
        )

        outputs = tokenizer.batch_decode(outputs, skip_special_tokens=True)

        self.assertListEqual(outputs, ["Wie alt sind Sie?"])

    @slow
    def test_constrained_beam_search_example_integration(self):
        # PT-only test: TF doesn't have constrained beam search
        tokenizer = AutoTokenizer.from_pretrained("t5-base")
        model = AutoModelForSeq2SeqLM.from_pretrained("t5-base")

        encoder_input_str = "translate English to German: How old are you?"
        encoder_input_ids = tokenizer(encoder_input_str, return_tensors="pt").input_ids

        # lets run beam search using 5 beams
        num_beams = 5
        # define decoder start token ids
        input_ids = torch.ones((num_beams, 1), device=model.device, dtype=torch.long)
        input_ids = input_ids * model.config.decoder_start_token_id

        # add encoder_outputs to model keyword arguments
        model_kwargs = {
            "encoder_outputs": model.get_encoder()(
                encoder_input_ids.repeat_interleave(num_beams, dim=0), return_dict=True
            )
        }

        constraint_str = "sind"
        constraint_token_ids = tokenizer.encode(constraint_str)[:-1]  # remove eos token
        constraints = [PhrasalConstraint(token_ids=constraint_token_ids)]

        # instantiate beam scorer
        beam_scorer = ConstrainedBeamSearchScorer(
            batch_size=1, num_beams=num_beams, device=model.device, constraints=constraints
        )

        # instantiate logits processors
        logits_processor = LogitsProcessorList(
            [
                MinLengthLogitsProcessor(5, eos_token_id=model.config.eos_token_id),
            ]
        )

        outputs = model.constrained_beam_search(
            input_ids, beam_scorer, constraints=constraints, logits_processor=logits_processor, **model_kwargs
        )
        outputs = tokenizer.batch_decode(outputs, skip_special_tokens=True)

        self.assertListEqual(outputs, ["Wie alt sind Sie?"])

    def test_constrained_beam_search_mixin_type_checks(self):
        # PT-only test: TF doesn't have constrained beam search
        tokenizer = AutoTokenizer.from_pretrained("patrickvonplaten/t5-tiny-random")
        model = AutoModelForSeq2SeqLM.from_pretrained("patrickvonplaten/t5-tiny-random")

        encoder_input_str = "translate English to German: How old are you?"
        input_ids = tokenizer(encoder_input_str, return_tensors="pt").input_ids

        with self.assertRaises(ValueError):
            force_words = ["sind"]
            force_words_ids = tokenizer(force_words, return_tensors="pt").input_ids
            model.generate(
                input_ids,
                force_words_ids=force_words_ids,
                num_beams=10,
                num_return_sequences=1,
                no_repeat_ngram_size=1,
                remove_invalid_values=True,
            )

        with self.assertRaises(ValueError):
            force_words = ["sind"]
            force_words_ids = [tokenizer(force_words, return_tensors="pt").input_ids]
            model.generate(
                input_ids,
                force_words_ids=force_words_ids,
                num_beams=10,
                num_return_sequences=1,
                no_repeat_ngram_size=1,
                remove_invalid_values=True,
            )

        with self.assertRaises(ValueError):
            model.generate(input_ids, force_words_ids=[])

        with self.assertRaises(ValueError):
            model.generate(input_ids, force_words_ids=[[-1]])

        with self.assertRaises(ValueError):
            model.generate(input_ids, force_words_ids=[[[-1]]])

    def test_contrastive_search_batched(self):
        # PT-only test: TF doesn't have constrained beam search
        # Tests that contrastive search works with batched inputs (i.e. has the same output as for non-batched inputs)
        articles = ["Foo", "Bar Baz"]
        tokenizer = BartTokenizer.from_pretrained("hf-internal-testing/tiny-random-bart")
        model = BartForConditionalGeneration.from_pretrained("hf-internal-testing/tiny-random-bart").to(torch_device)

        model.config.eos_token_id = None
        input_ids_batched = tokenizer(articles, padding=True, return_tensors="pt").input_ids.to(torch_device)
        input_ids = tokenizer(articles[1], return_tensors="pt").input_ids.to(torch_device)

        output_sequences_batched = model.generate(
            input_ids=input_ids_batched, penalty_alpha=0.6, top_k=4, return_dict_in_generate=True, output_scores=True
        )
        output_sequences = model.generate(
            input_ids=input_ids, penalty_alpha=0.6, top_k=4, return_dict_in_generate=True, output_scores=True
        )

        batched_out = tokenizer.decode(output_sequences_batched.sequences[1], skip_special_tokens=True)
        out = tokenizer.decode(output_sequences.sequences[0], skip_special_tokens=True)
        self.assertEqual(batched_out, out)

        # output_sequences_batched.scores[0][1] -> 1st set of logits, 2nd sequence
        max_score_diff = (output_sequences_batched.scores[0][1] - output_sequences.scores[0][0]).abs().max()
        self.assertTrue(max_score_diff < 1e-5)

    def test_eos_token_id_int_and_list_top_k_top_sampling(self):
        # Has TF equivalent: this test relies on random sampling
        generation_kwargs = {
            "do_sample": True,
            "num_beams": 1,
            "top_p": 0.7,
            "top_k": 10,
            "temperature": 0.7,
        }
        expectation = 20

        tokenizer = AutoTokenizer.from_pretrained("hf-internal-testing/tiny-random-gpt2")
        text = """Hello, my dog is cute and"""
        tokens = tokenizer(text, return_tensors="pt").to(torch_device)
        model = AutoModelForCausalLM.from_pretrained("hf-internal-testing/tiny-random-gpt2").to(torch_device)

        # Only some seeds will work both on CPU/GPU for a fixed `expectation` value.
        # The selected seed is not guaranteed to work on all torch versions.
        torch.manual_seed(1)
        eos_token_id = 846
        generated_tokens = model.generate(**tokens, eos_token_id=eos_token_id, **generation_kwargs)
        self.assertTrue(expectation == len(generated_tokens[0]))

        torch.manual_seed(1)
        eos_token_id = [846, 198]
        generated_tokens = model.generate(**tokens, eos_token_id=eos_token_id, **generation_kwargs)
        self.assertTrue(expectation == len(generated_tokens[0]))

    def test_model_kwarg_encoder_signature_filtering(self):
        # Has TF equivalent: ample use of framework-specific code
        bart_tokenizer = AutoTokenizer.from_pretrained("hf-internal-testing/tiny-random-bart")
        article = """Hugging Face is a technology company based in New York and Paris."""
        input_ids = bart_tokenizer(article, return_tensors="pt").input_ids.to(torch_device)
        bart_model = BartForConditionalGeneration.from_pretrained("hf-internal-testing/tiny-random-bart").to(
            torch_device
        )
        output = bart_model.generate(input_ids).cpu().numpy()

        # Let's create a fake model that has a different signature. In particular, this fake model accepts "foo" as an
        # argument. Because "foo" is not in the encoder signature and doesn't start with "decoder_", it will be part of
        # the encoder kwargs prior to signature filtering, which would lead to an exception. But filtering kicks in and
        # saves the day.
        class FakeBart(BartForConditionalGeneration):
            def forward(self, input_ids, foo=None, **kwargs):
                return super().forward(input_ids, **kwargs)

        bart_model = FakeBart.from_pretrained("hf-internal-testing/tiny-random-bart").to(torch_device)
        fake_output = bart_model.generate(input_ids, foo="bar").cpu().numpy()
        self.assertTrue(np.array_equal(output, fake_output))

        # Encoder signature filtering only kicks in if it doesn't accept wildcard kwargs. The following test will fail
        # because it doesn't do signature filtering.
        class FakeEncoder(bart_model.model.encoder.__class__):
            def forward(self, input_ids, **kwargs):
                return super().forward(input_ids, **kwargs)

        fake_encoder = FakeEncoder(bart_model.config, bart_model.model.shared).to(torch_device)
        bart_model.model.encoder = fake_encoder

        # Normal generation still works (the output will be different because the encoder weights are different)
        fake_output = bart_model.generate(input_ids).cpu().numpy()
        with self.assertRaises(TypeError):
            # FakeEncoder.forward() accepts **kwargs -> no filtering -> type error due to unexpected input "foo"
            bart_model.generate(input_ids, foo="bar")

    def test_default_max_length_warning(self):
        model = AutoModelForCausalLM.from_pretrained("hf-internal-testing/tiny-random-gpt2").to(torch_device)
        tokenizer = AutoTokenizer.from_pretrained("hf-internal-testing/tiny-random-gpt2")
        model.generation_config.pad_token_id = tokenizer.eos_token_id

        text = "Hello world"
        tokenized_inputs = tokenizer([text], return_tensors="pt")
        input_ids = tokenized_inputs.input_ids.to(torch_device)

        # Default generation config value of 20 -> emits warning
        with self.assertWarns(UserWarning):
            model.generate(input_ids)

        # Explicitly setting max_length to 20 -> no warning
        with warnings.catch_warnings(record=True) as warning_list:
            model.generate(input_ids, max_length=20)
            self.assertEqual(len(warning_list), 0)

        # Generation config max_length != 20 -> no warning
        with warnings.catch_warnings(record=True) as warning_list:
            # generation_config is modified -> legacy mode is disabled = generation_config takes precedence
            model.generation_config.max_length = 10
            model.generate(input_ids)
            self.assertEqual(len(warning_list), 0)

<<<<<<< HEAD
    def test_length_warning_assisted_generation(self):
        # PT-only test: TF doesn't support assisted decoding yet.
        model = AutoModelForCausalLM.from_pretrained("hf-internal-testing/tiny-random-gpt2").to(torch_device)
        assistant = AutoModelForCausalLM.from_pretrained("hf-internal-testing/tiny-random-gpt2").to(torch_device)
        tokenizer = AutoTokenizer.from_pretrained("hf-internal-testing/tiny-random-gpt2")
        model.generation_config.pad_token_id = tokenizer.eos_token_id
        assistant.generation_config.pad_token_id = tokenizer.eos_token_id

        text = "Hello world"
        tokenized_inputs = tokenizer([text], return_tensors="pt")
        input_ids = tokenized_inputs.input_ids.to(torch_device)

        # This should not raise any warning that min length is not feasible in candidate generation
        with warnings.catch_warnings(record=True) as warning_list:
            model.generate(
                input_ids,
                assistant_model=assistant,
                min_new_tokens=10,
                max_length=20,
            )
            self.assertEqual(len(warning_list), 0)

    def test_generated_length_assisted_generation(self):
        # PT-only test: TF doesn't support assisted decoding yet.
        model = AutoModelForCausalLM.from_pretrained("hf-internal-testing/tiny-random-gpt2").to(torch_device)
        assistant = AutoModelForCausalLM.from_pretrained("hf-internal-testing/tiny-random-gpt2").to(torch_device)
        tokenizer = AutoTokenizer.from_pretrained("hf-internal-testing/tiny-random-gpt2")
        model.generation_config.pad_token_id = tokenizer.eos_token_id
        assistant.generation_config.pad_token_id = tokenizer.eos_token_id

        text = "Hello world"
        tokenized_inputs = tokenizer([text], return_tensors="pt")
        input_ids = tokenized_inputs.input_ids.to(torch_device)
        input_length = input_ids.shape[-1]

        out = model.generate(
            input_ids,
            assistant_model=assistant,
            min_new_tokens=10,
            max_new_tokens=20,
        )
        self.assertTrue((10 + input_length) <= out.shape[-1] <= (20 + input_length))

        out = model.generate(
            input_ids,
            assistant_model=assistant,
            min_new_tokens=10,
        )
        self.assertTrue((input_length + 10) <= out.shape[-1] <= 20)

=======
>>>>>>> bb618d93
    def test_model_kwarg_assisted_decoding_decoder_only(self):
        # PT-only test: TF doesn't support assisted decoding yet.
        model = AutoModelForCausalLM.from_pretrained("hf-internal-testing/tiny-random-gpt2").to(torch_device)
        tokenizer = AutoTokenizer.from_pretrained("hf-internal-testing/tiny-random-gpt2")
        model.generation_config.pad_token_id = tokenizer.eos_token_id

        text = "Hello world"
        tokenized_inputs = tokenizer([text], return_tensors="pt")
        input_ids = tokenized_inputs.input_ids.to(torch_device)

        # Traditional way of generating text
        outputs_normal = model.generate(input_ids)
        self.assertEqual(outputs_normal.shape, (1, 20))

        # Should be different with token_type_ids
        outputs_tti = model.generate(
            input_ids,
            token_type_ids=torch.zeros(input_ids.shape, dtype=torch.long).to(torch_device),
        )
        with self.assertRaises(AssertionError):
            self.assertListEqual(outputs_tti.tolist(), outputs_normal.tolist())

        # Assistant model
        assistant = AutoModelForCausalLM.from_pretrained("hf-internal-testing/tiny-random-gpt2").to(torch_device)
        assistant.config.pad_token_id = tokenizer.eos_token_id

        # If assisted generation passes model_kwargs correctly, should be same as previous
        outputs_assisted = model.generate(
            input_ids,
            token_type_ids=torch.zeros(input_ids.shape, dtype=torch.long).to(torch_device),
            assistant_model=assistant,
        )
        self.assertListEqual(outputs_assisted.tolist(), outputs_tti.tolist())

    def test_model_kwarg_assisted_decoding_encoder_decoder(self):
        """
        Tests that the following scenario is compatible with assisted generation:
        1. encoder-decoder main model
        2. encoder-decoder assistant model
        3. both have a custom input
        (e.g. Whisper)
        """

        # PT-only test: TF doesn't support assisted decoding yet.
        # Bart subclass with a kwarg that distorts the output
        class FakeBart(BartForConditionalGeneration):
            def forward(self, input_ids, past_key_values, foo=False, **kwargs):
                outs = super().forward(input_ids, past_key_values=past_key_values, **kwargs)
                if foo:
                    outs["logits"][:, :, :] = 0.0
                return outs

            def prepare_inputs_for_generation(self, *args, foo=False, encoder_outputs=None, **kwargs):
                kwargs["encoder_outputs"] = encoder_outputs
                inputs = super().prepare_inputs_for_generation(*args, **kwargs)
                inputs["foo"] = foo
                return inputs

        model = FakeBart.from_pretrained("hf-internal-testing/tiny-random-BartForConditionalGeneration").to(
            torch_device
        )
        tokenizer = AutoTokenizer.from_pretrained("hf-internal-testing/tiny-random-BartForConditionalGeneration")

        text = "Hello world"
        tokenized_inputs = tokenizer([text], return_tensors="pt")
        input_ids = tokenized_inputs.input_ids.to(torch_device)

        # Traditional way of generating text
        outputs_normal = model.generate(input_ids)
        self.assertEqual(outputs_normal.shape, (1, 20))

        # Should be different with foo
        outputs_foo = model.generate(input_ids, foo=True)
        with self.assertRaises(AssertionError):
            self.assertListEqual(outputs_foo.tolist(), outputs_normal.tolist())

        # Assistant model
        assistant = FakeBart.from_pretrained("hf-internal-testing/tiny-random-BartForConditionalGeneration").to(
            torch_device
        )

        # If assisted generation passes model_kwargs correctly, should be same as previous
        outputs_assisted = model.generate(
            input_ids,
            foo=True,
            assistant_model=assistant,
        )
        self.assertListEqual(outputs_assisted.tolist(), outputs_foo.tolist())

        # Check that passing encoder_outputs directly also works as expected
        encoder_outputs = assistant.get_encoder()(input_ids)

        outputs_assisted = model.generate(
            foo=True,
            assistant_model=assistant,
            encoder_outputs=encoder_outputs,
            assistant_encoder_outputs=encoder_outputs,
        )
        self.assertListEqual(outputs_assisted.tolist(), outputs_foo.tolist())

    def test_assisted_decoding_encoder_decoder_shared_encoder(self):
        """
        Tests that the following scenario is compatible with assisted generation:
        1. encoder-decoder main model
        2. decoder-only assistant model
        3. both have a custom input
        (e.g. DistilWhisper)
        """

        # PT-only test: TF doesn't support assisted decoding yet.
        # Bart subclass with a kwarg called foo that distorts the output
        class FakeBartSeq2Seq(BartForConditionalGeneration):
            def forward(self, input_ids, foo=False, **kwargs):
                outs = super().forward(input_ids, **kwargs)
                if foo:
                    outs["logits"][:, :, :] = 0.0
                return outs

            def prepare_inputs_for_generation(self, *args, foo=False, encoder_outputs=None, **kwargs):
                kwargs["encoder_outputs"] = encoder_outputs
                inputs = super().prepare_inputs_for_generation(*args, **kwargs)
                inputs["foo"] = foo
                return inputs

        class FakeBartCausalLM(BartForCausalLM):
            def forward(self, input_ids, attention_mask, past_key_values, foo=False, **kwargs):
                outs = super().forward(input_ids, attention_mask, past_key_values=past_key_values, **kwargs)
                if foo:
                    outs["logits"][:, :, :] = 0.0
                return outs

            def prepare_inputs_for_generation(self, *args, foo=False, encoder_outputs=None, **kwargs):
                kwargs["encoder_outputs"] = encoder_outputs
                inputs = super().prepare_inputs_for_generation(*args, **kwargs)
                inputs["foo"] = foo
                return inputs

        model = FakeBartSeq2Seq.from_pretrained("hf-internal-testing/tiny-random-BartForConditionalGeneration").to(
            torch_device
        )
        tokenizer = AutoTokenizer.from_pretrained("hf-internal-testing/tiny-random-BartForConditionalGeneration")

        text = "Hello world"
        tokenized_inputs = tokenizer([text], return_tensors="pt")
        input_ids = tokenized_inputs.input_ids.to(torch_device)

        # Traditional way of generating text
        outputs_normal = model.generate(input_ids)
        self.assertEqual(outputs_normal.shape, (1, 20))

        # Should be different with foo
        outputs_foo = model.generate(input_ids, foo=True)
        with self.assertRaises(AssertionError):
            self.assertListEqual(outputs_foo.tolist(), outputs_normal.tolist())

        # Assistant model
        assistant = FakeBartCausalLM.from_pretrained(
            "hf-internal-testing/tiny-random-BartForConditionalGeneration"
        ).to(torch_device)

        # If assisted generation passes model_kwargs correctly, should be same as previous
        outputs_assisted = model.generate(
            input_ids,
            foo=True,
            assistant_model=assistant,
        )
        self.assertListEqual(outputs_assisted.tolist(), outputs_foo.tolist())

        # Check that passing encoder_outputs directly also works as expected
        encoder_outputs = model.get_encoder()(input_ids)

        outputs_assisted = model.generate(
            foo=True,
            assistant_model=assistant,
            encoder_outputs=encoder_outputs,
        )
        self.assertListEqual(outputs_assisted.tolist(), outputs_foo.tolist())<|MERGE_RESOLUTION|>--- conflicted
+++ resolved
@@ -290,12 +290,8 @@
             output_hidden_states=output_hidden_states,
             output_scores=output_scores,
             return_dict_in_generate=return_dict_in_generate,
-<<<<<<< HEAD
             use_cache=use_cache,
             **logits_processor_kwargs,
-=======
-            **logits_process_kwargs,
->>>>>>> bb618d93
             **model_kwargs,
         )
 
@@ -353,13 +349,8 @@
             output_attentions=output_attentions,
             output_hidden_states=output_hidden_states,
             return_dict_in_generate=return_dict_in_generate,
-<<<<<<< HEAD
             use_cache=use_cache,
             **logits_processor_kwargs,
-=======
-            **logits_warper_kwargs,
-            **process_kwargs,
->>>>>>> bb618d93
             **model_kwargs,
         )
 
@@ -690,12 +681,8 @@
             output_hidden_states=output_hidden_states,
             output_scores=output_scores,
             return_dict_in_generate=return_dict_in_generate,
-<<<<<<< HEAD
             use_cache=use_cache,
             **logits_processor_kwargs,
-=======
-            **logits_process_kwargs,
->>>>>>> bb618d93
             **model_kwargs,
             **contrastive_search_kwargs,
         )
@@ -740,14 +727,8 @@
 
     def test_greedy_generate_dict_outputs(self):
         for model_class in self.all_generative_model_classes:
-<<<<<<< HEAD
             config, input_ids, attention_mask = self._get_input_ids_and_config()
 
-=======
-            # disable cache
-            config, input_ids, attention_mask, max_length = self._get_input_ids_and_config()
-            config.use_cache = False
->>>>>>> bb618d93
             model = model_class(config).to(torch_device).eval()
             output_greedy, output_generate = self._greedy_generate(
                 model=model,
@@ -847,14 +828,8 @@
 
     def test_sample_generate_dict_output(self):
         for model_class in self.all_generative_model_classes:
-<<<<<<< HEAD
             config, input_ids, attention_mask = self._get_input_ids_and_config()
 
-=======
-            # disable cache
-            config, input_ids, attention_mask, max_length = self._get_input_ids_and_config()
-            config.use_cache = False
->>>>>>> bb618d93
             model = model_class(config).to(torch_device).eval()
             if model.config.is_encoder_decoder:
                 max_length = 4
@@ -954,18 +929,6 @@
         for model_class in self.all_generative_model_classes:
             config, input_ids, attention_mask, max_length = self._get_input_ids_and_config()
 
-<<<<<<< HEAD
-=======
-            # disable cache
-            config.use_cache = False
-
-            # It is important set set the eos_token_id to None to ensure that no sequences
-            # shorter than `max_length` can be generated which could lead to flaky circle ci
-            # failures if the top `num_return_sequences` beams are all shorter than the longest beam
-            config.eos_token_id = None
-            config.forced_eos_token_id = None
-
->>>>>>> bb618d93
             model = model_class(config).to(torch_device).eval()
             if model.config.is_encoder_decoder:
                 max_length = 4
@@ -1119,18 +1082,9 @@
         for model_class in self.all_generative_model_classes:
             config, input_ids, attention_mask, max_length = self._get_input_ids_and_config()
 
-<<<<<<< HEAD
-=======
-            # disable cache
-            config.use_cache = False
-
-            # It is important set set the eos_token_id to None to ensure that no sequences
-            # shorter than `max_length` can be generated which could lead to flaky circle ci
-            # failures if the top `num_return_sequences` beams are all shorter than the longest beam
-            config.eos_token_id = None
-            config.forced_eos_token_id = None
-
->>>>>>> bb618d93
+            model = model_class(config).to(torch_device).eval()
+            beam_kwargs = self._get_beam_kwargs()
+
             model = model_class(config).to(torch_device).eval()
             logits_warper_kwargs, logits_warper = self._get_warper_and_kwargs(num_beams=1)
 
@@ -1243,12 +1197,7 @@
 
     def test_group_beam_search_generate_dict_output(self):
         for model_class in self.all_generative_model_classes:
-<<<<<<< HEAD
             config, input_ids, attention_mask = self._get_input_ids_and_config()
-=======
-            config, input_ids, attention_mask, max_length = self._get_input_ids_and_config()
-            config.use_cache = False
->>>>>>> bb618d93
 
             # It is important set set the eos_token_id to None to ensure that no sequences
             # shorter than `max_length` can be generated which could lead to flaky circle ci
@@ -1392,18 +1341,6 @@
         for model_class in self.all_generative_model_classes:
             config, input_ids, attention_mask, max_length = self._get_input_ids_and_config()
 
-<<<<<<< HEAD
-=======
-            # disable cache
-            config.use_cache = False
-
-            # It is important set set the eos_token_id to None to ensure that no sequences
-            # shorter than `max_length` can be generated which could lead to flaky circle ci
-            # failures if the top `num_return_sequences` beams are all shorter than the longest beam
-            config.eos_token_id = None
-            config.forced_eos_token_id = None
-
->>>>>>> bb618d93
             model = model_class(config).to(torch_device).eval()
             if model.config.is_encoder_decoder:
                 max_length = 20
@@ -1472,23 +1409,13 @@
 
             # NOTE: contrastive search only works with cache on at the moment.
             if not hasattr(config, "use_cache"):
-<<<<<<< HEAD
                 self.skipTest(reason="This model doesn't support caching")
-=======
-                self.skipTest("This model doesn't support caching")
-            config.use_cache = True
->>>>>>> bb618d93
             config.is_decoder = True
 
             # test old generation output for backwards compatibility
             model = model_class(config).to(torch_device).eval()
-<<<<<<< HEAD
             output_generate = self._contrastive_generate(
                 model=model, input_ids=input_ids, attention_mask=attention_mask, use_cache=True
-=======
-            output_contrastive, output_generate = self._contrastive_generate(
-                model=model, input_ids=input_ids, attention_mask=attention_mask, max_length=max_length
->>>>>>> bb618d93
             )
             self.assertListEqual(output_contrastive.tolist(), output_generate.tolist())
 
@@ -1503,12 +1430,7 @@
 
             # NOTE: contrastive search only works with cache on at the moment.
             if not hasattr(config, "use_cache"):
-<<<<<<< HEAD
                 self.skipTest(reason="This model doesn't support caching")
-=======
-                self.skipTest("This model doesn't support caching")
-            config.use_cache = True
->>>>>>> bb618d93
             config.is_decoder = True
 
             model = model_class(config).to(torch_device).eval()
@@ -1569,7 +1491,6 @@
             )
             self.assertListEqual(low_output.tolist(), high_output.tolist())
 
-<<<<<<< HEAD
     def test_beam_search_low_memory(self):
         # Check that choosing 'low_memory' does not change the model output
         for model_class in self.all_generative_model_classes:
@@ -1613,8 +1534,6 @@
             self.assertListEqual(low_output.tolist(), high_output.tolist())
 
     @parameterized.expand([("random",), ("same",)])
-=======
->>>>>>> bb618d93
     @is_flaky()  # Read NOTE (1) below. If there are API issues, all attempts will fail.
     def test_assisted_decoding_matches_greedy_search(self):
         # This test ensures that the assisted generation does not introduce output changes over greedy search.
@@ -1684,6 +1603,113 @@
             self.assertListEqual(output_greedy.sequences.tolist(), output_assisted.sequences.tolist())
             for output in (output_greedy, output_assisted):
                 self._check_outputs(output, input_ids, model.config, use_cache=True)
+
+    @is_flaky()
+    def test_prompt_lookup_decoding_matches_greedy_search(self):
+        # This test ensures that the prompt lookup generation does not introduce output changes over greedy search.
+        # This test is mostly a copy of test_assisted_decoding_matches_greedy_search
+
+        for model_class in self.all_generative_model_classes:
+            if model_class._is_stateful:
+                self.skipTest(reason="Stateful models don't support assisted generation")
+            if any(model_name in model_class.__name__.lower() for model_name in ["fsmt", "reformer"]):
+                self.skipTest(reason="Won't fix: old model with different cache format")
+            if any(
+                model_name in model_class.__name__.lower()
+                for model_name in [
+                    "bigbirdpegasus",
+                    "led",
+                    "mega",
+                    "speech2text",
+                    "git",
+                    "prophetnet",
+                    "seamlessm4t",
+                    "clvp",
+                ]
+            ):
+                self.skipTest(reason="May fix in the future: need model-specific fixes")
+
+            # enable cache
+            config, input_ids, attention_mask = self._get_input_ids_and_config(batch_size=1)
+
+            # NOTE: assisted generation only works with cache on at the moment.
+            if not hasattr(config, "use_cache"):
+                self.skipTest(reason="This model doesn't support caching")
+
+            config.is_decoder = True
+            model = model_class(config).to(torch_device).eval()
+            # Sets assisted generation arguments such that:
+            # a) no EOS is generated, to ensure generation doesn't break early
+            # b) the prompt lookup tries to give the model 2 tokens, to ensure the input preparation of
+            #    prompt lookup is correct
+            # c) there are at least two forward passes in the main model, to ensure the input preparation of
+            #    the main model is correct
+            generation_kwargs = {
+                "eos_token_id": -1,  # see a)
+                "max_new_tokens": 4,  # see c)
+                "num_beams": 1,
+                "do_sample": False,
+                "output_scores": True,
+                "output_logits": True,
+                "output_hidden_states": True,
+                "output_attentions": self.has_attentions,
+                "return_dict_in_generate": True,
+                "use_cache": True,
+            }
+
+            output_greedy = model.generate(input_ids, attention_mask=attention_mask, **generation_kwargs)
+
+            generation_kwargs.update({"prompt_lookup_num_tokens": 2})  # see b)
+            output_prompt_lookup = model.generate(input_ids, attention_mask=attention_mask, **generation_kwargs)
+
+            # The two outputs must match and their shape must be as expected
+            self.assertListEqual(output_greedy.sequences.tolist(), output_prompt_lookup.sequences.tolist())
+            for output in (output_greedy, output_prompt_lookup):
+                self._check_outputs(output, input_ids, model.config, use_cache=True)
+
+    def test_dola_decoding_sample(self):
+        # TODO (joao): investigate skips, try to reduce incompatibilities
+        for model_class in self.all_generative_model_classes:
+            if model_class._is_stateful:
+                self.skipTest(reason="Stateful models don't support DoLa decoding")
+
+            if any(model_name in model_class.__name__.lower() for model_name in ["reformer"]):
+                self.skipTest("Skip Reformer as the lm_head input size is 2 * hidden size, adopted from Rev Nets.")
+
+            if any(model_name in model_class.__name__.lower() for model_name in ["marian", "mbart", "pegasus"]):
+                self.skipTest("DoLa is not supported for models that don't return layerwise hidden states")
+
+            # enable cache if the model is not openai-gpt, xlnet, cpm, or xlm
+            config, input_ids, attention_mask = self._get_input_ids_and_config()
+
+            # Encoder-decoder models are not supported
+            if config.is_encoder_decoder:
+                self.skipTest("DoLa is not supported for encoder-decoder models")
+            config.is_decoder = True
+            model = model_class(config).to(torch_device).eval()
+
+            if model.get_output_embeddings() is None:
+                self.skipTest("DoLa is not supported for models that don't have output embeddings")
+            # Sets dola generation arguments such that:
+            # a) no EOS is generated, to ensure generation doesn't break early
+            # b) there are at least two forward passes in the main model, to ensure the input preparation of
+            #    the main model is correct
+            generation_kwargs = {
+                "eos_token_id": -1,  # see a)
+                "max_new_tokens": 4,  # see b)
+                "num_beams": 1,
+                "do_sample": True,
+                "output_scores": True,
+                "output_logits": True,
+                "output_hidden_states": True,
+                "output_attentions": self.has_attentions,
+                "return_dict_in_generate": True,
+                "use_cache": hasattr(config, "use_cache"),  # Some models don't support the cache
+            }
+            generation_kwargs.update({"dola_layers": "low"})
+            model_kwargs = {"attention_mask": attention_mask} if attention_mask is not None else {}
+            output_dola = model.generate(input_ids, **model_kwargs, **generation_kwargs)
+            self._check_outputs(output_dola, input_ids, model.config, use_cache=hasattr(config, "use_cache"))
 
     def test_assisted_decoding_sample(self):
         # In this test we don't check assisted vs non-assisted output -- seeded assisted decoding with sample will not
@@ -1745,143 +1771,7 @@
         """Test designed for encoder-decoder models to ensure the attention head masking is used."""
         attention_names = ["encoder_attentions", "decoder_attentions", "cross_attentions"]
         for model_class in self.all_generative_model_classes:
-<<<<<<< HEAD
-            if model_class._is_stateful:
-                self.skipTest(reason="Stateful models don't support DoLa decoding")
-
-            if any(model_name in model_class.__name__.lower() for model_name in ["reformer"]):
-                self.skipTest("Skip Reformer as the lm_head input size is 2 * hidden size, adopted from Rev Nets.")
-
-            if any(model_name in model_class.__name__.lower() for model_name in ["marian", "mbart", "pegasus"]):
-                self.skipTest("DoLa is not supported for models that don't return layerwise hidden states")
-
-            # enable cache if the model is not openai-gpt, xlnet, cpm, or xlm
-            config, input_ids, attention_mask = self._get_input_ids_and_config()
-
-            # Encoder-decoder models are not supported
-            if config.is_encoder_decoder:
-                self.skipTest("DoLa is not supported for encoder-decoder models")
-            config.is_decoder = True
-            model = model_class(config).to(torch_device).eval()
-
-            if model.get_output_embeddings() is None:
-                self.skipTest("DoLa is not supported for models that don't have output embeddings")
-            # Sets dola generation arguments such that:
-            # a) no EOS is generated, to ensure generation doesn't break early
-            # b) there are at least two forward passes in the main model, to ensure the input preparation of
-            #    the main model is correct
-            generation_kwargs = {
-                "eos_token_id": -1,  # see a)
-                "max_new_tokens": 4,  # see b)
-                "num_beams": 1,
-                "do_sample": True,
-                "output_scores": True,
-                "output_logits": True,
-                "output_hidden_states": True,
-                "output_attentions": self.has_attentions,
-                "return_dict_in_generate": True,
-                "use_cache": hasattr(config, "use_cache"),  # Some models don't support the cache
-            }
-            generation_kwargs.update({"dola_layers": "low"})
-            model_kwargs = {"attention_mask": attention_mask} if attention_mask is not None else {}
-            output_dola = model.generate(input_ids, **model_kwargs, **generation_kwargs)
-            self._check_outputs(output_dola, input_ids, model.config, use_cache=hasattr(config, "use_cache"))
-
-    def test_assisted_decoding_sample(self):
-        # In this test we don't check assisted vs non-assisted output -- seeded assisted decoding with sample will not
-        # match sample for the same seed, as the forward pass does not return the exact same logits (due to matmul with
-        # different shapes, see https://github.com/huggingface/transformers/issues/25420#issuecomment-1775317535).
-        for model_class in self.all_generative_model_classes:
-            if model_class._is_stateful:
-                self.skipTest(reason="Stateful models don't support assisted generation")
-            if any(model_name in model_class.__name__.lower() for model_name in ["fsmt", "reformer"]):
-                self.skipTest(reason="Won't fix: old model with different cache format")
-            if any(
-                model_name in model_class.__name__.lower()
-                for model_name in [
-                    "bigbirdpegasus",
-                    "led",
-                    "mega",
-                    "speech2text",
-                    "git",
-                    "prophetnet",
-                    "seamlessm4t",
-                    "clvp",
-                ]
-            ):
-                self.skipTest(reason="May fix in the future: need model-specific fixes")
-
-            # enable cache
-            config, input_ids, attention_mask = self._get_input_ids_and_config(batch_size=1)
-
-            # NOTE: assisted generation only works with cache on at the moment.
-            if not hasattr(config, "use_cache"):
-                self.skipTest(reason="This model doesn't support caching")
-
-            config.is_decoder = True
-            model = model_class(config).to(torch_device).eval()
-            # Sets assisted generation arguments such that:
-            # a) no EOS is generated, to ensure generation doesn't break early
-            # b) the assistant model always generates two tokens when it is called, to ensure the input preparation of
-            #    the assistant model is correct
-            # c) there are at least two forward passes in the main model, to ensure the input preparation of
-            #    the main model is correct
-            assistant_model = model
-            assistant_model.generation_config.num_assistant_tokens = 2  # see b)
-            assistant_model.generation_config.num_assistant_tokens_schedule = "constant"  # see b)
-            generation_kwargs = {
-                "eos_token_id": -1,  # see a)
-                "max_new_tokens": 4,  # see c)
-                "num_beams": 1,
-                "do_sample": True,
-                "assistant_model": assistant_model,
-                "output_scores": True,
-                "output_logits": True,
-                "output_hidden_states": True,
-                "output_attentions": self.has_attentions,
-                "return_dict_in_generate": True,
-                "use_cache": True,
-            }
-            output_assisted = model.generate(input_ids, attention_mask=attention_mask, **generation_kwargs)
-
-            self._check_outputs(output_assisted, input_ids, model.config, use_cache=True)
-
-    def test_prompt_lookup_decoding_stops_at_eos(self):
-        # This test ensures that the prompt lookup generation stops at eos token and does not suggest more tokens
-        # (see https://github.com/huggingface/transformers/pull/31301)
-
-        # The main idea is to have an ngram (unigram in our case) that is repeated twice in the input ids.
-        # First time at the very end, so input ends with the unigrams, and second any arbitrary location.
-        # Also, we need an EOS token which will be injected just after the arbitrary located ngram.
-        # We verify that PLD will not copy and propose candidated that contain an EOS token, even if there are overlapping ngrams
-        # in input ids. Otherwise a proposed EOS along with the trailing (ngrams-1) tokens might be accepted by the target model.
-        # That seems as if the model "generated" and EOS but didn't stop from user's perspective
-
-        input_ids = torch.randint(1, 50, (1, 10), device=torch_device)  # generate inputs in range from 1-50
-        arbitrary_ngram = 51  # this is the arbitrary ngram, specifically chosen OOV to prevent flaky tests
-        input_ids[:, 3] = arbitrary_ngram  # set pre-eos to arbitrary_ngram which is for sure not present in inputs
-        input_ids[:, -1] = arbitrary_ngram  # put arbitrary_ngram in the end for the necessary match to happen
-
-        eos_token_id = torch.tensor([0], device=torch_device)
-        input_ids[:, 4] = eos_token_id  # inject eos-token-id in input ids so that it is located after arbitrary_ngram
-
-        # init cand geenerator with max_matching_ngram_size=1 to match per-token
-        candidate_generator = PromptLookupCandidateGenerator(
-            eos_token_id=eos_token_id, num_output_tokens=4, max_matching_ngram_size=1
-        )
-        output_prompt_lookup = candidate_generator.get_candidates(input_ids)[0]
-
-        # PLD shouldn't propose any new tokens based on eos-match
-        self.assertTrue(output_prompt_lookup.shape[-1] == 10)
-
-    def test_generate_with_head_masking(self):
-        """Test designed for encoder-decoder models to ensure the attention head masking is used."""
-        attention_names = ["encoder_attentions", "decoder_attentions", "cross_attentions"]
-        for model_class in self.all_generative_model_classes:
-            config, input_ids, attention_mask = self._get_input_ids_and_config()
-=======
             config, input_ids, attention_mask, max_length = self._get_input_ids_and_config()
->>>>>>> bb618d93
             # We want to test only encoder-decoder models
             if not config.is_encoder_decoder:
                 continue
@@ -2173,13 +2063,7 @@
             if not model_class._supports_cache_class:
                 self.skipTest("This model does not support the new cache format")
 
-<<<<<<< HEAD
             config, input_ids, attention_mask = self._get_input_ids_and_config()
-=======
-            config, input_ids, attention_mask, _ = self._get_input_ids_and_config()
-            config.use_cache = True
-            config.is_decoder = True
->>>>>>> bb618d93
 
             model = model_class(config).to(torch_device).eval()
             generation_kwargs = {
@@ -2229,7 +2113,6 @@
                         )
                     )
 
-<<<<<<< HEAD
     def test_generate_with_static_cache(self):
         """
         Tests if StaticCache works if we set attn_implementation=static when generation.
@@ -2418,8 +2301,6 @@
             without_all_logits = model.generate(input_ids, attention_mask=attention_mask, **generation_kwargs)
             self.assertEqual(with_all_logits.tolist(), without_all_logits.tolist())
 
-=======
->>>>>>> bb618d93
     def _check_outputs(self, output, input_ids, config, use_cache=False, num_return_sequences=1):
         batch_size, seq_length = input_ids.shape
         num_sequences_in_output = batch_size * num_return_sequences
@@ -2487,15 +2368,9 @@
 
         # Past Key Value States -- two notes here:
         # 1. Its inner sequence length is with respect to the inputs of the latest forward pass, hence the "-1"
-<<<<<<< HEAD
         # 2. We ignore models that have unique cache structures (e.g. mamba) or are in need of refatoring to match the
         #    standard cache format (e.g.gptbigcode )
         models_without_standard_cache = ("ctrl", "fsmt", "gptbigcode", "mega", "reformer", "jamba", "mamba", "xlnet")
-=======
-        # 2. Some old models still return `output.past_key_values` even without `use_cache=True`
-        # 3. TODO (joao): A few models have different formats, skipping those until the cache refactor is complete
-        models_without_standard_cache = ("bloom", "ctrl", "fsmt", "gptbigcode", "mega", "reformer")
->>>>>>> bb618d93
         has_standard_cache = not any(
             model_name in config.__class__.__name__.lower() for model_name in models_without_standard_cache
         )
@@ -3556,7 +3431,6 @@
             model.generate(input_ids)
             self.assertEqual(len(warning_list), 0)
 
-<<<<<<< HEAD
     def test_length_warning_assisted_generation(self):
         # PT-only test: TF doesn't support assisted decoding yet.
         model = AutoModelForCausalLM.from_pretrained("hf-internal-testing/tiny-random-gpt2").to(torch_device)
@@ -3607,8 +3481,6 @@
         )
         self.assertTrue((input_length + 10) <= out.shape[-1] <= 20)
 
-=======
->>>>>>> bb618d93
     def test_model_kwarg_assisted_decoding_decoder_only(self):
         # PT-only test: TF doesn't support assisted decoding yet.
         model = AutoModelForCausalLM.from_pretrained("hf-internal-testing/tiny-random-gpt2").to(torch_device)
