--- conflicted
+++ resolved
@@ -73,24 +73,6 @@
         input_ids, scores = self._get_tensors(10)
         self.assertTrue(criteria(input_ids, scores))
 
-<<<<<<< HEAD
-=======
-    def test_max_new_tokens_criteria(self):
-        criteria = MaxNewTokensCriteria(start_length=5, max_new_tokens=5)
-
-        input_ids, scores = self._get_tensors(5)
-        self.assertFalse(criteria(input_ids, scores))
-
-        input_ids, scores = self._get_tensors(9)
-        self.assertFalse(criteria(input_ids, scores))
-
-        input_ids, scores = self._get_tensors(10)
-        self.assertTrue(criteria(input_ids, scores))
-
-        criteria_list = StoppingCriteriaList([criteria])
-        self.assertEqual(criteria_list.max_length, 10)
-
->>>>>>> bb618d93
     def test_max_time_criteria(self):
         input_ids, scores = self._get_tensors(5)
 
