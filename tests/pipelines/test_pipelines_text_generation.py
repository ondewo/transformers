# Copyright 2020 The HuggingFace Team. All rights reserved.
#
# Licensed under the Apache License, Version 2.0 (the "License");
# you may not use this file except in compliance with the License.
# You may obtain a copy of the License at
#
#     http://www.apache.org/licenses/LICENSE-2.0
#
# Unless required by applicable law or agreed to in writing, software
# distributed under the License is distributed on an "AS IS" BASIS,
# WITHOUT WARRANTIES OR CONDITIONS OF ANY KIND, either express or implied.
# See the License for the specific language governing permissions and
# limitations under the License.

import unittest

from transformers import (
    MODEL_FOR_CAUSAL_LM_MAPPING,
    TF_MODEL_FOR_CAUSAL_LM_MAPPING,
    TextGenerationPipeline,
    logging,
    pipeline,
)
from transformers.testing_utils import (
    CaptureLogger,
    is_pipeline_test,
    require_accelerate,
    require_tf,
    require_torch,
    require_torch_accelerator,
    require_torch_gpu,
    require_torch_or_tf,
    torch_device,
)

from .test_pipelines_common import ANY


@is_pipeline_test
@require_torch_or_tf
class TextGenerationPipelineTests(unittest.TestCase):
    model_mapping = MODEL_FOR_CAUSAL_LM_MAPPING
    tf_model_mapping = TF_MODEL_FOR_CAUSAL_LM_MAPPING

    @require_torch
    def test_small_model_pt(self):
        text_generator = pipeline(task="text-generation", model="sshleifer/tiny-ctrl", framework="pt")
        # Using `do_sample=False` to force deterministic output
        outputs = text_generator("This is a test", do_sample=False)
        self.assertEqual(
            outputs,
            [
                {
                    "generated_text": (
                        "This is a test ☃ ☃ segmental segmental segmental 议议eski eski flutter flutter Lacy oscope."
                        " oscope. FiliFili@@"
                    )
                }
            ],
        )

        outputs = text_generator(["This is a test", "This is a second test"])
        self.assertEqual(
            outputs,
            [
                [
                    {
                        "generated_text": (
                            "This is a test ☃ ☃ segmental segmental segmental 议议eski eski flutter flutter Lacy oscope."
                            " oscope. FiliFili@@"
                        )
                    }
                ],
                [
                    {
                        "generated_text": (
                            "This is a second test ☃ segmental segmental segmental 议议eski eski flutter flutter Lacy"
                            " oscope. oscope. FiliFili@@"
                        )
                    }
                ],
            ],
        )

        outputs = text_generator("This is a test", do_sample=True, num_return_sequences=2, return_tensors=True)
        self.assertEqual(
            outputs,
            [
                {"generated_token_ids": ANY(list)},
                {"generated_token_ids": ANY(list)},
            ],
        )
        text_generator.tokenizer.pad_token_id = text_generator.model.config.eos_token_id
        text_generator.tokenizer.pad_token = "<pad>"
        outputs = text_generator(
            ["This is a test", "This is a second test"],
            do_sample=True,
            num_return_sequences=2,
            batch_size=2,
            return_tensors=True,
        )
        self.assertEqual(
            outputs,
            [
                [
                    {"generated_token_ids": ANY(list)},
                    {"generated_token_ids": ANY(list)},
                ],
                [
                    {"generated_token_ids": ANY(list)},
                    {"generated_token_ids": ANY(list)},
                ],
            ],
        )

<<<<<<< HEAD
=======
    @require_torch
    def test_small_chat_model_pt(self):
        text_generator = pipeline(
            task="text-generation", model="hf-internal-testing/tiny-gpt2-with-chatml-template", framework="pt"
        )
        # Using `do_sample=False` to force deterministic output
        chat1 = [
            {"role": "system", "content": "This is a system message."},
            {"role": "user", "content": "This is a test"},
        ]
        chat2 = [
            {"role": "system", "content": "This is a system message."},
            {"role": "user", "content": "This is a second test"},
        ]
        outputs = text_generator(chat1, do_sample=False, max_new_tokens=10)
        expected_chat1 = chat1 + [
            {
                "role": "assistant",
                "content": " factors factors factors factors factors factors factors factors factors factors",
            }
        ]
        self.assertEqual(
            outputs,
            [
                {"generated_text": expected_chat1},
            ],
        )

        outputs = text_generator([chat1, chat2], do_sample=False, max_new_tokens=10)
        expected_chat2 = chat2 + [
            {
                "role": "assistant",
                "content": " stairs stairs stairs stairs stairs stairs stairs stairs stairs stairs",
            }
        ]

        self.assertEqual(
            outputs,
            [
                [{"generated_text": expected_chat1}],
                [{"generated_text": expected_chat2}],
            ],
        )

    @require_torch
    def test_small_chat_model_continue_final_message(self):
        # Here we check that passing a chat that ends in an assistant message is handled correctly
        # by continuing the final message rather than starting a new one
        text_generator = pipeline(
            task="text-generation", model="hf-internal-testing/tiny-gpt2-with-chatml-template", framework="pt"
        )
        # Using `do_sample=False` to force deterministic output
        chat1 = [
            {"role": "system", "content": "This is a system message."},
            {"role": "user", "content": "This is a test"},
            {"role": "assistant", "content": "This is"},
        ]
        outputs = text_generator(chat1, do_sample=False, max_new_tokens=10)

        # Assert that we continued the last message and there isn't a sneaky <|im_end|>
        self.assertEqual(
            outputs,
            [
                {
                    "generated_text": [
                        {"role": "system", "content": "This is a system message."},
                        {"role": "user", "content": "This is a test"},
                        {
                            "role": "assistant",
                            "content": "This is stairs stairs stairs stairs stairs stairs stairs stairs stairs stairs",
                        },
                    ]
                }
            ],
        )

    @require_torch
    def test_small_chat_model_continue_final_message_override(self):
        # Here we check that passing a chat that ends in an assistant message is handled correctly
        # by continuing the final message rather than starting a new one
        text_generator = pipeline(
            task="text-generation", model="hf-internal-testing/tiny-gpt2-with-chatml-template", framework="pt"
        )
        # Using `do_sample=False` to force deterministic output
        chat1 = [
            {"role": "system", "content": "This is a system message."},
            {"role": "user", "content": "This is a test"},
        ]
        outputs = text_generator(chat1, do_sample=False, max_new_tokens=10, continue_final_message=True)

        # Assert that we continued the last message and there isn't a sneaky <|im_end|>
        self.assertEqual(
            outputs,
            [
                {
                    "generated_text": [
                        {"role": "system", "content": "This is a system message."},
                        {
                            "role": "user",
                            "content": "This is a test stairs stairs stairs stairs stairs stairs stairs stairs stairs stairs",
                        },
                    ]
                }
            ],
        )

    @require_torch
    def test_small_chat_model_with_dataset_pt(self):
        from torch.utils.data import Dataset

        from transformers.pipelines.pt_utils import KeyDataset

        class MyDataset(Dataset):
            data = [
                [
                    {"role": "system", "content": "This is a system message."},
                    {"role": "user", "content": "This is a test"},
                ],
            ]

            def __len__(self):
                return 1

            def __getitem__(self, i):
                return {"text": self.data[i]}

        text_generator = pipeline(
            task="text-generation", model="hf-internal-testing/tiny-gpt2-with-chatml-template", framework="pt"
        )

        dataset = MyDataset()
        key_dataset = KeyDataset(dataset, "text")

        for outputs in text_generator(key_dataset, do_sample=False, max_new_tokens=10):
            expected_chat = dataset.data[0] + [
                {
                    "role": "assistant",
                    "content": " factors factors factors factors factors factors factors factors factors factors",
                }
            ]
            self.assertEqual(
                outputs,
                [
                    {"generated_text": expected_chat},
                ],
            )

>>>>>>> e39b6c1c
    @require_tf
    def test_small_model_tf(self):
        text_generator = pipeline(task="text-generation", model="sshleifer/tiny-ctrl", framework="tf")

        # Using `do_sample=False` to force deterministic output
        outputs = text_generator("This is a test", do_sample=False)
        self.assertEqual(
            outputs,
            [
                {
                    "generated_text": (
                        "This is a test FeyFeyFey(Croatis.), s.), Cannes Cannes Cannes 閲閲Cannes Cannes Cannes 攵"
                        " please,"
                    )
                }
            ],
        )

        outputs = text_generator(["This is a test", "This is a second test"], do_sample=False)
        self.assertEqual(
            outputs,
            [
                [
                    {
                        "generated_text": (
                            "This is a test FeyFeyFey(Croatis.), s.), Cannes Cannes Cannes 閲閲Cannes Cannes Cannes 攵"
                            " please,"
                        )
                    }
                ],
                [
                    {
                        "generated_text": (
                            "This is a second test Chieftain Chieftain prefecture prefecture prefecture Cannes Cannes"
                            " Cannes 閲閲Cannes Cannes Cannes 攵 please,"
                        )
                    }
                ],
            ],
        )

<<<<<<< HEAD
    def get_test_pipeline(self, model, tokenizer, processor):
        text_generator = TextGenerationPipeline(model=model, tokenizer=tokenizer)
=======
    @require_tf
    def test_small_chat_model_tf(self):
        text_generator = pipeline(
            task="text-generation", model="hf-internal-testing/tiny-gpt2-with-chatml-template", framework="tf"
        )
        # Using `do_sample=False` to force deterministic output
        chat1 = [
            {"role": "system", "content": "This is a system message."},
            {"role": "user", "content": "This is a test"},
        ]
        chat2 = [
            {"role": "system", "content": "This is a system message."},
            {"role": "user", "content": "This is a second test"},
        ]
        outputs = text_generator(chat1, do_sample=False, max_new_tokens=10)
        expected_chat1 = chat1 + [
            {
                "role": "assistant",
                "content": " factors factors factors factors factors factors factors factors factors factors",
            }
        ]
        self.assertEqual(
            outputs,
            [
                {"generated_text": expected_chat1},
            ],
        )

        outputs = text_generator([chat1, chat2], do_sample=False, max_new_tokens=10)
        expected_chat2 = chat2 + [
            {
                "role": "assistant",
                "content": " stairs stairs stairs stairs stairs stairs stairs stairs stairs stairs",
            }
        ]

        self.assertEqual(
            outputs,
            [
                [{"generated_text": expected_chat1}],
                [{"generated_text": expected_chat2}],
            ],
        )

    def get_test_pipeline(self, model, tokenizer, processor, torch_dtype="float32"):
        text_generator = TextGenerationPipeline(model=model, tokenizer=tokenizer, torch_dtype=torch_dtype)
>>>>>>> e39b6c1c
        return text_generator, ["This is a test", "Another test"]

    def test_stop_sequence_stopping_criteria(self):
        prompt = """Hello I believe in"""
        text_generator = pipeline("text-generation", model="hf-internal-testing/tiny-random-gpt2")
        output = text_generator(prompt)
        self.assertEqual(
            output,
            [{"generated_text": "Hello I believe in fe fe fe fe fe fe fe fe fe fe fe fe"}],
        )

        output = text_generator(prompt, stop_sequence=" fe")
        self.assertEqual(output, [{"generated_text": "Hello I believe in fe"}])

    def run_pipeline_test(self, text_generator, _):
        model = text_generator.model
        tokenizer = text_generator.tokenizer

        outputs = text_generator("This is a test")
        self.assertEqual(outputs, [{"generated_text": ANY(str)}])
        self.assertTrue(outputs[0]["generated_text"].startswith("This is a test"))

        outputs = text_generator("This is a test", return_full_text=False)
        self.assertEqual(outputs, [{"generated_text": ANY(str)}])
        self.assertNotIn("This is a test", outputs[0]["generated_text"])

        text_generator = pipeline(task="text-generation", model=model, tokenizer=tokenizer, return_full_text=False)
        outputs = text_generator("This is a test")
        self.assertEqual(outputs, [{"generated_text": ANY(str)}])
        self.assertNotIn("This is a test", outputs[0]["generated_text"])

        outputs = text_generator("This is a test", return_full_text=True)
        self.assertEqual(outputs, [{"generated_text": ANY(str)}])
        self.assertTrue(outputs[0]["generated_text"].startswith("This is a test"))

        outputs = text_generator(["This is great !", "Something else"], num_return_sequences=2, do_sample=True)
        self.assertEqual(
            outputs,
            [
                [{"generated_text": ANY(str)}, {"generated_text": ANY(str)}],
                [{"generated_text": ANY(str)}, {"generated_text": ANY(str)}],
            ],
        )

        if text_generator.tokenizer.pad_token is not None:
            outputs = text_generator(
                ["This is great !", "Something else"], num_return_sequences=2, batch_size=2, do_sample=True
            )
            self.assertEqual(
                outputs,
                [
                    [{"generated_text": ANY(str)}, {"generated_text": ANY(str)}],
                    [{"generated_text": ANY(str)}, {"generated_text": ANY(str)}],
                ],
            )

        with self.assertRaises(ValueError):
            outputs = text_generator("test", return_full_text=True, return_text=True)
        with self.assertRaises(ValueError):
            outputs = text_generator("test", return_full_text=True, return_tensors=True)
        with self.assertRaises(ValueError):
            outputs = text_generator("test", return_text=True, return_tensors=True)

        # Empty prompt is slighly special
        # it requires BOS token to exist.
        # Special case for Pegasus which will always append EOS so will
        # work even without BOS.
        if (
            text_generator.tokenizer.bos_token_id is not None
            or "Pegasus" in tokenizer.__class__.__name__
            or "Git" in model.__class__.__name__
        ):
            outputs = text_generator("")
            self.assertEqual(outputs, [{"generated_text": ANY(str)}])
        else:
            with self.assertRaises((ValueError, AssertionError)):
                outputs = text_generator("")

        if text_generator.framework == "tf":
            # TF generation does not support max_new_tokens, and it's impossible
            # to control long generation with only max_length without
            # fancy calculation, dismissing tests for now.
            return
        # We don't care about infinite range models.
        # They already work.
        # Skip this test for XGLM, since it uses sinusoidal positional embeddings which are resized on-the-fly.
        EXTRA_MODELS_CAN_HANDLE_LONG_INPUTS = [
            "RwkvForCausalLM",
            "XGLMForCausalLM",
            "GPTNeoXForCausalLM",
            "GPTNeoXJapaneseForCausalLM",
            "FuyuForCausalLM",
        ]
        if (
            tokenizer.model_max_length < 10000
            and text_generator.model.__class__.__name__ not in EXTRA_MODELS_CAN_HANDLE_LONG_INPUTS
        ):
            # Handling of large generations
            with self.assertRaises((RuntimeError, IndexError, ValueError, AssertionError)):
                text_generator("This is a test" * 500, max_new_tokens=20)

            outputs = text_generator("This is a test" * 500, handle_long_generation="hole", max_new_tokens=20)
            # Hole strategy cannot work
            with self.assertRaises(ValueError):
                text_generator(
                    "This is a test" * 500,
                    handle_long_generation="hole",
                    max_new_tokens=tokenizer.model_max_length + 10,
                )

    @require_torch
    @require_accelerate
    @require_torch_gpu
    def test_small_model_pt_bloom_accelerate(self):
        import torch

        # Classic `model_kwargs`
        pipe = pipeline(
            model="hf-internal-testing/tiny-random-bloom",
            model_kwargs={"device_map": "auto", "torch_dtype": torch.bfloat16},
        )
        self.assertEqual(pipe.model.device, torch.device(0))
        self.assertEqual(pipe.model.lm_head.weight.dtype, torch.bfloat16)
        out = pipe("This is a test")
        self.assertEqual(
            out,
            [
                {
                    "generated_text": (
                        "This is a test test test test test test test test test test test test test test test test"
                        " test"
                    )
                }
            ],
        )

        # Upgraded those two to real pipeline arguments (they just get sent for the model as they're unlikely to mean anything else.)
        pipe = pipeline(model="hf-internal-testing/tiny-random-bloom", device_map="auto", torch_dtype=torch.bfloat16)
        self.assertEqual(pipe.model.device, torch.device(0))
        self.assertEqual(pipe.model.lm_head.weight.dtype, torch.bfloat16)
        out = pipe("This is a test")
        self.assertEqual(
            out,
            [
                {
                    "generated_text": (
                        "This is a test test test test test test test test test test test test test test test test"
                        " test"
                    )
                }
            ],
        )

        # torch_dtype will be automatically set to float32 if not provided - check: https://github.com/huggingface/transformers/pull/20602
        pipe = pipeline(model="hf-internal-testing/tiny-random-bloom", device_map="auto")
        self.assertEqual(pipe.model.device, torch.device(0))
        self.assertEqual(pipe.model.lm_head.weight.dtype, torch.float32)
        out = pipe("This is a test")
        self.assertEqual(
            out,
            [
                {
                    "generated_text": (
                        "This is a test test test test test test test test test test test test test test test test"
                        " test"
                    )
                }
            ],
        )

    @require_torch
    @require_torch_accelerator
    def test_small_model_fp16(self):
        import torch

        pipe = pipeline(
            model="hf-internal-testing/tiny-random-bloom",
            device=torch_device,
            torch_dtype=torch.float16,
        )
        pipe("This is a test")

    @require_torch
    @require_accelerate
    @require_torch_accelerator
    def test_pipeline_accelerate_top_p(self):
        import torch

        pipe = pipeline(model="hf-internal-testing/tiny-random-bloom", device_map="auto", torch_dtype=torch.float16)
        pipe("This is a test", do_sample=True, top_p=0.5)

    def test_pipeline_length_setting_warning(self):
        prompt = """Hello world"""
        text_generator = pipeline("text-generation", model="hf-internal-testing/tiny-random-gpt2")
        if text_generator.model.framework == "tf":
            logger = logging.get_logger("transformers.generation.tf_utils")
        else:
            logger = logging.get_logger("transformers.generation.utils")
        logger_msg = "Both `max_new_tokens`"  # The beggining of the message to be checked in this test

        # Both are set by the user -> log warning
        with CaptureLogger(logger) as cl:
            _ = text_generator(prompt, max_length=10, max_new_tokens=1)
        self.assertIn(logger_msg, cl.out)

        # The user only sets one -> no warning
        with CaptureLogger(logger) as cl:
            _ = text_generator(prompt, max_new_tokens=1)
        self.assertNotIn(logger_msg, cl.out)

        with CaptureLogger(logger) as cl:
            _ = text_generator(prompt, max_length=10)
        self.assertNotIn(logger_msg, cl.out)<|MERGE_RESOLUTION|>--- conflicted
+++ resolved
@@ -113,8 +113,6 @@
             ],
         )
 
-<<<<<<< HEAD
-=======
     @require_torch
     def test_small_chat_model_pt(self):
         text_generator = pipeline(
@@ -262,7 +260,6 @@
                 ],
             )
 
->>>>>>> e39b6c1c
     @require_tf
     def test_small_model_tf(self):
         text_generator = pipeline(task="text-generation", model="sshleifer/tiny-ctrl", framework="tf")
@@ -304,10 +301,6 @@
             ],
         )
 
-<<<<<<< HEAD
-    def get_test_pipeline(self, model, tokenizer, processor):
-        text_generator = TextGenerationPipeline(model=model, tokenizer=tokenizer)
-=======
     @require_tf
     def test_small_chat_model_tf(self):
         text_generator = pipeline(
@@ -354,7 +347,6 @@
 
     def get_test_pipeline(self, model, tokenizer, processor, torch_dtype="float32"):
         text_generator = TextGenerationPipeline(model=model, tokenizer=tokenizer, torch_dtype=torch_dtype)
->>>>>>> e39b6c1c
         return text_generator, ["This is a test", "Another test"]
 
     def test_stop_sequence_stopping_criteria(self):
