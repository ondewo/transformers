--- conflicted
+++ resolved
@@ -54,11 +54,7 @@
     strategy:
       matrix:
         machine_type: [single-gpu, multi-gpu]
-<<<<<<< HEAD
-    runs-on: [self-hosted, docker-gpu, amd-gpu, '${{ matrix.machine_type }}', '${{ inputs.gpu_flavor }}']
-=======
-    runs-on: ['${{ matrix.machine_type }}', self-hosted, amd-gpu, '${{ inputs.runner }}']
->>>>>>> e39b6c1c
+    runs-on: ['${{ matrix.machine_type }}', self-hosted, amd-gpu, '${{ inputs.runner }}']
     container:
       image: huggingface/transformers-pytorch-amd-gpu
       options: --device /dev/kfd --device /dev/dri --env ROCR_VISIBLE_DEVICES --shm-size "16gb" --ipc host -v /mnt/cache/.cache/huggingface:/mnt/cache/
@@ -82,11 +78,7 @@
     strategy:
       matrix:
         machine_type: [single-gpu, multi-gpu]
-<<<<<<< HEAD
-    runs-on: [self-hosted, docker-gpu, amd-gpu, '${{ matrix.machine_type }}', '${{ inputs.gpu_flavor }}']
-=======
-    runs-on: ['${{ matrix.machine_type }}', self-hosted, amd-gpu, '${{ inputs.runner }}']
->>>>>>> e39b6c1c
+    runs-on: ['${{ matrix.machine_type }}', self-hosted, amd-gpu, '${{ inputs.runner }}']
     container:
       image: huggingface/transformers-pytorch-amd-gpu
       options: --device /dev/kfd --device /dev/dri --env ROCR_VISIBLE_DEVICES --shm-size "16gb" --ipc host -v /mnt/cache/.cache/huggingface:/mnt/cache/
@@ -134,84 +126,14 @@
         run: |
           python3 utils/print_env.py
 
-<<<<<<< HEAD
-  run_tests_single_gpu:
-=======
   run_models_gpu:
     if: ${{ inputs.job == 'run_models_gpu' }}
->>>>>>> e39b6c1c
     name: Single GPU tests
     needs: setup
     strategy:
       max-parallel: 1  # For now, not to parallelize. Can change later if it works well.
       fail-fast: false
       matrix:
-<<<<<<< HEAD
-        folders: ${{ fromJson(needs.setup.outputs.matrix) }}
-        machine_type: [single-gpu]
-    runs-on: [self-hosted, docker-gpu, amd-gpu, '${{ matrix.machine_type }}', '${{ inputs.gpu_flavor }}']
-    container:
-      image: huggingface/transformers-pytorch-amd-gpu
-      options: --device /dev/kfd --device /dev/dri --env ROCR_VISIBLE_DEVICES --shm-size "16gb" --ipc host -v /mnt/cache/.cache/huggingface:/mnt/cache/
-    needs: setup
-    steps:
-      - name: Echo folder ${{ matrix.folders }}
-        shell: bash
-        # For folders like `models/bert`, set an env. var. (`matrix_folders`) to `models_bert`, which will be used to
-        # set the artifact folder names (because the character `/` is not allowed).
-        run: |
-          echo "${{ matrix.folders }}"
-          matrix_folders=${{ matrix.folders }}
-          matrix_folders=${matrix_folders/'models/'/'models_'}
-          echo "$matrix_folders"
-          echo "matrix_folders=$matrix_folders" >> $GITHUB_ENV
-
-      - name: Update clone
-        working-directory: /transformers
-        run: git fetch && git checkout ${{ github.sha }}
-
-      - name: Reinstall transformers in edit mode (remove the one installed during docker image build)
-        working-directory: /transformers
-        run: python3 -m pip uninstall -y transformers && python3 -m pip install -e .
-
-      - name: ROCM-SMI
-        run: |
-          rocm-smi
-      - name: ROCM-INFO
-        run: |
-          rocminfo  | grep "Agent" -A 14
-      - name: Show ROCR environment
-        run: |
-          echo "ROCR: $ROCR_VISIBLE_DEVICES"
-
-      - name: Environment
-        working-directory: /transformers
-        run: |
-          python3 utils/print_env.py
-
-      - name: Show installed libraries and their versions
-        working-directory: /transformers
-        run: pip freeze
-
-      - name: Run all tests on GPU
-        working-directory: /transformers
-        run: python3 -m pytest -v --make-reports=${{ matrix.machine_type }}_tests_gpu_${{ matrix.folders }} tests/${{ matrix.folders }}
-
-      - name: Failure short reports
-        if: ${{ failure() }}
-        continue-on-error: true
-        run: cat /transformers/reports/${{ matrix.machine_type }}_tests_gpu_${{ matrix.folders }}/failures_short.txt
-
-      - name: Test suite reports artifacts
-        if: ${{ always() }}
-        uses: actions/upload-artifact@v3
-        with:
-          name: ${{ matrix.machine_type }}_run_all_tests_gpu_${{ env.matrix_folders }}_test_reports
-          path: /transformers/reports/${{ matrix.machine_type }}_tests_gpu_${{ matrix.folders }}
-
-  run_tests_multi_gpu:
-    name: Multi GPU tests
-=======
         machine_type: [single-gpu, multi-gpu]
         slice_id: ${{ fromJSON(needs.setup.outputs.slice_ids) }}
     uses: ./.github/workflows/model_jobs_amd.yml
@@ -227,18 +149,11 @@
     if: ${{ inputs.job == 'run_pipelines_torch_gpu' }}
     name: PyTorch pipelines
     needs: check_runners
->>>>>>> e39b6c1c
     strategy:
       fail-fast: false
       matrix:
-<<<<<<< HEAD
-        folders: ${{ fromJson(needs.setup.outputs.matrix) }}
-        machine_type: [multi-gpu]
-    runs-on: [self-hosted, docker-gpu, amd-gpu, '${{ matrix.machine_type }}', '${{ inputs.gpu_flavor }}']
-=======
-        machine_type: [single-gpu, multi-gpu]
-    runs-on: ['${{ matrix.machine_type }}', self-hosted, amd-gpu, '${{ inputs.runner }}']
->>>>>>> e39b6c1c
+        machine_type: [single-gpu, multi-gpu]
+    runs-on: ['${{ matrix.machine_type }}', self-hosted, amd-gpu, '${{ inputs.runner }}']
     container:
       image: ${{ inputs.docker }}
       options: --device /dev/kfd --device /dev/dri --env ROCR_VISIBLE_DEVICES --shm-size "16gb" --ipc host -v /mnt/cache/.cache/huggingface:/mnt/cache/
@@ -274,35 +189,20 @@
 
       - name: Run all pipeline tests on GPU
         working-directory: /transformers
-<<<<<<< HEAD
-        run: python3 -m pytest -v --make-reports=${{ matrix.machine_type }}_tests_gpu_${{ matrix.folders }} tests/${{ matrix.folders }}
-=======
         run: |
           python3 -m pytest -n 1 -v --dist=loadfile --make-reports=${{ matrix.machine_type }}_run_pipelines_torch_gpu_test_reports tests/pipelines -m "not not_device_test"
->>>>>>> e39b6c1c
 
       - name: Failure short reports
         if: ${{ failure() }}
         continue-on-error: true
-<<<<<<< HEAD
-        run: cat /transformers/reports/${{ matrix.machine_type }}_tests_gpu_${{ matrix.folders }}/failures_short.txt
-
-      - name: Test suite reports artifacts
-=======
         run: cat /transformers/reports/${{ matrix.machine_type }}_run_pipelines_torch_gpu_test_reports/failures_short.txt
 
       - name: "Test suite reports artifacts: ${{ matrix.machine_type }}_run_pipelines_torch_gpu_test_reports"
->>>>>>> e39b6c1c
         if: ${{ always() }}
         uses: actions/upload-artifact@v3
         with:
-<<<<<<< HEAD
-          name: ${{ matrix.machine_type }}_run_all_tests_gpu_${{ env.matrix_folders }}_test_reports
-          path: /transformers/reports/${{ matrix.machine_type }}_tests_gpu_${{ matrix.folders }}
-=======
           name: ${{ matrix.machine_type }}_run_pipelines_torch_gpu_test_reports
           path: /transformers/reports/${{ matrix.machine_type }}_run_pipelines_torch_gpu_test_reports
->>>>>>> e39b6c1c
 
   run_examples_gpu:
     if: ${{ inputs.job == 'run_examples_gpu' }}
@@ -312,11 +212,7 @@
       fail-fast: false
       matrix:
         machine_type: [single-gpu]
-<<<<<<< HEAD
-    runs-on: [self-hosted, docker-gpu, amd-gpu, '${{ matrix.machine_type }}', '${{ inputs.gpu_flavor }}']
-=======
-    runs-on: ['${{ matrix.machine_type }}', self-hosted, amd-gpu, '${{ inputs.runner }}']
->>>>>>> e39b6c1c
+    runs-on: ['${{ matrix.machine_type }}', self-hosted, amd-gpu, '${{ inputs.runner }}']
     container:
       image: ${{ inputs.docker }}
       options: --device /dev/kfd --device /dev/dri --env ROCR_VISIBLE_DEVICES --shm-size "16gb" --ipc host -v /mnt/cache/.cache/huggingface:/mnt/cache/
@@ -368,81 +264,15 @@
           name: ${{ matrix.machine_type }}_run_examples_gpu
           path: /transformers/reports/${{ matrix.machine_type }}_examples_gpu
 
-<<<<<<< HEAD
-  run_pipelines_torch_gpu:
-    name: PyTorch pipelines tests
-    strategy:
-      fail-fast: false
-      matrix:
-        machine_type: [single-gpu, multi-gpu]
-    runs-on: [self-hosted, docker-gpu, amd-gpu, '${{ matrix.machine_type }}', '${{ inputs.gpu_flavor }}']
-    container:
-      image: huggingface/transformers-pytorch-amd-gpu
-      options: --device /dev/kfd --device /dev/dri --env ROCR_VISIBLE_DEVICES --shm-size "16gb" --ipc host -v /mnt/cache/.cache/huggingface:/mnt/cache/
-    needs: setup
-    steps:
-      - name: Update clone
-        working-directory: /transformers
-        run: git fetch && git checkout ${{ github.sha }}
-
-      - name: Reinstall transformers in edit mode (remove the one installed during docker image build)
-        working-directory: /transformers
-        run: python3 -m pip uninstall -y transformers && python3 -m pip install -e .
-
-      - name: ROCM-SMI
-        run: |
-          rocm-smi
-      - name: ROCM-INFO
-        run: |
-          rocminfo  | grep "Agent" -A 14
-      - name: Show ROCR environment
-        run: |
-          echo "ROCR: $ROCR_VISIBLE_DEVICES"
-
-      - name: Environment
-        working-directory: /transformers
-        run: |
-          python3 utils/print_env.py
-
-      - name: Show installed libraries and their versions
-        working-directory: /transformers
-        run: pip freeze
-
-      - name: Run all pipeline tests on GPU
-        working-directory: /transformers
-        run: |
-          python3 -m pytest -n 1 -v --dist=loadfile --make-reports=${{ matrix.machine_type }}_tests_torch_pipeline_gpu tests/pipelines
-
-      - name: Failure short reports
-        if: ${{ failure() }}
-        continue-on-error: true
-        run: cat /transformers/reports/${{ matrix.machine_type }}_tests_torch_pipeline_gpu/failures_short.txt
-
-      - name: Test suite reports artifacts
-        if: ${{ always() }}
-        uses: actions/upload-artifact@v3
-        with:
-          name: ${{ matrix.machine_type }}_run_tests_torch_pipeline_gpu
-          path: /transformers/reports/${{ matrix.machine_type }}_tests_torch_pipeline_gpu
-
-  run_tests_torch_deepspeed_gpu:
-=======
   run_torch_cuda_extensions_gpu:
     if: ${{ inputs.job == 'run_torch_cuda_extensions_gpu' }}
->>>>>>> e39b6c1c
     name: Torch ROCm deepspeed tests
     needs: check_runners
     strategy:
       fail-fast: false
       matrix:
         machine_type: [single-gpu, multi-gpu]
-<<<<<<< HEAD
-
-    runs-on: [self-hosted, docker-gpu, amd-gpu, '${{ matrix.machine_type }}', '${{ inputs.gpu_flavor }}']
-    needs: setup
-=======
-    runs-on: ['${{ matrix.machine_type }}', self-hosted, amd-gpu, '${{ inputs.runner }}']
->>>>>>> e39b6c1c
+    runs-on: ['${{ matrix.machine_type }}', self-hosted, amd-gpu, '${{ inputs.runner }}']
     container:
       image: ${{ inputs.docker }}
       options: --device /dev/kfd --device /dev/dri --env ROCR_VISIBLE_DEVICES --shm-size "16gb" --ipc host -v /mnt/cache/.cache/huggingface:/mnt/cache/
@@ -492,112 +322,12 @@
           name: ${{ matrix.machine_type }}_run_tests_torch_deepspeed_gpu_test_reports
           path: /transformers/reports/${{ matrix.machine_type }}_tests_torch_deepspeed_gpu
 
-<<<<<<< HEAD
-  run_extract_warnings:
-    name: Extract warnings in CI artifacts
-    runs-on: ubuntu-22.04
-    if: always()
-    needs: [
-      check_runner_status,
-      check_runners,
-      setup,
-      run_tests_single_gpu,
-      run_tests_multi_gpu,
-      run_examples_gpu,
-      run_pipelines_torch_gpu,
-      run_tests_torch_deepspeed_gpu
-    ]
-    steps:
-      - name: Checkout transformers
-        uses: actions/checkout@v3
-        with:
-          fetch-depth: 2
-
-      - name: Install transformers
-        run: pip install transformers
-
-      - name: Show installed libraries and their versions
-        run: pip freeze
-
-      - name: Create output directory
-        run: mkdir warnings_in_ci
-
-      - uses: actions/download-artifact@v3
-        with:
-          path: warnings_in_ci
-
-      - name: Show artifacts
-        run: echo "$(python3 -c 'import os; d = os.listdir(); print(d)')"
-        working-directory: warnings_in_ci
-
-      - name: Extract warnings in CI artifacts
-        run: |
-          python3 utils/extract_warnings.py --workflow_run_id ${{ github.run_id }} --output_dir warnings_in_ci --token ${{ secrets.ACCESS_REPO_INFO_TOKEN }} --from_gh
-          echo "$(python3 -c 'import os; import json; fp = open("warnings_in_ci/selected_warnings.json"); d = json.load(fp); d = "\n".join(d) ;print(d)')"
-
-      - name: Upload artifact
-        if: ${{ always() }}
-        uses: actions/upload-artifact@v3
-        with:
-          name: warnings_in_ci
-          path: warnings_in_ci/selected_warnings.json
-
-=======
->>>>>>> e39b6c1c
   send_results:
     name: Slack Report
     needs: [
       check_runner_status,
       check_runners,
       setup,
-<<<<<<< HEAD
-      run_tests_single_gpu,
-      run_tests_multi_gpu,
-      run_examples_gpu,
-      run_pipelines_torch_gpu,
-      run_tests_torch_deepspeed_gpu,
-      run_extract_warnings
-    ]
-    steps:
-      - name: Preliminary job status
-        shell: bash
-        # For the meaning of these environment variables, see the job `Setup`
-        run: |
-          echo "Runner availability: ${{ needs.check_runner_status.result }}"
-          echo "Runner status: ${{ needs.check_runners.result }}"
-          echo "Setup status: ${{ needs.setup.result }}"
-
-      - uses: actions/checkout@v3
-      - uses: actions/download-artifact@v3
-      - name: Send message to Slack
-        env:
-          CI_SLACK_BOT_TOKEN: ${{ secrets.CI_SLACK_BOT_TOKEN }}
-          CI_SLACK_CHANNEL_ID_DAILY_AMD: ${{ secrets.CI_SLACK_CHANNEL_ID_DAILY_AMD }}
-          CI_SLACK_CHANNEL_DUMMY_TESTS: ${{ secrets.CI_SLACK_CHANNEL_DUMMY_TESTS }}
-          CI_SLACK_REPORT_CHANNEL_ID: ${{ secrets.CI_SLACK_CHANNEL_ID_DAILY_AMD }}
-          ACCESS_REPO_INFO_TOKEN: ${{ secrets.ACCESS_REPO_INFO_TOKEN }}
-          CI_EVENT: Scheduled CI (AMD) - ${{ inputs.gpu_flavor }}
-          CI_SHA: ${{ github.sha }}
-          CI_WORKFLOW_REF: ${{ github.workflow_ref }}
-          RUNNER_STATUS: ${{ needs.check_runner_status.result }}
-          RUNNER_ENV_STATUS: ${{ needs.check_runners.result }}
-          SETUP_STATUS: ${{ needs.setup.result }}
-        # We pass `needs.setup.outputs.matrix` as the argument. A processing in `notification_service.py` to change
-        # `models/bert` to `models_bert` is required, as the artifact names use `_` instead of `/`.
-        run: |
-          sudo apt-get install -y curl
-          pip install slack_sdk
-          pip show slack_sdk
-          python utils/notification_service.py "${{ needs.setup.outputs.matrix }}"
-
-      # Upload complete failure tables, as they might be big and only truncated versions could be sent to Slack.
-      - name: Failure table artifacts
-        if: ${{ always() }}
-        uses: actions/upload-artifact@v3
-        with:
-          name: test_failure_tables
-          path: test_failure_tables
-=======
       run_models_gpu,
       run_pipelines_torch_gpu,
       run_examples_gpu,
@@ -615,5 +345,4 @@
       quantization_matrix: ${{ needs.setup.outputs.quantization_matrix }}
       ci_event: ${{ inputs.ci_event }}
 
-    secrets: inherit
->>>>>>> e39b6c1c
+    secrets: inherit