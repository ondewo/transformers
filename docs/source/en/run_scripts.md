<!--Copyright 2022 The HuggingFace Team. All rights reserved.

Licensed under the Apache License, Version 2.0 (the "License"); you may not use this file except in compliance with
the License. You may obtain a copy of the License at

http://www.apache.org/licenses/LICENSE-2.0

Unless required by applicable law or agreed to in writing, software distributed under the License is distributed on
an "AS IS" BASIS, WITHOUT WARRANTIES OR CONDITIONS OF ANY KIND, either express or implied. See the License for the
specific language governing permissions and limitations under the License.

⚠️ Note that this file is in Markdown but contain specific syntax for our doc-builder (similar to MDX) that may not be
rendered properly in your Markdown viewer.

-->

# Train with a script

Along with the 🤗 Transformers [notebooks](./noteboks/README), there are also example scripts demonstrating how to train a model for a task with [PyTorch](https://github.com/huggingface/transformers/tree/main/examples/pytorch), [TensorFlow](https://github.com/huggingface/transformers/tree/main/examples/tensorflow), or [JAX/Flax](https://github.com/huggingface/transformers/tree/main/examples/flax).

You will also find scripts we've used in our [research projects](https://github.com/huggingface/transformers/tree/main/examples/research_projects) and [legacy examples](https://github.com/huggingface/transformers/tree/main/examples/legacy) which are mostly community contributed. These scripts are not actively maintained and require a specific version of 🤗 Transformers that will most likely be incompatible with the latest version of the library.

The example scripts are not expected to work out-of-the-box on every problem, and you may need to adapt the script to the problem you're trying to solve. To help you with this, most of the scripts fully expose how data is preprocessed, allowing you to edit it as necessary for your use case.

For any feature you'd like to implement in an example script, please discuss it on the [forum](https://discuss.huggingface.co/) or in an [issue](https://github.com/huggingface/transformers/issues) before submitting a Pull Request. While we welcome bug fixes, it is unlikely we will merge a Pull Request that adds more functionality at the cost of readability.

This guide will show you how to run an example summarization training script in [PyTorch](https://github.com/huggingface/transformers/tree/main/examples/pytorch/summarization) and [TensorFlow](https://github.com/huggingface/transformers/tree/main/examples/tensorflow/summarization). All examples are expected to work with both frameworks unless otherwise specified.

## Setup

To successfully run the latest version of the example scripts, you have to **install 🤗 Transformers from source** in a new virtual environment:

```bash
git clone https://github.com/huggingface/transformers
cd transformers
pip install .
```

For older versions of the example scripts, click on the toggle below:

<details>
  <summary>Examples for older versions of 🤗 Transformers</summary>
	<ul>
		<li><a href="https://github.com/huggingface/transformers/tree/v4.5.1/examples">v4.5.1</a></li>
		<li><a href="https://github.com/huggingface/transformers/tree/v4.4.2/examples">v4.4.2</a></li>
		<li><a href="https://github.com/huggingface/transformers/tree/v4.3.3/examples">v4.3.3</a></li>
		<li><a href="https://github.com/huggingface/transformers/tree/v4.2.2/examples">v4.2.2</a></li>
		<li><a href="https://github.com/huggingface/transformers/tree/v4.1.1/examples">v4.1.1</a></li>
		<li><a href="https://github.com/huggingface/transformers/tree/v4.0.1/examples">v4.0.1</a></li>
		<li><a href="https://github.com/huggingface/transformers/tree/v3.5.1/examples">v3.5.1</a></li>
		<li><a href="https://github.com/huggingface/transformers/tree/v3.4.0/examples">v3.4.0</a></li>
		<li><a href="https://github.com/huggingface/transformers/tree/v3.3.1/examples">v3.3.1</a></li>
		<li><a href="https://github.com/huggingface/transformers/tree/v3.2.0/examples">v3.2.0</a></li>
		<li><a href="https://github.com/huggingface/transformers/tree/v3.1.0/examples">v3.1.0</a></li>
		<li><a href="https://github.com/huggingface/transformers/tree/v3.0.2/examples">v3.0.2</a></li>
		<li><a href="https://github.com/huggingface/transformers/tree/v2.11.0/examples">v2.11.0</a></li>
		<li><a href="https://github.com/huggingface/transformers/tree/v2.10.0/examples">v2.10.0</a></li>
		<li><a href="https://github.com/huggingface/transformers/tree/v2.9.1/examples">v2.9.1</a></li>
		<li><a href="https://github.com/huggingface/transformers/tree/v2.8.0/examples">v2.8.0</a></li>
		<li><a href="https://github.com/huggingface/transformers/tree/v2.7.0/examples">v2.7.0</a></li>
		<li><a href="https://github.com/huggingface/transformers/tree/v2.6.0/examples">v2.6.0</a></li>
		<li><a href="https://github.com/huggingface/transformers/tree/v2.5.1/examples">v2.5.1</a></li>
		<li><a href="https://github.com/huggingface/transformers/tree/v2.4.0/examples">v2.4.0</a></li>
		<li><a href="https://github.com/huggingface/transformers/tree/v2.3.0/examples">v2.3.0</a></li>
		<li><a href="https://github.com/huggingface/transformers/tree/v2.2.0/examples">v2.2.0</a></li>
		<li><a href="https://github.com/huggingface/transformers/tree/v2.1.0/examples">v2.1.1</a></li>
		<li><a href="https://github.com/huggingface/transformers/tree/v2.0.0/examples">v2.0.0</a></li>
		<li><a href="https://github.com/huggingface/transformers/tree/v1.2.0/examples">v1.2.0</a></li>
		<li><a href="https://github.com/huggingface/transformers/tree/v1.1.0/examples">v1.1.0</a></li>
		<li><a href="https://github.com/huggingface/transformers/tree/v1.0.0/examples">v1.0.0</a></li>
	</ul>
</details>

Then switch your current clone of 🤗 Transformers to a specific version, like v3.5.1 for example:

```bash
git checkout tags/v3.5.1
```

After you've setup the correct library version, navigate to the example folder of your choice and install the example specific requirements:

```bash
pip install -r requirements.txt
```

## Run a script

<frameworkcontent>
<pt>
The example script downloads and preprocesses a dataset from the 🤗 [Datasets](https://huggingface.co/docs/datasets/) library. Then the script fine-tunes a dataset with the [Trainer](https://huggingface.co/docs/transformers/main_classes/trainer) on an architecture that supports summarization. The following example shows how to fine-tune [T5-small](https://huggingface.co/t5-small) on the [CNN/DailyMail](https://huggingface.co/datasets/cnn_dailymail) dataset. The T5 model requires an additional `source_prefix` argument due to how it was trained. This prompt lets T5 know this is a summarization task.

```bash
python examples/pytorch/summarization/run_summarization.py \
    --model_name_or_path t5-small \
    --do_train \
    --do_eval \
    --dataset_name cnn_dailymail \
    --dataset_config "3.0.0" \
    --source_prefix "summarize: " \
    --output_dir /tmp/tst-summarization \
    --per_device_train_batch_size=4 \
    --per_device_eval_batch_size=4 \
    --overwrite_output_dir \
    --predict_with_generate
```
</pt>
<tf>
The example script downloads and preprocesses a dataset from the 🤗 [Datasets](https://huggingface.co/docs/datasets/) library. Then the script fine-tunes a dataset using Keras on an architecture that supports summarization. The following example shows how to fine-tune [T5-small](https://huggingface.co/t5-small) on the [CNN/DailyMail](https://huggingface.co/datasets/cnn_dailymail) dataset. The T5 model requires an additional `source_prefix` argument due to how it was trained. This prompt lets T5 know this is a summarization task.

```bash
python examples/tensorflow/summarization/run_summarization.py  \
    --model_name_or_path t5-small \
    --dataset_name cnn_dailymail \
    --dataset_config "3.0.0" \
    --output_dir /tmp/tst-summarization  \
    --per_device_train_batch_size 8 \
    --per_device_eval_batch_size 16 \
    --num_train_epochs 3 \
    --do_train \
    --do_eval
```
</tf>
</frameworkcontent>

## Distributed training and mixed precision

The [Trainer](https://huggingface.co/docs/transformers/main_classes/trainer) supports distributed training and mixed precision, which means you can also use it in a script. To enable both of these features:

- Add the `fp16` or `bf16` argument to enable mixed precision. XPU devices only supports `bf16` for mixed precision training.
- Set the number of GPUs to use with the `nproc_per_node` argument.

```bash
torchrun \
    --nproc_per_node 8 pytorch/summarization/run_summarization.py \
    --fp16 \
    --model_name_or_path t5-small \
    --do_train \
    --do_eval \
    --dataset_name cnn_dailymail \
    --dataset_config "3.0.0" \
    --source_prefix "summarize: " \
    --output_dir /tmp/tst-summarization \
    --per_device_train_batch_size=4 \
    --per_device_eval_batch_size=4 \
    --overwrite_output_dir \
    --predict_with_generate
```

TensorFlow scripts utilize a [`MirroredStrategy`](https://www.tensorflow.org/guide/distributed_training#mirroredstrategy) for distributed training, and you don't need to add any additional arguments to the training script. The TensorFlow script will use multiple GPUs by default if they are available.

## Run a script on a TPU

<frameworkcontent>
<pt>
Tensor Processing Units (TPUs) are specifically designed to accelerate performance. PyTorch supports TPUs with the [XLA](https://www.tensorflow.org/xla) deep learning compiler (see [here](https://github.com/pytorch/xla/blob/master/README.md) for more details). To use a TPU, launch the `xla_spawn.py` script and use the `num_cores` argument to set the number of TPU cores you want to use.

```bash
python xla_spawn.py --num_cores 8 \
    summarization/run_summarization.py \
    --model_name_or_path t5-small \
    --do_train \
    --do_eval \
    --dataset_name cnn_dailymail \
    --dataset_config "3.0.0" \
    --source_prefix "summarize: " \
    --output_dir /tmp/tst-summarization \
    --per_device_train_batch_size=4 \
    --per_device_eval_batch_size=4 \
    --overwrite_output_dir \
    --predict_with_generate
```
</pt>
<tf>
Tensor Processing Units (TPUs) are specifically designed to accelerate performance. TensorFlow scripts utilize a [`TPUStrategy`](https://www.tensorflow.org/guide/distributed_training#tpustrategy) for training on TPUs. To use a TPU, pass the name of the TPU resource to the `tpu` argument.

```bash
python run_summarization.py  \
    --tpu name_of_tpu_resource \
    --model_name_or_path t5-small \
    --dataset_name cnn_dailymail \
    --dataset_config "3.0.0" \
    --output_dir /tmp/tst-summarization  \
    --per_device_train_batch_size 8 \
    --per_device_eval_batch_size 16 \
    --num_train_epochs 3 \
    --do_train \
    --do_eval
```
</tf>
</frameworkcontent>

## Run a script with 🤗 Accelerate

🤗 [Accelerate](https://huggingface.co/docs/accelerate) is a PyTorch-only library that offers a unified method for training a model on several types of setups (CPU-only, multiple GPUs, TPUs) while maintaining complete visibility into the PyTorch training loop. Make sure you have 🤗 Accelerate installed if you don't already have it:

> Note: As Accelerate is rapidly developing, the git version of accelerate must be installed to run the scripts
```bash
pip install git+https://github.com/huggingface/accelerate
```

Instead of the `run_summarization.py` script, you need to use the `run_summarization_no_trainer.py` script. 🤗 Accelerate supported scripts will have a `task_no_trainer.py` file in the folder. Begin by running the following command to create and save a configuration file:

```bash
accelerate config
```

Test your setup to make sure it is configured correctly:

```bash
accelerate test
```

Now you are ready to launch the training:

```bash
accelerate launch run_summarization_no_trainer.py \
    --model_name_or_path t5-small \
    --dataset_name cnn_dailymail \
    --dataset_config "3.0.0" \
    --source_prefix "summarize: " \
    --output_dir ~/tmp/tst-summarization
```

## Use a custom dataset

The summarization script supports custom datasets as long as they are a CSV or JSON Line file. When you use your own dataset, you need to specify several additional arguments:

- `train_file` and `validation_file` specify the path to your training and validation files.
- `text_column` is the input text to summarize.
- `summary_column` is the target text to output.

A summarization script using a custom dataset would look like this:

```bash
python examples/pytorch/summarization/run_summarization.py \
    --model_name_or_path t5-small \
    --do_train \
    --do_eval \
    --train_file path_to_csv_or_jsonlines_file \
    --validation_file path_to_csv_or_jsonlines_file \
    --text_column text_column_name \
    --summary_column summary_column_name \
    --source_prefix "summarize: " \
    --output_dir /tmp/tst-summarization \
    --overwrite_output_dir \
    --per_device_train_batch_size=4 \
    --per_device_eval_batch_size=4 \
    --predict_with_generate
```

## Test a script

It is often a good idea to run your script on a smaller number of dataset examples to ensure everything works as expected before committing to an entire dataset which may take hours to complete. Use the following arguments to truncate the dataset to a maximum number of samples:

- `max_train_samples`
- `max_eval_samples`
- `max_predict_samples`

```bash
python examples/pytorch/summarization/run_summarization.py \
    --model_name_or_path t5-small \
    --max_train_samples 50 \
    --max_eval_samples 50 \
    --max_predict_samples 50 \
    --do_train \
    --do_eval \
    --dataset_name cnn_dailymail \
    --dataset_config "3.0.0" \
    --source_prefix "summarize: " \
    --output_dir /tmp/tst-summarization \
    --per_device_train_batch_size=4 \
    --per_device_eval_batch_size=4 \
    --overwrite_output_dir \
    --predict_with_generate
```

Not all example scripts support the `max_predict_samples` argument. If you aren't sure whether your script supports this argument, add the `-h` argument to check:

```bash
examples/pytorch/summarization/run_summarization.py -h
```

## Resume training from checkpoint

Another helpful option to enable is resuming training from a previous checkpoint. This will ensure you can pick up where you left off without starting over if your training gets interrupted. There are two methods to resume training from a checkpoint.

The first method uses the `output_dir previous_output_dir` argument to resume training from the latest checkpoint stored in `output_dir`. In this case, you should remove `overwrite_output_dir`:

```bash
<<<<<<< HEAD
python examples/pytorch/summarization/run_summarization.py
    --model_name_or_path t5-small \
=======
python examples/pytorch/summarization/run_summarization.py \
    --model_name_or_path google-t5/t5-small \
>>>>>>> e39b6c1c
    --do_train \
    --do_eval \
    --dataset_name cnn_dailymail \
    --dataset_config "3.0.0" \
    --source_prefix "summarize: " \
    --output_dir /tmp/tst-summarization \
    --per_device_train_batch_size=4 \
    --per_device_eval_batch_size=4 \
    --output_dir previous_output_dir \
    --predict_with_generate
```

The second method uses the `resume_from_checkpoint path_to_specific_checkpoint` argument to resume training from a specific checkpoint folder.

```bash
<<<<<<< HEAD
python examples/pytorch/summarization/run_summarization.py
    --model_name_or_path t5-small \
=======
python examples/pytorch/summarization/run_summarization.py \
    --model_name_or_path google-t5/t5-small \
>>>>>>> e39b6c1c
    --do_train \
    --do_eval \
    --dataset_name cnn_dailymail \
    --dataset_config "3.0.0" \
    --source_prefix "summarize: " \
    --output_dir /tmp/tst-summarization \
    --per_device_train_batch_size=4 \
    --per_device_eval_batch_size=4 \
    --overwrite_output_dir \
    --resume_from_checkpoint path_to_specific_checkpoint \
    --predict_with_generate
```

## Share your model

All scripts can upload your final model to the [Model Hub](https://huggingface.co/models). Make sure you are logged into Hugging Face before you begin:

```bash
huggingface-cli login
```

Then add the `push_to_hub` argument to the script. This argument will create a repository with your Hugging Face username and the folder name specified in `output_dir`.

To give your repository a specific name, use the `push_to_hub_model_id` argument to add it. The repository will be automatically listed under your namespace.

The following example shows how to upload a model with a specific repository name:

```bash
<<<<<<< HEAD
python examples/pytorch/summarization/run_summarization.py
    --model_name_or_path t5-small \
=======
python examples/pytorch/summarization/run_summarization.py \
    --model_name_or_path google-t5/t5-small \
>>>>>>> e39b6c1c
    --do_train \
    --do_eval \
    --dataset_name cnn_dailymail \
    --dataset_config "3.0.0" \
    --source_prefix "summarize: " \
    --push_to_hub \
    --push_to_hub_model_id finetuned-t5-cnn_dailymail \
    --output_dir /tmp/tst-summarization \
    --per_device_train_batch_size=4 \
    --per_device_eval_batch_size=4 \
    --overwrite_output_dir \
    --predict_with_generate
```<|MERGE_RESOLUTION|>--- conflicted
+++ resolved
@@ -287,13 +287,8 @@
 The first method uses the `output_dir previous_output_dir` argument to resume training from the latest checkpoint stored in `output_dir`. In this case, you should remove `overwrite_output_dir`:
 
 ```bash
-<<<<<<< HEAD
-python examples/pytorch/summarization/run_summarization.py
-    --model_name_or_path t5-small \
-=======
 python examples/pytorch/summarization/run_summarization.py \
     --model_name_or_path google-t5/t5-small \
->>>>>>> e39b6c1c
     --do_train \
     --do_eval \
     --dataset_name cnn_dailymail \
@@ -309,13 +304,8 @@
 The second method uses the `resume_from_checkpoint path_to_specific_checkpoint` argument to resume training from a specific checkpoint folder.
 
 ```bash
-<<<<<<< HEAD
-python examples/pytorch/summarization/run_summarization.py
-    --model_name_or_path t5-small \
-=======
 python examples/pytorch/summarization/run_summarization.py \
     --model_name_or_path google-t5/t5-small \
->>>>>>> e39b6c1c
     --do_train \
     --do_eval \
     --dataset_name cnn_dailymail \
@@ -344,13 +334,8 @@
 The following example shows how to upload a model with a specific repository name:
 
 ```bash
-<<<<<<< HEAD
-python examples/pytorch/summarization/run_summarization.py
-    --model_name_or_path t5-small \
-=======
 python examples/pytorch/summarization/run_summarization.py \
     --model_name_or_path google-t5/t5-small \
->>>>>>> e39b6c1c
     --do_train \
     --do_eval \
     --dataset_name cnn_dailymail \
