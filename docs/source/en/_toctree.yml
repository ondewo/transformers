- sections:
  - local: index
    title: 🤗 Transformers
  - local: quicktour
    title: Quick tour
  - local: installation
    title: Installation
  title: Get started
- sections:
  - local: pipeline_tutorial
    title: Run inference with pipelines
  - local: autoclass_tutorial
    title: Write portable code with AutoClass
  - local: preprocessing
    title: Preprocess data
  - local: training
    title: Fine-tune a pretrained model
  - local: run_scripts
    title: Train with a script
  - local: accelerate
    title: Set up distributed training with 🤗 Accelerate
  - local: peft
    title: Load and train adapters with 🤗 PEFT
  - local: model_sharing
    title: Share your model
<<<<<<< HEAD
  - local: transformers_agents
    title: Agents
=======
  - local: agents
    title: Agents 101
  - local: agents_advanced
    title: Agents, supercharged - Multi-agents, External tools, and more
>>>>>>> e39b6c1c
  - local: llm_tutorial
    title: Generation with LLMs
  title: Tutorials
- sections:
  - isExpanded: false
    sections:
    - local: tasks/sequence_classification
      title: Text classification
    - local: tasks/token_classification
      title: Token classification
    - local: tasks/question_answering
      title: Question answering
    - local: tasks/language_modeling
      title: Causal language modeling
    - local: tasks/masked_language_modeling
      title: Masked language modeling
    - local: tasks/translation
      title: Translation
    - local: tasks/summarization
      title: Summarization
    - local: tasks/multiple_choice
      title: Multiple choice
    title: Natural Language Processing
  - isExpanded: false
    sections:
    - local: tasks/audio_classification
      title: Audio classification
    - local: tasks/asr
      title: Automatic speech recognition
    title: Audio
  - isExpanded: false
    sections:
    - local: tasks/image_classification
      title: Image classification
    - local: tasks/semantic_segmentation
      title: Image segmentation
    - local: tasks/video_classification
      title: Video classification
    - local: tasks/object_detection
      title: Object detection
    - local: tasks/zero_shot_object_detection
      title: Zero-shot object detection
    - local: tasks/zero_shot_image_classification
      title: Zero-shot image classification
    - local: tasks/monocular_depth_estimation
      title: Depth estimation
    - local: tasks/image_to_image
      title: Image-to-Image
    - local: tasks/knowledge_distillation_for_image_classification
      title: Knowledge Distillation for Computer Vision
    title: Computer Vision
  - isExpanded: false
    sections:
    - local: tasks/image_captioning
      title: Image captioning
    - local: tasks/document_question_answering
      title: Document Question Answering
    - local: tasks/visual_question_answering
      title: Visual Question Answering
    - local: tasks/text-to-speech
      title: Text to speech
<<<<<<< HEAD
=======
    - local: tasks/image_text_to_text
      title: Image-text-to-text
    - local: tasks/video_text_to_text
      title: Video-text-to-text
>>>>>>> e39b6c1c
    title: Multimodal
  - isExpanded: false
    sections:
    - local: generation_strategies
      title: Customize the generation strategy
    title: Generation
  - isExpanded: false
    sections:
    - local: tasks/idefics
      title: Image tasks with IDEFICS
    - local: tasks/prompting
      title: LLM prompting guide
    title: Prompting
  title: Task Guides
- sections:
  - local: fast_tokenizers
    title: Use fast tokenizers from 🤗 Tokenizers
  - local: multilingual
    title: Run inference with multilingual models
  - local: create_a_model
    title: Use model-specific APIs
  - local: custom_models
    title: Share a custom model
  - local: chat_templating
    title: Templates for chat models
  - local: sagemaker
    title: Run training on Amazon SageMaker
  - local: serialization
    title: Export to ONNX
  - local: tflite
    title: Export to TFLite
  - local: torchscript
    title: Export to TorchScript
  - local: benchmarks
    title: Benchmarks
  - local: notebooks
    title: Notebooks with examples
  - local: community
    title: Community resources
  - local: custom_tools
    title: Custom Tools and Prompts
  - local: troubleshooting
    title: Troubleshoot
<<<<<<< HEAD
=======
  - local: gguf
    title: Interoperability with GGUF files
  - local: tiktoken
    title: Interoperability with TikToken files
>>>>>>> e39b6c1c
  title: Developer guides
- sections:
  - local: performance
    title: Overview
  - local: quantization
    title: Quantization
  - local: trainer
    title: Trainer
  - sections:
    - local: perf_train_gpu_one
      title: Methods and tools for efficient training on a single GPU
    - local: perf_train_gpu_many
      title: Multiple GPUs and parallelism
    - local: perf_train_cpu
      title: Efficient training on CPU
    - local: perf_train_cpu_many
      title: Distributed CPU training
    - local: perf_train_tpu
      title: Training on TPUs
    - local: perf_train_tpu_tf
      title: Training on TPU with TensorFlow
    - local: perf_train_special
      title: PyTorch training on Apple silicon
    - local: perf_hardware
      title: Custom hardware for training
    - local: hpo_train
      title: Hyperparameter Search using Trainer API
    title: Efficient training techniques
  - sections:
    - local: perf_infer_cpu
      title: CPU inference
    - local: perf_infer_gpu_one
      title: GPU inference
    title: Optimizing inference
  - local: big_models
    title: Instantiating a big model
  - local: debugging
    title: Troubleshooting
  - local: tf_xla
    title: XLA Integration for TensorFlow Models
  - local: perf_torch_compile
    title: Optimize inference using `torch.compile()`
  title: Performance and scalability
- sections:
  - local: contributing
    title: How to contribute to transformers?
  - local: add_new_model
    title: How to add a model to 🤗 Transformers?
  - local: add_tensorflow_model
    title: How to convert a 🤗 Transformers model to TensorFlow?
  - local: add_new_pipeline
    title: How to add a pipeline to 🤗 Transformers?
  - local: testing
    title: Testing
  - local: pr_checks
    title: Checks on a Pull Request
  title: Contribute
- sections:
  - local: philosophy
    title: Philosophy
  - local: glossary
    title: Glossary
  - local: task_summary
    title: What 🤗 Transformers can do
  - local: tasks_explained
    title: How 🤗 Transformers solve tasks
  - local: model_summary
    title: The Transformer model family
  - local: tokenizer_summary
    title: Summary of the tokenizers
  - local: attention
    title: Attention mechanisms
  - local: pad_truncation
    title: Padding and truncation
  - local: bertology
    title: BERTology
  - local: perplexity
    title: Perplexity of fixed-length models
  - local: pipeline_webserver
    title: Pipelines for webserver inference
  - local: model_memory_anatomy
    title: Model training anatomy
  - local: llm_tutorial_optimization
    title: Getting the most out of LLMs
  title: Conceptual guides
- sections:
  - sections:
    - local: main_classes/agent
      title: Agents and Tools
    - local: model_doc/auto
      title: Auto Classes
    - local: main_classes/backbones
      title: Backbones
    - local: main_classes/callback
      title: Callbacks
    - local: main_classes/configuration
      title: Configuration
    - local: main_classes/data_collator
      title: Data Collator
    - local: main_classes/keras_callbacks
      title: Keras callbacks
    - local: main_classes/logging
      title: Logging
    - local: main_classes/model
      title: Models
    - local: main_classes/text_generation
      title: Text Generation
    - local: main_classes/onnx
      title: ONNX
    - local: main_classes/optimizer_schedules
      title: Optimization
    - local: main_classes/output
      title: Model outputs
    - local: main_classes/pipelines
      title: Pipelines
    - local: main_classes/processors
      title: Processors
    - local: main_classes/quantization
      title: Quantization
    - local: main_classes/tokenizer
      title: Tokenizer
    - local: main_classes/trainer
      title: Trainer
    - local: main_classes/deepspeed
<<<<<<< HEAD
      title: DeepSpeed Integration
=======
      title: DeepSpeed
    - local: main_classes/executorch
      title: ExecuTorch
>>>>>>> e39b6c1c
    - local: main_classes/feature_extractor
      title: Feature Extractor
    - local: main_classes/image_processor
      title: Image Processor
    title: Main Classes
  - sections:
    - isExpanded: false
      sections:
      - local: model_doc/albert
        title: ALBERT
      - local: model_doc/bart
        title: BART
      - local: model_doc/barthez
        title: BARThez
      - local: model_doc/bartpho
        title: BARTpho
      - local: model_doc/bert
        title: BERT
      - local: model_doc/bert-generation
        title: BertGeneration
      - local: model_doc/bert-japanese
        title: BertJapanese
      - local: model_doc/bertweet
        title: Bertweet
      - local: model_doc/big_bird
        title: BigBird
      - local: model_doc/bigbird_pegasus
        title: BigBirdPegasus
      - local: model_doc/biogpt
        title: BioGpt
      - local: model_doc/blenderbot
        title: Blenderbot
      - local: model_doc/blenderbot-small
        title: Blenderbot Small
      - local: model_doc/bloom
        title: BLOOM
      - local: model_doc/bort
        title: BORT
      - local: model_doc/byt5
        title: ByT5
      - local: model_doc/camembert
        title: CamemBERT
      - local: model_doc/canine
        title: CANINE
      - local: model_doc/codegen
        title: CodeGen
      - local: model_doc/code_llama
        title: CodeLlama
      - local: model_doc/convbert
        title: ConvBERT
      - local: model_doc/cpm
        title: CPM
      - local: model_doc/cpmant
        title: CPMANT
      - local: model_doc/ctrl
        title: CTRL
      - local: model_doc/deberta
        title: DeBERTa
      - local: model_doc/deberta-v2
        title: DeBERTa-v2
      - local: model_doc/dialogpt
        title: DialoGPT
      - local: model_doc/distilbert
        title: DistilBERT
      - local: model_doc/dpr
        title: DPR
      - local: model_doc/electra
        title: ELECTRA
      - local: model_doc/encoder-decoder
        title: Encoder Decoder Models
      - local: model_doc/ernie
        title: ERNIE
      - local: model_doc/ernie_m
        title: ErnieM
      - local: model_doc/esm
        title: ESM
      - local: model_doc/falcon
        title: Falcon
      - local: model_doc/flan-t5
        title: FLAN-T5
      - local: model_doc/flan-ul2
        title: FLAN-UL2
      - local: model_doc/flaubert
        title: FlauBERT
      - local: model_doc/fnet
        title: FNet
      - local: model_doc/fsmt
        title: FSMT
      - local: model_doc/funnel
        title: Funnel Transformer
      - local: model_doc/fuyu
        title: Fuyu
      - local: model_doc/openai-gpt
        title: GPT
      - local: model_doc/gpt_neo
        title: GPT Neo
      - local: model_doc/gpt_neox
        title: GPT NeoX
      - local: model_doc/gpt_neox_japanese
        title: GPT NeoX Japanese
      - local: model_doc/gptj
        title: GPT-J
      - local: model_doc/gpt2
        title: GPT2
      - local: model_doc/gpt_bigcode
        title: GPTBigCode
      - local: model_doc/gptsan-japanese
        title: GPTSAN Japanese
      - local: model_doc/gpt-sw3
        title: GPTSw3
      - local: model_doc/granite
        title: Granite
      - local: model_doc/herbert
        title: HerBERT
      - local: model_doc/ibert
        title: I-BERT
      - local: model_doc/jukebox
        title: Jukebox
      - local: model_doc/led
        title: LED
      - local: model_doc/llama
        title: LLaMA
      - local: model_doc/llama2
        title: Llama2
      - local: model_doc/longformer
        title: Longformer
      - local: model_doc/longt5
        title: LongT5
      - local: model_doc/luke
        title: LUKE
      - local: model_doc/m2m_100
        title: M2M100
      - local: model_doc/madlad-400
        title: MADLAD-400
      - local: model_doc/marian
        title: MarianMT
      - local: model_doc/markuplm
        title: MarkupLM
      - local: model_doc/mbart
        title: MBart and MBart-50
      - local: model_doc/mega
        title: MEGA
      - local: model_doc/megatron-bert
        title: MegatronBERT
      - local: model_doc/megatron_gpt2
        title: MegatronGPT2
      - local: model_doc/mistral
        title: Mistral
      - local: model_doc/mixtral
        title: Mixtral
      - local: model_doc/mluke
        title: mLUKE
      - local: model_doc/mobilebert
        title: MobileBERT
      - local: model_doc/mpnet
        title: MPNet
      - local: model_doc/mpt
        title: MPT
      - local: model_doc/mra
        title: MRA
      - local: model_doc/mt5
        title: MT5
      - local: model_doc/mvp
        title: MVP
      - local: model_doc/nezha
        title: NEZHA
      - local: model_doc/nllb
        title: NLLB
      - local: model_doc/nllb-moe
        title: NLLB-MoE
      - local: model_doc/nystromformer
        title: Nyströmformer
<<<<<<< HEAD
=======
      - local: model_doc/olmo
        title: OLMo
      - local: model_doc/olmoe
        title: OLMoE
>>>>>>> e39b6c1c
      - local: model_doc/open-llama
        title: Open-Llama
      - local: model_doc/opt
        title: OPT
      - local: model_doc/pegasus
        title: Pegasus
      - local: model_doc/pegasus_x
        title: PEGASUS-X
      - local: model_doc/persimmon
        title: Persimmon
      - local: model_doc/phi
        title: Phi
      - local: model_doc/phobert
        title: PhoBERT
      - local: model_doc/plbart
        title: PLBart
      - local: model_doc/prophetnet
        title: ProphetNet
      - local: model_doc/qdqbert
        title: QDQBert
<<<<<<< HEAD
=======
      - local: model_doc/qwen2
        title: Qwen2
      - local: model_doc/qwen2_audio
        title: Qwen2Audio
      - local: model_doc/qwen2_moe
        title: Qwen2MoE
      - local: model_doc/qwen2_vl
        title: Qwen2VL
>>>>>>> e39b6c1c
      - local: model_doc/rag
        title: RAG
      - local: model_doc/realm
        title: REALM
      - local: model_doc/reformer
        title: Reformer
      - local: model_doc/rembert
        title: RemBERT
      - local: model_doc/retribert
        title: RetriBERT
      - local: model_doc/roberta
        title: RoBERTa
      - local: model_doc/roberta-prelayernorm
        title: RoBERTa-PreLayerNorm
      - local: model_doc/roc_bert
        title: RoCBert
      - local: model_doc/roformer
        title: RoFormer
      - local: model_doc/rwkv
        title: RWKV
      - local: model_doc/splinter
        title: Splinter
      - local: model_doc/squeezebert
        title: SqueezeBERT
      - local: model_doc/switch_transformers
        title: SwitchTransformers
      - local: model_doc/t5
        title: T5
      - local: model_doc/t5v1.1
        title: T5v1.1
      - local: model_doc/tapex
        title: TAPEX
      - local: model_doc/transfo-xl
        title: Transformer XL
      - local: model_doc/ul2
        title: UL2
      - local: model_doc/umt5
        title: UMT5
      - local: model_doc/xmod
        title: X-MOD
      - local: model_doc/xglm
        title: XGLM
      - local: model_doc/xlm
        title: XLM
      - local: model_doc/xlm-prophetnet
        title: XLM-ProphetNet
      - local: model_doc/xlm-roberta
        title: XLM-RoBERTa
      - local: model_doc/xlm-roberta-xl
        title: XLM-RoBERTa-XL
      - local: model_doc/xlm-v
        title: XLM-V
      - local: model_doc/xlnet
        title: XLNet
      - local: model_doc/yoso
        title: YOSO
      title: Text models
    - isExpanded: false
      sections:
      - local: model_doc/beit
        title: BEiT
      - local: model_doc/bit
        title: BiT
      - local: model_doc/conditional_detr
        title: Conditional DETR
      - local: model_doc/convnext
        title: ConvNeXT
      - local: model_doc/convnextv2
        title: ConvNeXTV2
      - local: model_doc/cvt
        title: CvT
      - local: model_doc/deformable_detr
        title: Deformable DETR
      - local: model_doc/deit
        title: DeiT
      - local: model_doc/deta
        title: DETA
      - local: model_doc/detr
        title: DETR
      - local: model_doc/dinat
        title: DiNAT
      - local: model_doc/dinov2
        title: DINOV2
      - local: model_doc/dit
        title: DiT
      - local: model_doc/dpt
        title: DPT
      - local: model_doc/efficientformer
        title: EfficientFormer
      - local: model_doc/efficientnet
        title: EfficientNet
      - local: model_doc/focalnet
        title: FocalNet
      - local: model_doc/glpn
        title: GLPN
      - local: model_doc/imagegpt
        title: ImageGPT
      - local: model_doc/levit
        title: LeViT
      - local: model_doc/mask2former
        title: Mask2Former
      - local: model_doc/maskformer
        title: MaskFormer
      - local: model_doc/mobilenet_v1
        title: MobileNetV1
      - local: model_doc/mobilenet_v2
        title: MobileNetV2
      - local: model_doc/mobilevit
        title: MobileViT
      - local: model_doc/mobilevitv2
        title: MobileViTV2
      - local: model_doc/nat
        title: NAT
      - local: model_doc/poolformer
        title: PoolFormer
      - local: model_doc/pvt
        title: Pyramid Vision Transformer (PVT)
      - local: model_doc/regnet
        title: RegNet
      - local: model_doc/resnet
        title: ResNet
      - local: model_doc/segformer
        title: SegFormer
      - local: model_doc/swiftformer
        title: SwiftFormer
      - local: model_doc/swin
        title: Swin Transformer
      - local: model_doc/swinv2
        title: Swin Transformer V2
      - local: model_doc/swin2sr
        title: Swin2SR
      - local: model_doc/table-transformer
        title: Table Transformer
      - local: model_doc/timesformer
        title: TimeSformer
      - local: model_doc/upernet
        title: UperNet
      - local: model_doc/van
        title: VAN
      - local: model_doc/videomae
        title: VideoMAE
      - local: model_doc/vit
        title: Vision Transformer (ViT)
      - local: model_doc/vit_hybrid
        title: ViT Hybrid
      - local: model_doc/vitdet
        title: ViTDet
      - local: model_doc/vit_mae
        title: ViTMAE
      - local: model_doc/vitmatte
        title: ViTMatte
      - local: model_doc/vit_msn
        title: ViTMSN
      - local: model_doc/vivit
        title: ViViT
      - local: model_doc/yolos
        title: YOLOS
      title: Vision models
    - isExpanded: false
      sections:
      - local: model_doc/audio-spectrogram-transformer
        title: Audio Spectrogram Transformer
      - local: model_doc/bark
        title: Bark
      - local: model_doc/clap
        title: CLAP
      - local: model_doc/encodec
        title: EnCodec
      - local: model_doc/hubert
        title: Hubert
      - local: model_doc/mctct
        title: MCTCT
      - local: model_doc/mms
        title: MMS
      - local: model_doc/musicgen
        title: MusicGen
      - local: model_doc/pop2piano
        title: Pop2Piano
      - local: model_doc/seamless_m4t
        title: Seamless-M4T
      - local: model_doc/seamless_m4t_v2
        title: SeamlessM4T-v2
      - local: model_doc/sew
        title: SEW
      - local: model_doc/sew-d
        title: SEW-D
      - local: model_doc/speech_to_text
        title: Speech2Text
      - local: model_doc/speech_to_text_2
        title: Speech2Text2
      - local: model_doc/speecht5
        title: SpeechT5
      - local: model_doc/unispeech
        title: UniSpeech
      - local: model_doc/unispeech-sat
        title: UniSpeech-SAT
      - local: model_doc/univnet
        title: UnivNet
      - local: model_doc/vits
        title: VITS
      - local: model_doc/wav2vec2
        title: Wav2Vec2
      - local: model_doc/wav2vec2-conformer
        title: Wav2Vec2-Conformer
      - local: model_doc/wav2vec2_phoneme
        title: Wav2Vec2Phoneme
      - local: model_doc/wavlm
        title: WavLM
      - local: model_doc/whisper
        title: Whisper
      - local: model_doc/xls_r
        title: XLS-R
      - local: model_doc/xlsr_wav2vec2
        title: XLSR-Wav2Vec2
      title: Audio models
    - isExpanded: false
      sections:
      - local: model_doc/align
        title: ALIGN
      - local: model_doc/altclip
        title: AltCLIP
      - local: model_doc/blip
        title: BLIP
      - local: model_doc/blip-2
        title: BLIP-2
      - local: model_doc/bridgetower
        title: BridgeTower
      - local: model_doc/bros
        title: BROS
      - local: model_doc/chinese_clip
        title: Chinese-CLIP
      - local: model_doc/clip
        title: CLIP
      - local: model_doc/clipseg
        title: CLIPSeg
      - local: model_doc/clvp
        title: CLVP
      - local: model_doc/data2vec
        title: Data2Vec
      - local: model_doc/deplot
        title: DePlot
      - local: model_doc/donut
        title: Donut
      - local: model_doc/flava
        title: FLAVA
      - local: model_doc/git
        title: GIT
      - local: model_doc/groupvit
        title: GroupViT
      - local: model_doc/idefics
        title: IDEFICS
      - local: model_doc/instructblip
        title: InstructBLIP
      - local: model_doc/kosmos-2
        title: KOSMOS-2
      - local: model_doc/layoutlm
        title: LayoutLM
      - local: model_doc/layoutlmv2
        title: LayoutLMV2
      - local: model_doc/layoutlmv3
        title: LayoutLMV3
      - local: model_doc/layoutxlm
        title: LayoutXLM
      - local: model_doc/lilt
        title: LiLT
      - local: model_doc/llava
        title: Llava
<<<<<<< HEAD
=======
      - local: model_doc/llava_next
        title: LLaVA-NeXT
      - local: model_doc/llava_next_video
        title: LLaVa-NeXT-Video
      - local: model_doc/llava_onevision
        title: LLaVA-Onevision
>>>>>>> e39b6c1c
      - local: model_doc/lxmert
        title: LXMERT
      - local: model_doc/matcha
        title: MatCha
      - local: model_doc/mgp-str
        title: MGP-STR
      - local: model_doc/nougat
        title: Nougat
      - local: model_doc/oneformer
        title: OneFormer
      - local: model_doc/owlvit
        title: OWL-ViT
      - local: model_doc/owlv2
        title: OWLv2
      - local: model_doc/perceiver
        title: Perceiver
      - local: model_doc/pix2struct
        title: Pix2Struct
      - local: model_doc/sam
        title: Segment Anything
      - local: model_doc/speech-encoder-decoder
        title: Speech Encoder Decoder Models
      - local: model_doc/tapas
        title: TAPAS
      - local: model_doc/trocr
        title: TrOCR
      - local: model_doc/tvlt
        title: TVLT
      - local: model_doc/tvp
        title: TVP
      - local: model_doc/vilt
        title: ViLT
      - local: model_doc/vipllava
        title: VipLlava
      - local: model_doc/vision-encoder-decoder
        title: Vision Encoder Decoder Models
      - local: model_doc/vision-text-dual-encoder
        title: Vision Text Dual Encoder
      - local: model_doc/visual_bert
        title: VisualBERT
      - local: model_doc/xclip
        title: X-CLIP
      title: Multimodal models
    - isExpanded: false
      sections:
      - local: model_doc/decision_transformer
        title: Decision Transformer
      - local: model_doc/trajectory_transformer
        title: Trajectory Transformer
      title: Reinforcement learning models
    - isExpanded: false
      sections:
      - local: model_doc/autoformer
        title: Autoformer
      - local: model_doc/informer
        title: Informer
      - local: model_doc/patchtsmixer
        title: PatchTSMixer
      - local: model_doc/patchtst
        title: PatchTST
      - local: model_doc/time_series_transformer
        title: Time Series Transformer
      title: Time series models
    - isExpanded: false
      sections:
      - local: model_doc/graphormer
        title: Graphormer
      title: Graph models
    title: Models
  - sections:
    - local: internal/modeling_utils
      title: Custom Layers and Utilities
    - local: internal/pipelines_utils
      title: Utilities for pipelines
    - local: internal/tokenization_utils
      title: Utilities for Tokenizers
    - local: internal/trainer_utils
      title: Utilities for Trainer
    - local: internal/generation_utils
      title: Utilities for Generation
    - local: internal/image_processing_utils
      title: Utilities for Image Processors
    - local: internal/audio_utils
      title: Utilities for Audio processing
    - local: internal/file_utils
      title: General Utilities
    - local: internal/time_series_utils
      title: Utilities for Time Series
    title: Internal Helpers
  title: API<|MERGE_RESOLUTION|>--- conflicted
+++ resolved
@@ -23,15 +23,10 @@
     title: Load and train adapters with 🤗 PEFT
   - local: model_sharing
     title: Share your model
-<<<<<<< HEAD
-  - local: transformers_agents
-    title: Agents
-=======
   - local: agents
     title: Agents 101
   - local: agents_advanced
     title: Agents, supercharged - Multi-agents, External tools, and more
->>>>>>> e39b6c1c
   - local: llm_tutorial
     title: Generation with LLMs
   title: Tutorials
@@ -93,13 +88,10 @@
       title: Visual Question Answering
     - local: tasks/text-to-speech
       title: Text to speech
-<<<<<<< HEAD
-=======
     - local: tasks/image_text_to_text
       title: Image-text-to-text
     - local: tasks/video_text_to_text
       title: Video-text-to-text
->>>>>>> e39b6c1c
     title: Multimodal
   - isExpanded: false
     sections:
@@ -143,13 +135,10 @@
     title: Custom Tools and Prompts
   - local: troubleshooting
     title: Troubleshoot
-<<<<<<< HEAD
-=======
   - local: gguf
     title: Interoperability with GGUF files
   - local: tiktoken
     title: Interoperability with TikToken files
->>>>>>> e39b6c1c
   title: Developer guides
 - sections:
   - local: performance
@@ -274,13 +263,9 @@
     - local: main_classes/trainer
       title: Trainer
     - local: main_classes/deepspeed
-<<<<<<< HEAD
-      title: DeepSpeed Integration
-=======
       title: DeepSpeed
     - local: main_classes/executorch
       title: ExecuTorch
->>>>>>> e39b6c1c
     - local: main_classes/feature_extractor
       title: Feature Extractor
     - local: main_classes/image_processor
@@ -453,13 +438,10 @@
         title: NLLB-MoE
       - local: model_doc/nystromformer
         title: Nyströmformer
-<<<<<<< HEAD
-=======
       - local: model_doc/olmo
         title: OLMo
       - local: model_doc/olmoe
         title: OLMoE
->>>>>>> e39b6c1c
       - local: model_doc/open-llama
         title: Open-Llama
       - local: model_doc/opt
@@ -480,8 +462,6 @@
         title: ProphetNet
       - local: model_doc/qdqbert
         title: QDQBert
-<<<<<<< HEAD
-=======
       - local: model_doc/qwen2
         title: Qwen2
       - local: model_doc/qwen2_audio
@@ -490,7 +470,6 @@
         title: Qwen2MoE
       - local: model_doc/qwen2_vl
         title: Qwen2VL
->>>>>>> e39b6c1c
       - local: model_doc/rag
         title: RAG
       - local: model_doc/realm
@@ -758,15 +737,12 @@
         title: LiLT
       - local: model_doc/llava
         title: Llava
-<<<<<<< HEAD
-=======
       - local: model_doc/llava_next
         title: LLaVA-NeXT
       - local: model_doc/llava_next_video
         title: LLaVa-NeXT-Video
       - local: model_doc/llava_onevision
         title: LLaVA-Onevision
->>>>>>> e39b6c1c
       - local: model_doc/lxmert
         title: LXMERT
       - local: model_doc/matcha
