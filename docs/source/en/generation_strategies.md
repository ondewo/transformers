<!--Copyright 2023 The HuggingFace Team. All rights reserved.

Licensed under the Apache License, Version 2.0 (the "License"); you may not use this file except in compliance with
the License. You may obtain a copy of the License at

http://www.apache.org/licenses/LICENSE-2.0

Unless required by applicable law or agreed to in writing, software distributed under the License is distributed on
an "AS IS" BASIS, WITHOUT WARRANTIES OR CONDITIONS OF ANY KIND, either express or implied. See the License for the
specific language governing permissions and limitations under the License.

⚠️ Note that this file is in Markdown but contain specific syntax for our doc-builder (similar to MDX) that may not be
rendered properly in your Markdown viewer.

-->

# Text generation strategies

Text generation is essential to many NLP tasks, such as open-ended text generation, summarization, translation, and
more. It also plays a role in a variety of mixed-modality applications that have text as an output like speech-to-text
and vision-to-text. Some of the models that can generate text include
GPT2, XLNet, OpenAI GPT, CTRL, TransformerXL, XLM, Bart, T5, GIT, Whisper.

Check out a few examples that use [`~transformers.generation_utils.GenerationMixin.generate`] method to produce
text outputs for different tasks:
* [Text summarization](./tasks/summarization#inference)
* [Image captioning](./model_doc/git#transformers.GitForCausalLM.forward.example)
* [Audio transcription](./model_doc/whisper#transformers.WhisperForConditionalGeneration.forward.example)

Note that the inputs to the generate method depend on the model's modality. They are returned by the model's preprocessor
class, such as AutoTokenizer or AutoProcessor. If a model's preprocessor creates more than one kind of input, pass all
the inputs to generate(). You can learn more about the individual model's preprocessor in the corresponding model's documentation.

The process of selecting output tokens to generate text is known as decoding, and you can customize the decoding strategy
that the `generate()` method will use. Modifying a decoding strategy does not change the values of any trainable parameters.
However, it can have a noticeable impact on the quality of the generated output. It can help reduce repetition in the text
and make it more coherent.

This guide describes:
* default generation configuration
* common decoding strategies and their main parameters
* saving and sharing custom generation configurations with your fine-tuned model on 🤗 Hub

## Default text generation configuration

A decoding strategy for a model is defined in its generation configuration. When using pre-trained models for inference
within a [`pipeline`], the models call the `PreTrainedModel.generate()` method that applies a default generation
configuration under the hood. The default configuration is also used when no custom configuration has been saved with
the model.

When you load a model explicitly, you can inspect the generation configuration that comes with it through
 `model.generation_config`:

```python
>>> from transformers import AutoModelForCausalLM

>>> model = AutoModelForCausalLM.from_pretrained("distilgpt2")
>>> model.generation_config
GenerationConfig {
    "bos_token_id": 50256,
    "eos_token_id": 50256,
}
```

Printing out the `model.generation_config` reveals only the values that are different from the default generation
configuration, and does not list any of the default values.

The default generation configuration limits the size of the output combined with the input prompt to a maximum of 20
tokens to avoid running into resource limitations. The default decoding strategy is greedy search, which is the simplest decoding strategy that picks a token with the highest probability as the next token. For many tasks
and small output sizes this works well. However, when used to generate longer outputs, greedy search can start
producing highly repetitive results.

## Customize text generation

You can override any `generation_config` by passing the parameters and their values directly to the [`generate`] method:

```python
>>> my_model.generate(**inputs, num_beams=4, do_sample=True)  # doctest: +SKIP
```

Even if the default decoding strategy mostly works for your task, you can still tweak a few things. Some of the
commonly adjusted parameters include:

- `max_new_tokens`: the maximum number of tokens to generate. In other words, the size of the output sequence, not
including the tokens in the prompt. As an alternative to using the output's length as a stopping criteria, you can choose 
to stop generation whenever the full generation exceeds some amount of time. To learn more, check [`StoppingCriteria`].
- `num_beams`: by specifying a number of beams higher than 1, you are effectively switching from greedy search to
beam search. This strategy evaluates several hypotheses at each time step and eventually chooses the hypothesis that
has the overall highest probability for the entire sequence. This has the advantage of identifying high-probability
sequences that start with a lower probability initial tokens and would've been ignored by the greedy search.
- `do_sample`: if set to `True`, this parameter enables decoding strategies such as multinomial sampling, beam-search
multinomial sampling, Top-K sampling and Top-p sampling. All these strategies select the next token from the probability
distribution over the entire vocabulary with various strategy-specific adjustments.
- `num_return_sequences`: the number of sequence candidates to return for each input. This option is only available for
the decoding strategies that support multiple sequence candidates, e.g. variations of beam search and sampling. Decoding
strategies like greedy search and contrastive search return a single output sequence.

## Save a custom decoding strategy with your model

If you would like to share your fine-tuned model with a specific generation configuration, you can:
* Create a [`GenerationConfig`] class instance
* Specify the decoding strategy parameters
* Save your generation configuration with [`GenerationConfig.save_pretrained`], making sure to leave its `config_file_name` argument empty
* Set `push_to_hub` to `True` to upload your config to the model's repo

```python
>>> from transformers import AutoModelForCausalLM, GenerationConfig

>>> model = AutoModelForCausalLM.from_pretrained("my_account/my_model")  # doctest: +SKIP
>>> generation_config = GenerationConfig(
...     max_new_tokens=50, do_sample=True, top_k=50, eos_token_id=model.config.eos_token_id
... )
>>> generation_config.save_pretrained("my_account/my_model", push_to_hub=True)  # doctest: +SKIP
```

You can also store several generation configurations in a single directory, making use of the `config_file_name`
argument in [`GenerationConfig.save_pretrained`]. You can later instantiate them with [`GenerationConfig.from_pretrained`]. This is useful if you want to
store several generation configurations for a single model (e.g. one for creative text generation with sampling, and
one for summarization with beam search). You must have the right Hub permissions to add configuration files to a model.

```python
>>> from transformers import AutoModelForSeq2SeqLM, AutoTokenizer, GenerationConfig

>>> tokenizer = AutoTokenizer.from_pretrained("t5-small")
>>> model = AutoModelForSeq2SeqLM.from_pretrained("t5-small")

>>> translation_generation_config = GenerationConfig(
...     num_beams=4,
...     early_stopping=True,
...     decoder_start_token_id=0,
...     eos_token_id=model.config.eos_token_id,
...     pad_token=model.config.pad_token_id,
... )

>>> # Tip: add `push_to_hub=True` to push to the Hub
>>> translation_generation_config.save_pretrained("/tmp", "translation_generation_config.json")

>>> # You could then use the named generation config file to parameterize generation
>>> generation_config = GenerationConfig.from_pretrained("/tmp", "translation_generation_config.json")
>>> inputs = tokenizer("translate English to French: Configuration files are easy to use!", return_tensors="pt")
>>> outputs = model.generate(**inputs, generation_config=generation_config)
>>> print(tokenizer.batch_decode(outputs, skip_special_tokens=True))
['Les fichiers de configuration sont faciles à utiliser!']
```

## Streaming

The `generate()` supports streaming, through its `streamer` input. The `streamer` input is compatible with any instance
from a class that has the following methods: `put()` and `end()`. Internally, `put()` is used to push new tokens and
`end()` is used to flag the end of text generation.

<Tip warning={true}>

The API for the streamer classes is still under development and may change in the future.

</Tip>

In practice, you can craft your own streaming class for all sorts of purposes! We also have basic streaming classes
ready for you to use. For example, you can use the [`TextStreamer`] class to stream the output of `generate()` into
your screen, one word at a time:

```python
>>> from transformers import AutoModelForCausalLM, AutoTokenizer, TextStreamer

>>> tok = AutoTokenizer.from_pretrained("gpt2")
>>> model = AutoModelForCausalLM.from_pretrained("gpt2")
>>> inputs = tok(["An increasing sequence: one,"], return_tensors="pt")
>>> streamer = TextStreamer(tok)

>>> # Despite returning the usual output, the streamer will also print the generated text to stdout.
>>> _ = model.generate(**inputs, streamer=streamer, max_new_tokens=20)
An increasing sequence: one, two, three, four, five, six, seven, eight, nine, ten, eleven,
```

## Decoding strategies

Certain combinations of the `generate()` parameters, and ultimately `generation_config`, can be used to enable specific
decoding strategies. If you are new to this concept, we recommend reading [this blog post that illustrates how common decoding strategies work](https://huggingface.co/blog/how-to-generate).

Here, we'll show some of the parameters that control the decoding strategies and illustrate how you can use them.

### Greedy Search

[`generate`] uses greedy search decoding by default so you don't have to pass any parameters to enable it. This means the parameters `num_beams` is set to 1 and `do_sample=False`.

```python
>>> from transformers import AutoModelForCausalLM, AutoTokenizer

>>> prompt = "I look forward to"
>>> checkpoint = "distilgpt2"

>>> tokenizer = AutoTokenizer.from_pretrained(checkpoint)
>>> inputs = tokenizer(prompt, return_tensors="pt")

>>> model = AutoModelForCausalLM.from_pretrained(checkpoint)
>>> outputs = model.generate(**inputs)
>>> tokenizer.batch_decode(outputs, skip_special_tokens=True)
['I look forward to seeing you all again!\n\n\n\n\n\n\n\n\n\n\n']
```

### Contrastive search

The contrastive search decoding strategy was proposed in the 2022 paper [A Contrastive Framework for Neural Text Generation](https://arxiv.org/abs/2202.06417).
It demonstrates superior results for generating non-repetitive yet coherent long outputs. To learn how contrastive search
works, check out [this blog post](https://huggingface.co/blog/introducing-csearch).
The two main parameters that enable and control the behavior of contrastive search are `penalty_alpha` and `top_k`:

```python
>>> from transformers import AutoTokenizer, AutoModelForCausalLM

>>> checkpoint = "gpt2-large"
>>> tokenizer = AutoTokenizer.from_pretrained(checkpoint)
>>> model = AutoModelForCausalLM.from_pretrained(checkpoint)

>>> prompt = "Hugging Face Company is"
>>> inputs = tokenizer(prompt, return_tensors="pt")

>>> outputs = model.generate(**inputs, penalty_alpha=0.6, top_k=4, max_new_tokens=100)
>>> tokenizer.batch_decode(outputs, skip_special_tokens=True)
['Hugging Face Company is a family owned and operated business. We pride ourselves on being the best
in the business and our customer service is second to none.\n\nIf you have any questions about our
products or services, feel free to contact us at any time. We look forward to hearing from you!']
```

### Multinomial sampling

As opposed to greedy search that always chooses a token with the highest probability as the
next token, multinomial sampling (also called ancestral sampling) randomly selects the next token based on the probability distribution over the entire
vocabulary given by the model. Every token with a non-zero probability has a chance of being selected, thus reducing the
risk of repetition.

To enable multinomial sampling set `do_sample=True` and `num_beams=1`.

```python
>>> from transformers import AutoTokenizer, AutoModelForCausalLM, set_seed
>>> set_seed(0)  # For reproducibility

>>> checkpoint = "gpt2-large"
>>> tokenizer = AutoTokenizer.from_pretrained(checkpoint)
>>> model = AutoModelForCausalLM.from_pretrained(checkpoint)

>>> prompt = "Today was an amazing day because"
>>> inputs = tokenizer(prompt, return_tensors="pt")

>>> outputs = model.generate(**inputs, do_sample=True, num_beams=1, max_new_tokens=100)
>>> tokenizer.batch_decode(outputs, skip_special_tokens=True)
['Today was an amazing day because when you go to the World Cup and you don\'t, or when you don\'t get invited,
that\'s a terrible feeling."']
```

### Beam-search decoding

Unlike greedy search, beam-search decoding keeps several hypotheses at each time step and eventually chooses
the hypothesis that has the overall highest probability for the entire sequence. This has the advantage of identifying high-probability
sequences that start with lower probability initial tokens and would've been ignored by the greedy search.

To enable this decoding strategy, specify the `num_beams` (aka number of hypotheses to keep track of) that is greater than 1.

```python
>>> from transformers import AutoModelForCausalLM, AutoTokenizer

>>> prompt = "It is astonishing how one can"
>>> checkpoint = "gpt2-medium"

>>> tokenizer = AutoTokenizer.from_pretrained(checkpoint)
>>> inputs = tokenizer(prompt, return_tensors="pt")

>>> model = AutoModelForCausalLM.from_pretrained(checkpoint)

>>> outputs = model.generate(**inputs, num_beams=5, max_new_tokens=50)
>>> tokenizer.batch_decode(outputs, skip_special_tokens=True)
['It is astonishing how one can have such a profound impact on the lives of so many people in such a short period of
time."\n\nHe added: "I am very proud of the work I have been able to do in the last few years.\n\n"I have']
```

### Beam-search multinomial sampling

As the name implies, this decoding strategy combines beam search with multinomial sampling. You need to specify
the `num_beams` greater than 1, and set `do_sample=True` to use this decoding strategy.

```python
>>> from transformers import AutoTokenizer, AutoModelForSeq2SeqLM, set_seed
>>> set_seed(0)  # For reproducibility

>>> prompt = "translate English to German: The house is wonderful."
>>> checkpoint = "t5-small"

>>> tokenizer = AutoTokenizer.from_pretrained(checkpoint)
>>> inputs = tokenizer(prompt, return_tensors="pt")

>>> model = AutoModelForSeq2SeqLM.from_pretrained(checkpoint)

>>> outputs = model.generate(**inputs, num_beams=5, do_sample=True)
>>> tokenizer.decode(outputs[0], skip_special_tokens=True)
'Das Haus ist wunderbar.'
```

### Diverse beam search decoding

The diverse beam search decoding strategy is an extension of the beam search strategy that allows for generating a more diverse
set of beam sequences to choose from. To learn how it works, refer to [Diverse Beam Search: Decoding Diverse Solutions from Neural Sequence Models](https://arxiv.org/pdf/1610.02424.pdf).
This approach has three main parameters: `num_beams`, `num_beam_groups`, and `diversity_penalty`.
The diversity penalty ensures the outputs are distinct across groups, and beam search is used within each group.


```python
>>> from transformers import AutoTokenizer, AutoModelForSeq2SeqLM

>>> checkpoint = "google/pegasus-xsum"
>>> prompt = (
...     "The Permaculture Design Principles are a set of universal design principles "
...     "that can be applied to any location, climate and culture, and they allow us to design "
...     "the most efficient and sustainable human habitation and food production systems. "
...     "Permaculture is a design system that encompasses a wide variety of disciplines, such "
...     "as ecology, landscape design, environmental science and energy conservation, and the "
...     "Permaculture design principles are drawn from these various disciplines. Each individual "
...     "design principle itself embodies a complete conceptual framework based on sound "
...     "scientific principles. When we bring all these separate  principles together, we can "
...     "create a design system that both looks at whole systems, the parts that these systems "
...     "consist of, and how those parts interact with each other to create a complex, dynamic, "
...     "living system. Each design principle serves as a tool that allows us to integrate all "
...     "the separate parts of a design, referred to as elements, into a functional, synergistic, "
...     "whole system, where the elements harmoniously interact and work together in the most "
...     "efficient way possible."
... )

>>> tokenizer = AutoTokenizer.from_pretrained(checkpoint)
>>> inputs = tokenizer(prompt, return_tensors="pt")

>>> model = AutoModelForSeq2SeqLM.from_pretrained(checkpoint)

>>> outputs = model.generate(**inputs, num_beams=5, num_beam_groups=5, max_new_tokens=30, diversity_penalty=1.0)
>>> tokenizer.decode(outputs[0], skip_special_tokens=True)
'The Design Principles are a set of universal design principles that can be applied to any location, climate and
culture, and they allow us to design the'
```

This guide illustrates the main parameters that enable various decoding strategies. More advanced parameters exist for the
[`generate`] method, which gives you even further control over the [`generate`] method's behavior.
For the complete list of the available parameters, refer to the [API documentation](./main_classes/text_generation.md).

### Assisted Decoding

Assisted decoding is a modification of the decoding strategies above that uses an assistant model with the same
tokenizer (ideally a much smaller model) to greedily generate a few candidate tokens. The main model then validates
the candidate tokens in a single forward pass, which speeds up the decoding process. Currently, only greedy search
and sampling are supported with assisted decoding, and doesn't support batched inputs. To learn more about assisted
decoding, check [this blog post](https://huggingface.co/blog/assisted-generation).

To enable assisted decoding, set the `assistant_model` argument with a model.

```python
>>> from transformers import AutoModelForCausalLM, AutoTokenizer

>>> prompt = "Alice and Bob"
>>> checkpoint = "EleutherAI/pythia-1.4b-deduped"
>>> assistant_checkpoint = "EleutherAI/pythia-160m-deduped"

>>> tokenizer = AutoTokenizer.from_pretrained(checkpoint)
>>> inputs = tokenizer(prompt, return_tensors="pt")

>>> model = AutoModelForCausalLM.from_pretrained(checkpoint)
>>> assistant_model = AutoModelForCausalLM.from_pretrained(assistant_checkpoint)
>>> outputs = model.generate(**inputs, assistant_model=assistant_model)
>>> tokenizer.batch_decode(outputs, skip_special_tokens=True)
['Alice and Bob are sitting in a bar. Alice is drinking a beer and Bob is drinking a']
```

When using assisted decoding with sampling methods, you can use the `temperature` argument to control the randomness
just like in multinomial sampling. However, in assisted decoding, reducing the temperature will help improving latency.

```python
>>> from transformers import AutoModelForCausalLM, AutoTokenizer, set_seed
>>> set_seed(42)  # For reproducibility

>>> prompt = "Alice and Bob"
>>> checkpoint = "EleutherAI/pythia-1.4b-deduped"
>>> assistant_checkpoint = "EleutherAI/pythia-160m-deduped"

>>> tokenizer = AutoTokenizer.from_pretrained(checkpoint)
>>> inputs = tokenizer(prompt, return_tensors="pt")

>>> model = AutoModelForCausalLM.from_pretrained(checkpoint)
>>> assistant_model = AutoModelForCausalLM.from_pretrained(assistant_checkpoint)
>>> outputs = model.generate(**inputs, assistant_model=assistant_model, do_sample=True, temperature=0.5)
>>> tokenizer.batch_decode(outputs, skip_special_tokens=True)
<<<<<<< HEAD
['Alice and Bob are going to the same party. It is a small party, in a small']
```
=======
['Alice and Bob, a couple of friends of mine, who are both in the same office as']
```

Alternatively, you can also set the `prompt_lookup_num_tokens` to trigger n-gram based assisted decoding, as opposed
to model based assisted decoding. You can read more about it [here](https://twitter.com/joao_gante/status/1747322413006643259).
### DoLa Decoding

**D**ecoding by C**o**ntrasting **La**yers (DoLa) is a contrastive decoding strategy to improve the factuality and reduce the
hallucinations of LLMs, as described in this paper of ICLR 2024 [DoLa: Decoding by Contrasting Layers Improves Factuality in Large Language Models](https://arxiv.org/abs/2309.03883).

DoLa is achieved by contrasting the differences in logits obtained from final
layers versus earlier layers, thus amplify the factual knowledge localized to particular part of transformer layers.

Do the following two steps to activate DoLa decoding when calling the `model.generate` function:
1. Set the `dola_layers` argument, which can be either a string or a list of integers.
    - If set to a string, it can be one of `low`, `high`.
    - If set to a list of integers, it should be a list of layer indices between 0 and the total number of layers in the model. The 0-th layer is word embedding, and the 1st layer is the first transformer layer, and so on.
2. Set `repetition_penalty = 1.2` is suggested to reduce repetition in DoLa decoding.

See the following examples for DoLa decoding with the 32-layer LLaMA-7B model.

```python
>>> from transformers import AutoTokenizer, AutoModelForCausalLM, set_seed
>>> import torch

>>> tokenizer = AutoTokenizer.from_pretrained("huggyllama/llama-7b")
>>> model = AutoModelForCausalLM.from_pretrained("huggyllama/llama-7b", torch_dtype=torch.float16)
>>> device = 'cuda' if torch.cuda.is_available() else 'cpu'
>>> model.to(device)
>>> set_seed(42)

>>> text = "On what date was the Declaration of Independence officially signed?"
>>> inputs = tokenizer(text, return_tensors="pt").to(device)

# Vanilla greddy decoding
>>> vanilla_output = model.generate(**inputs, do_sample=False, max_new_tokens=50)
>>> tokenizer.batch_decode(vanilla_output[:, inputs.input_ids.shape[-1]:], skip_special_tokens=True)
['\nThe Declaration of Independence was signed on July 4, 1776.\nWhat was the date of the signing of the Declaration of Independence?\nThe Declaration of Independence was signed on July 4,']

# DoLa decoding with contrasting higher part of layers (layers 16,18,...,30)
>>> dola_high_output = model.generate(**inputs, do_sample=False, max_new_tokens=50, dola_layers='high')
>>> tokenizer.batch_decode(dola_high_output[:, inputs.input_ids.shape[-1]:], skip_special_tokens=True)
['\nJuly 4, 1776, when the Continental Congress voted to separate from Great Britain. The 56 delegates to the Continental Congress signed the Declaration on August 2, 1776.']

# DoLa decoding with contrasting specific layers (layers 28 and 30)
>>> dola_custom_output = model.generate(**inputs, do_sample=False, max_new_tokens=50, dola_layers=[28,30], repetition_penalty=1.2)
>>> tokenizer.batch_decode(dola_custom_output[:, inputs.input_ids.shape[-1]:], skip_special_tokens=True)
['\nIt was officially signed on 2 August 1776, when 56 members of the Second Continental Congress, representing the original 13 American colonies, voted unanimously for the resolution for independence. The 2']
```

#### Understanding the `dola_layers` argument

`dola_layers` stands for the candidate layers in premature layer selection, as described in the DoLa paper. The selected premature layer will be contrasted with the final layer.

Setting `dola_layers` to `'low'` or `'high'` will select the lower or higher part of the layers to contrast, respectively.
- For `N`-layer models with `N <= 40` layers, the layers of `range(0, N // 2, 2)` and `range(N // 2, N, 2)` are used for `'low'` and `'high'` layers, respectively.
- For models with `N > 40` layers, the layers of `range(0, 20, 2)` and `range(N - 20, N, 2)` are used for `'low'` and `'high'` layers, respectively.
- If the model has tied word embeddings, we skip the word embeddings (0-th) layer and start from the 2nd layer, as the early exit from word embeddings will become identity function.
- Set the `dola_layers` to a list of integers for layer indices to contrast manually specified layers. For example, setting `dola_layers=[28,30]` will contrast the final layer (32-th layer) with the 28-th and 30-th layers.

The paper suggested that contrasting `'high'` layers to improve short-answer tasks like TruthfulQA, and contrasting `'low'` layers to improve all the other long-answer reasoning tasks, such as GSM8K, StrategyQA, FACTOR, and VicunaQA. Applying DoLa to smaller models like GPT-2 is not recommended, as the results shown in the Appendix N of the paper.
>>>>>>> e39b6c1c
<|MERGE_RESOLUTION|>--- conflicted
+++ resolved
@@ -384,11 +384,7 @@
 >>> assistant_model = AutoModelForCausalLM.from_pretrained(assistant_checkpoint)
 >>> outputs = model.generate(**inputs, assistant_model=assistant_model, do_sample=True, temperature=0.5)
 >>> tokenizer.batch_decode(outputs, skip_special_tokens=True)
-<<<<<<< HEAD
 ['Alice and Bob are going to the same party. It is a small party, in a small']
-```
-=======
-['Alice and Bob, a couple of friends of mine, who are both in the same office as']
 ```
 
 Alternatively, you can also set the `prompt_lookup_num_tokens` to trigger n-gram based assisted decoding, as opposed
@@ -448,5 +444,4 @@
 - If the model has tied word embeddings, we skip the word embeddings (0-th) layer and start from the 2nd layer, as the early exit from word embeddings will become identity function.
 - Set the `dola_layers` to a list of integers for layer indices to contrast manually specified layers. For example, setting `dola_layers=[28,30]` will contrast the final layer (32-th layer) with the 28-th and 30-th layers.
 
-The paper suggested that contrasting `'high'` layers to improve short-answer tasks like TruthfulQA, and contrasting `'low'` layers to improve all the other long-answer reasoning tasks, such as GSM8K, StrategyQA, FACTOR, and VicunaQA. Applying DoLa to smaller models like GPT-2 is not recommended, as the results shown in the Appendix N of the paper.
->>>>>>> e39b6c1c
+The paper suggested that contrasting `'high'` layers to improve short-answer tasks like TruthfulQA, and contrasting `'low'` layers to improve all the other long-answer reasoning tasks, such as GSM8K, StrategyQA, FACTOR, and VicunaQA. Applying DoLa to smaller models like GPT-2 is not recommended, as the results shown in the Appendix N of the paper.