<!---
Copyright 2022 The HuggingFace Team. All rights reserved.

Licensed under the Apache License, Version 2.0 (the "License");
you may not use this file except in compliance with the License.
You may obtain a copy of the License at

    http://www.apache.org/licenses/LICENSE-2.0

Unless required by applicable law or agreed to in writing, software
distributed under the License is distributed on an "AS IS" BASIS,
WITHOUT WARRANTIES OR CONDITIONS OF ANY KIND, either express or implied.
See the License for the specific language governing permissions and
limitations under the License.

⚠️ Note that this file is in Markdown but contain specific syntax for our doc-builder (similar to MDX) that may not be
rendered properly in your Markdown viewer.

-->

# Installation

Install 🤗 Transformers for whichever deep learning library you're working with, setup your cache, and optionally configure 🤗 Transformers to run offline.

🤗 Transformers is tested on Python 3.6+, PyTorch 1.1.0+, TensorFlow 2.0+, and Flax. Follow the installation instructions below for the deep learning library you are using:

* [PyTorch](https://pytorch.org/get-started/locally/) installation instructions.
* [TensorFlow 2.0](https://www.tensorflow.org/install/pip) installation instructions.
* [Flax](https://flax.readthedocs.io/en/latest/) installation instructions.

## Install with pip

You should install 🤗 Transformers in a [virtual environment](https://docs.python.org/3/library/venv.html). If you're unfamiliar with Python virtual environments, take a look at this [guide](https://packaging.python.org/guides/installing-using-pip-and-virtual-environments/). A virtual environment makes it easier to manage different projects, and avoid compatibility issues between dependencies.

Start by creating a virtual environment in your project directory:

```bash
python -m venv .env
```

Activate the virtual environment. On Linux and MacOs:

```bash
source .env/bin/activate
```
Activate Virtual environment on Windows

```bash
.env/Scripts/activate
```

Now you're ready to install 🤗 Transformers with the following command:

```bash
pip install transformers
```

For CPU-support only, you can conveniently install 🤗 Transformers and a deep learning library in one line. For example, install 🤗 Transformers and PyTorch with:

```bash
pip install 'transformers[torch]'
```

🤗 Transformers and TensorFlow 2.0:

```bash
pip install 'transformers[tf-cpu]'
```

<Tip warning={true}>

M1 / ARM Users
<<<<<<< HEAD
    
You will need to install the following before installing TensorFLow 2.0
```
=======

You will need to install the following before installing TensorFlow 2.0
```bash
>>>>>>> e39b6c1c
brew install cmake
brew install pkg-config
```

</Tip>

🤗 Transformers and Flax:

```bash
pip install 'transformers[flax]'
```

Finally, check if 🤗 Transformers has been properly installed by running the following command. It will download a pretrained model:

```bash
python -c "from transformers import pipeline; print(pipeline('sentiment-analysis')('we love you'))"
```

Then print out the label and score:

```bash
[{'label': 'POSITIVE', 'score': 0.9998704791069031}]
```

## Install from source

Install 🤗 Transformers from source with the following command:

```bash
pip install git+https://github.com/huggingface/transformers
```

This command installs the bleeding edge `main` version rather than the latest `stable` version. The `main` version is useful for staying up-to-date with the latest developments. For instance, if a bug has been fixed since the last official release but a new release hasn't been rolled out yet. However, this means the `main` version may not always be stable. We strive to keep the `main` version operational, and most issues are usually resolved within a few hours or a day. If you run into a problem, please open an [Issue](https://github.com/huggingface/transformers/issues) so we can fix it even sooner!

Check if 🤗 Transformers has been properly installed by running the following command:

```bash
python -c "from transformers import pipeline; print(pipeline('sentiment-analysis')('I love you'))"
```

## Editable install

You will need an editable install if you'd like to:

* Use the `main` version of the source code.
* Contribute to 🤗 Transformers and need to test changes in the code.

Clone the repository and install 🤗 Transformers with the following commands:

```bash
git clone https://github.com/huggingface/transformers.git
cd transformers
pip install -e .
```

These commands will link the folder you cloned the repository to and your Python library paths. Python will now look inside the folder you cloned to in addition to the normal library paths. For example, if your Python packages are typically installed in `~/anaconda3/envs/main/lib/python3.7/site-packages/`, Python will also search the folder you cloned to: `~/transformers/`.

<Tip warning={true}>

You must keep the `transformers` folder if you want to keep using the library.

</Tip>

Now you can easily update your clone to the latest version of 🤗 Transformers with the following command:

```bash
cd ~/transformers/
git pull
```

Your Python environment will find the `main` version of 🤗 Transformers on the next run.

## Install with conda

Install from the conda channel `huggingface`:

```bash
conda install -c huggingface transformers
```

## Cache setup

Pretrained models are downloaded and locally cached at: `~/.cache/huggingface/hub`. This is the default directory given by the shell environment variable `TRANSFORMERS_CACHE`. On Windows, the default directory is given by `C:\Users\username\.cache\huggingface\hub`. You can change the shell environment variables shown below - in order of priority - to specify a different cache directory:

1. Shell environment variable (default): `HUGGINGFACE_HUB_CACHE` or `TRANSFORMERS_CACHE`.
2. Shell environment variable: `HF_HOME`.
3. Shell environment variable: `XDG_CACHE_HOME` + `/huggingface`.

<Tip>

🤗 Transformers will use the shell environment variables `PYTORCH_TRANSFORMERS_CACHE` or `PYTORCH_PRETRAINED_BERT_CACHE` if you are coming from an earlier iteration of this library and have set those environment variables, unless you specify the shell environment variable `TRANSFORMERS_CACHE`.

</Tip>

## Offline mode

Run 🤗 Transformers in a firewalled or offline environment with locally cached files by setting the environment variable `TRANSFORMERS_OFFLINE=1`.

<Tip>

Add [🤗 Datasets](https://huggingface.co/docs/datasets/) to your offline training workflow with the environment variable `HF_DATASETS_OFFLINE=1`.

</Tip>

```bash
HF_DATASETS_OFFLINE=1 TRANSFORMERS_OFFLINE=1 \
python examples/pytorch/translation/run_translation.py --model_name_or_path t5-small --dataset_name wmt16 --dataset_config ro-en ...
```

This script should run without hanging or waiting to timeout because it won't attempt to download the model from the Hub.

You can also bypass loading a model from the Hub from each [`~PreTrainedModel.from_pretrained`] call with the [`local_files_only`] parameter. When set to `True`, only local files are loaded:

```py
from transformers import T5Model

model = T5Model.from_pretrained("./path/to/local/directory", local_files_only=True)
```

### Fetch models and tokenizers to use offline

Another option for using 🤗 Transformers offline is to download the files ahead of time, and then point to their local path when you need to use them offline. There are three ways to do this:

* Download a file through the user interface on the [Model Hub](https://huggingface.co/models) by clicking on the ↓ icon.

    ![download-icon](https://huggingface.co/datasets/huggingface/documentation-images/resolve/main/download-icon.png)

* Use the [`PreTrainedModel.from_pretrained`] and [`PreTrainedModel.save_pretrained`] workflow:

    1. Download your files ahead of time with [`PreTrainedModel.from_pretrained`]:

    ```py
    >>> from transformers import AutoTokenizer, AutoModelForSeq2SeqLM

    >>> tokenizer = AutoTokenizer.from_pretrained("bigscience/T0_3B")
    >>> model = AutoModelForSeq2SeqLM.from_pretrained("bigscience/T0_3B")
    ```

    2. Save your files to a specified directory with [`PreTrainedModel.save_pretrained`]:

    ```py
    >>> tokenizer.save_pretrained("./your/path/bigscience_t0")
    >>> model.save_pretrained("./your/path/bigscience_t0")
    ```

    3. Now when you're offline, reload your files with [`PreTrainedModel.from_pretrained`] from the specified directory:

    ```py
    >>> tokenizer = AutoTokenizer.from_pretrained("./your/path/bigscience_t0")
    >>> model = AutoModel.from_pretrained("./your/path/bigscience_t0")
    ```

* Programmatically download files with the [huggingface_hub](https://github.com/huggingface/huggingface_hub/tree/main/src/huggingface_hub) library:

    1. Install the `huggingface_hub` library in your virtual environment:

    ```bash
    python -m pip install huggingface_hub
    ```

    2. Use the [`hf_hub_download`](https://huggingface.co/docs/hub/adding-a-library#download-files-from-the-hub) function to download a file to a specific path. For example, the following command downloads the `config.json` file from the [T0](https://huggingface.co/bigscience/T0_3B) model to your desired path:

    ```py
    >>> from huggingface_hub import hf_hub_download

    >>> hf_hub_download(repo_id="bigscience/T0_3B", filename="config.json", cache_dir="./your/path/bigscience_t0")
    ```

Once your file is downloaded and locally cached, specify it's local path to load and use it:

```py
>>> from transformers import AutoConfig

>>> config = AutoConfig.from_pretrained("./your/path/bigscience_t0/config.json")
```

<Tip>

See the [How to download files from the Hub](https://huggingface.co/docs/hub/how-to-downstream) section for more details on downloading files stored on the Hub.

</Tip><|MERGE_RESOLUTION|>--- conflicted
+++ resolved
@@ -70,15 +70,9 @@
 <Tip warning={true}>
 
 M1 / ARM Users
-<<<<<<< HEAD
-    
-You will need to install the following before installing TensorFLow 2.0
-```
-=======
 
 You will need to install the following before installing TensorFlow 2.0
 ```bash
->>>>>>> e39b6c1c
 brew install cmake
 brew install pkg-config
 ```
