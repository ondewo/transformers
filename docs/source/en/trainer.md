--- conflicted
+++ resolved
@@ -252,7 +252,6 @@
 
 NEFTune is disabled after training to restore the original embedding layer to avoid any unexpected behavior.
 
-<<<<<<< HEAD
 ## GaLore
 
 Gradient Low-Rank Projection (GaLore) is a memory-efficient low-rank training strategy that allows full-parameter learning but is more memory-efficient than common low-rank adaptation methods, such as LoRA.
@@ -519,8 +518,6 @@
 
 This script demonstrates how to fine-tune the `google/gemma-2b` model on the IMDB dataset using the GrokAdamW optimizer. The `TrainingArguments` are configured to use GrokAdamW, and the dataset is passed to the `Trainer` for training.
 
-=======
->>>>>>> bb618d93
 ## Accelerate and Trainer
 
 The [`Trainer`] class is powered by [Accelerate](https://hf.co/docs/accelerate), a library for easily training PyTorch models in distributed environments with support for integrations such as [FullyShardedDataParallel (FSDP)](https://pytorch.org/blog/introducing-pytorch-fully-sharded-data-parallel-api/) and [DeepSpeed](https://www.deepspeed.ai/).
