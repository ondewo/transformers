<!--Copyright 2023 Mistral AI and The HuggingFace Team. All rights reserved.

Licensed under the Apache License, Version 2.0 (the "License"); you may not use this file except in compliance with
the License. You may obtain a copy of the License at

http://www.apache.org/licenses/LICENSE-2.0

Unless required by applicable law or agreed to in writing, software distributed under the License is distributed on
an "AS IS" BASIS, WITHOUT WARRANTIES OR CONDITIONS OF ANY KIND, either express or implied. See the License for the
specific language governing permissions and limitations under the License.

⚠️ Note that this file is in Markdown but contain specific syntax for our doc-builder (similar to MDX) that may not be
rendered properly in your Markdown viewer.

-->

# Mixtral

## Overview

Mixtral-8x7B is Mistral AI's second Large Language Model (LLM). 

The Mixtral model was proposed in the by the [Mistral AI](https://mistral.ai/) team.

It was introduced in the [Mixtral of Experts blogpost](https://mistral.ai/news/mixtral-of-experts/) with the following introduction:

*Today, the team is proud to release Mixtral 8x7B, a high-quality sparse mixture of experts models (SMoE) with open weights. Licensed under Apache 2.0. Mixtral outperforms Llama 2 70B on most benchmarks with 6x faster inference. It is the strongest open-weight model with a permissive license and the best model overall regarding cost/performance trade-offs. In particular, it matches or outperforms GPT3.5 on most standard benchmarks.*

Tips:


- The model needs to be converted using the [conversion script](https://github.com/huggingface/transformers/blob/main/src/transformers/models/mixtral/convert_mixtral_weights_to_hf.py).
- If the model is quantized to 4bits, a single A100 is enough to fit the entire 45B model.

This model was contributed by [Younes Belkada](https://huggingface.co/ybelkada) and [Arthur Zucker](https://huggingface.co/ArthurZ) .
The original code can be found [here](https://github.com/mistralai/mistral-src).


### Model Details

<<<<<<< HEAD
Mixtral-45B is a decoder-based LM with the following architectural choices:
=======
- Mixtral is a Mixture of Experts (MoE) model with 8 experts per MLP, with a total of 45 billion parameters. To learn more about mixture-of-experts, refer to the [blog post](https://huggingface.co/blog/moe).
- Despite the model having 45 billion parameters, the compute required for a single forward pass is the same as that of a 14 billion parameter model. This is because even though each of the experts have to be loaded in RAM (70B like ram requirement) each token from the hidden states are dispatched twice (top 2 routing) and thus the compute (the operation required at each forward computation) is just 2 X sequence_length. 
>>>>>>> e39b6c1c

* Mixtral is a Mixture of Expert (MOE) model with 8 experts per MLP, with a total of 45B paramateres but the compute required is the same as a 14B model. This is because even though each experts have to be loaded in RAM (70B like ram requirement) each token from the hidden states are dipatched twice (top 2 routing) and thus the compute (the operation required at each foward computation) is just 2 X sequence_length. 

The following implementation details are shared with Mistral AI's first model [mistral](~models/doc/mistral):
* Sliding Window Attention - Trained with 8k context length and fixed cache size, with a theoretical attention span of 128K tokens
* GQA (Grouped Query Attention) - allowing faster inference and lower cache size.
* Byte-fallback BPE tokenizer - ensures that characters are never mapped to out of vocabulary tokens.

They also provide an instruction fine-tuned model: `mistralai/Mixtral-8x7B-v0.1` which can be used for chat-based inference.

For more details please read our [release blog post](https://mistral.ai/news/mixtral-of-experts/)

### License

`Mixtral-8x7B` is released under the Apache 2.0 license.

## Usage tips

`Mixtral-8x7B` can be found on the [Huggingface Hub](https://huggingface.co/mistralai)

These ready-to-use checkpoints can be downloaded and used via the HuggingFace Hub:

```python
>>> from transformers import AutoModelForCausalLM, AutoTokenizer
>>> device = "cuda" # the device to load the model onto

>>> model = AutoModelForCausalLM.from_pretrained("mistralai/Mixtral-8x7B-v0.1")
>>> tokenizer = AutoTokenizer.from_pretrained("mistralai/Mistral-8x7B")

>>> prompt = "My favourite condiment is"

>>> model_inputs = tokenizer([prompt], return_tensors="pt").to(device)
>>> model.to(device)

>>> generated_ids = model.generate(**model_inputs, max_new_tokens=100, do_sample=True)
>>> tokenizer.batch_decode(generated_ids)[0]
"The expected output"
```

To use the raw checkpoints with HuggingFace you can use the `convert_mixtral_weights_to_hf.py` script to convert them to the HuggingFace format:

```bash
python src/transformers/models/mixtral/convert_mixtral_weights_to_hf.py \
    --input_dir /path/to/downloaded/mistral/weights --output_dir /output/path
```

You can then load the converted model from the `output/path`:

```python
from transformers import MixtralForCausalLM, LlamaTokenizer

tokenizer = LlamaTokenizer.from_pretrained("/output/path")
model = MixtralForCausalLM.from_pretrained("/output/path")
```

## Combining Mixtral and Flash Attention 2

First, make sure to install the latest version of Flash Attention 2 to include the sliding window attention feature.

```bash
pip install -U flash-attn --no-build-isolation
```

Make also sure that you have a hardware that is compatible with Flash-Attention 2. Read more about it in the official documentation of [`flash-attn`](https://github.com/Dao-AILab/flash-attention) repository. Make also sure to load your model in half-precision (e.g. `torch.float16`)

To load and run a model using Flash Attention 2, refer to the snippet below:

```python
>>> import torch
>>> from transformers import AutoModelForCausalLM, AutoTokenizer
>>> device = "cuda" # the device to load the model onto

>>> model = AutoModelForCausalLM.from_pretrained("mistralai/Mixtral-8x7B-v0.1", torch_dtype=torch.float16, attn_implementation="flash_attention_2")
>>> tokenizer = AutoTokenizer.from_pretrained("mistralai/Mixtral-8x7B-v0.1")

>>> prompt = "My favourite condiment is"

>>> model_inputs = tokenizer([prompt], return_tensors="pt").to(device)
>>> model.to(device)

>>> generated_ids = model.generate(**model_inputs, max_new_tokens=100, do_sample=True)
>>> tokenizer.batch_decode(generated_ids)[0]
"The expected output"
```

### Expected speedups

Below is a expected speedup diagram that compares pure inference time between the native implementation in transformers using `mistralai/Mixtral-8x7B-v0.1` checkpoint and the Flash Attention 2 version of the model.

<div style="text-align: center">
<img src="https://huggingface.co/datasets/ybelkada/documentation-images/resolve/main/mixtral-7b-inference-large-seqlen.png">
</div>

### Sliding window Attention

The current implementation supports the sliding window attention mechanism and memory efficient cache management. 
To enable sliding window attention, just make sure to have a `flash-attn` version that is compatible with sliding window attention (`>=2.3.0`). 

The Flash Attention-2 model uses also a more memory efficient cache slicing mechanism - as recommended per the official implementation of Mistral model that use rolling cache mechanism we keep the cache size fixed (`self.config.sliding_window`), support batched generation only for `padding_side="left"` and use the absolute position of the current token to compute the positional embedding.

## The Mistral Team

Albert Jiang, Alexandre Sablayrolles, Arthur Mensch, Chris Bamford, Devendra Singh Chaplot, Diego de las Casas, Florian Bressand, Gianna Lengyel, Guillaume Lample, Lélio Renard Lavaud, Lucile Saulnier, Marie-Anne Lachaux, Pierre Stock, Teven Le Scao, Thibaut Lavril, Thomas Wang, Timothée Lacroix, William El Sayed.

## MixtralConfig

[[autodoc]] MixtralConfig

## MixtralModel

[[autodoc]] MixtralModel
    - forward

## MixtralForCausalLM

[[autodoc]] MixtralForCausalLM
    - forward

## MixtralForSequenceClassification

[[autodoc]] MixtralForSequenceClassification
    - forward<|MERGE_RESOLUTION|>--- conflicted
+++ resolved
@@ -32,18 +32,13 @@
 - The model needs to be converted using the [conversion script](https://github.com/huggingface/transformers/blob/main/src/transformers/models/mixtral/convert_mixtral_weights_to_hf.py).
 - If the model is quantized to 4bits, a single A100 is enough to fit the entire 45B model.
 
-This model was contributed by [Younes Belkada](https://huggingface.co/ybelkada) and [Arthur Zucker](https://huggingface.co/ArthurZ) .
-The original code can be found [here](https://github.com/mistralai/mistral-src).
+- Mixtral is a Mixture of Experts (MoE) model with 8 experts per MLP, with a total of 45 billion parameters. To learn more about mixture-of-experts, refer to the [blog post](https://huggingface.co/blog/moe).
+- Despite the model having 45 billion parameters, the compute required for a single forward pass is the same as that of a 14 billion parameter model. This is because even though each of the experts have to be loaded in RAM (70B like ram requirement) each token from the hidden states are dispatched twice (top 2 routing) and thus the compute (the operation required at each forward computation) is just 2 X sequence_length. 
 
 
 ### Model Details
 
-<<<<<<< HEAD
 Mixtral-45B is a decoder-based LM with the following architectural choices:
-=======
-- Mixtral is a Mixture of Experts (MoE) model with 8 experts per MLP, with a total of 45 billion parameters. To learn more about mixture-of-experts, refer to the [blog post](https://huggingface.co/blog/moe).
-- Despite the model having 45 billion parameters, the compute required for a single forward pass is the same as that of a 14 billion parameter model. This is because even though each of the experts have to be loaded in RAM (70B like ram requirement) each token from the hidden states are dispatched twice (top 2 routing) and thus the compute (the operation required at each forward computation) is just 2 X sequence_length. 
->>>>>>> e39b6c1c
 
 * Mixtral is a Mixture of Expert (MOE) model with 8 experts per MLP, with a total of 45B paramateres but the compute required is the same as a 14B model. This is because even though each experts have to be loaded in RAM (70B like ram requirement) each token from the hidden states are dipatched twice (top 2 routing) and thus the compute (the operation required at each foward computation) is just 2 X sequence_length. 
 
