<!--Copyright 2023 The HuggingFace Team. All rights reserved.

Licensed under the Apache License, Version 2.0 (the "License"); you may not use this file except in compliance with
the License. You may obtain a copy of the License at

http://www.apache.org/licenses/LICENSE-2.0

Unless required by applicable law or agreed to in writing, software distributed under the License is distributed on
an "AS IS" BASIS, WITHOUT WARRANTIES OR CONDITIONS OF ANY KIND, either express or implied. See the License for the
specific language governing permissions and limitations under the License.

⚠️ Note that this file is in Markdown but contain specific syntax for our doc-builder (similar to MDX) that may not be
rendered properly in your Markdown viewer.

-->

# Templates for Chat Models

## Introduction

An increasingly common use case for LLMs is **chat**. In a chat context, rather than continuing a single string
of text (as is the case with a standard language model), the model instead continues a conversation that consists
of one or more **messages**, each of which includes a **role**, like "user" or "assistant", as well as message text.

Much like tokenization, different models expect very different input formats for chat. This is the reason we added
**chat templates** as a feature. Chat templates are part of the tokenizer. They specify how to convert conversations, 
represented as lists of messages, into a single tokenizable string in the format that the model expects. 

Let's make this concrete with a quick example using the `BlenderBot` model. BlenderBot has an extremely simple default 
template, which mostly just adds whitespace between rounds of dialogue:

```python
>>> from transformers import AutoTokenizer
>>> tokenizer = AutoTokenizer.from_pretrained("facebook/blenderbot-400M-distill")

>>> chat = [
...    {"role": "user", "content": "Hello, how are you?"},
...    {"role": "assistant", "content": "I'm doing great. How can I help you today?"},
...    {"role": "user", "content": "I'd like to show off how chat templating works!"},
... ]

>>> tokenizer.apply_chat_template(chat, tokenize=False)
" Hello, how are you?  I'm doing great. How can I help you today?   I'd like to show off how chat templating works!</s>"
```

Notice how the entire chat is condensed into a single string. If we use `tokenize=True`, which is the default setting,
that string will also be tokenized for us. To see a more complex template in action, though, let's use the 
`mistralai/Mistral-7B-Instruct-v0.1` model.

```python
>>> from transformers import AutoTokenizer
>>> tokenizer = AutoTokenizer.from_pretrained("mistralai/Mistral-7B-Instruct-v0.1")

>>> chat = [
...   {"role": "user", "content": "Hello, how are you?"},
...   {"role": "assistant", "content": "I'm doing great. How can I help you today?"},
...   {"role": "user", "content": "I'd like to show off how chat templating works!"},
... ]

>>> tokenizer.apply_chat_template(chat, tokenize=False)
"<s>[INST] Hello, how are you? [/INST]I'm doing great. How can I help you today?</s> [INST] I'd like to show off how chat templating works! [/INST]"
```

Note that this time, the tokenizer has added the control tokens [INST] and [/INST] to indicate the start and end of 
user messages (but not assistant messages!). Mistral-instruct was trained with these tokens, but BlenderBot was not.

## How do I use chat templates?

As you can see in the example above, chat templates are easy to use. Simply build a list of messages, with `role`
and `content` keys, and then pass it to the [`~PreTrainedTokenizer.apply_chat_template`] method. Once you do that,
you'll get output that's ready to go! When using chat templates as input for model generation, it's also a good idea
to use `add_generation_prompt=True` to add a [generation prompt](#what-are-generation-prompts). 

Here's an example of preparing input for `model.generate()`, using the `Zephyr` assistant model:

```python
from transformers import AutoModelForCausalLM, AutoTokenizer

checkpoint = "HuggingFaceH4/zephyr-7b-beta"
tokenizer = AutoTokenizer.from_pretrained(checkpoint)
model = AutoModelForCausalLM.from_pretrained(checkpoint)  # You may want to use bfloat16 and/or move to GPU here

messages = [
    {
        "role": "system",
        "content": "You are a friendly chatbot who always responds in the style of a pirate",
    },
    {"role": "user", "content": "How many helicopters can a human eat in one sitting?"},
 ]
tokenized_chat = tokenizer.apply_chat_template(messages, tokenize=True, add_generation_prompt=True, return_tensors="pt")
print(tokenizer.decode(tokenized_chat[0]))
```
This will yield a string in the input format that Zephyr expects. 
```text
<|system|>
You are a friendly chatbot who always responds in the style of a pirate</s> 
<|user|>
How many helicopters can a human eat in one sitting?</s> 
<|assistant|>
```

Now that our input is formatted correctly for Zephyr, we can use the model to generate a response to the user's question:

```python
outputs = model.generate(tokenized_chat, max_new_tokens=128) 
print(tokenizer.decode(outputs[0]))
```

This will yield:

```text
<|system|>
You are a friendly chatbot who always responds in the style of a pirate</s> 
<|user|>
How many helicopters can a human eat in one sitting?</s> 
<|assistant|>
Matey, I'm afraid I must inform ye that humans cannot eat helicopters. Helicopters are not food, they are flying machines. Food is meant to be eaten, like a hearty plate o' grog, a savory bowl o' stew, or a delicious loaf o' bread. But helicopters, they be for transportin' and movin' around, not for eatin'. So, I'd say none, me hearties. None at all.
```

Arr, 'twas easy after all!

## Is there an automated pipeline for chat?

Yes, there is: [`ConversationalPipeline`]. This pipeline is designed to make it easy to use chat models. Let's try
the `Zephyr` example again, but this time using the pipeline:

```python
from transformers import pipeline

pipe = pipeline("conversational", "HuggingFaceH4/zephyr-7b-beta")
messages = [
    {
        "role": "system",
        "content": "You are a friendly chatbot who always responds in the style of a pirate",
    },
    {"role": "user", "content": "How many helicopters can a human eat in one sitting?"},
]
print(pipe(messages))
```

```text
Conversation id: 76d886a0-74bd-454e-9804-0467041a63dc
system: You are a friendly chatbot who always responds in the style of a pirate
user: How many helicopters can a human eat in one sitting?
assistant: Matey, I'm afraid I must inform ye that humans cannot eat helicopters. Helicopters are not food, they are flying machines. Food is meant to be eaten, like a hearty plate o' grog, a savory bowl o' stew, or a delicious loaf o' bread. But helicopters, they be for transportin' and movin' around, not for eatin'. So, I'd say none, me hearties. None at all.
```

[`ConversationalPipeline`] will take care of all the details of tokenization and calling `apply_chat_template` for you -
once the model has a chat template, all you need to do is initialize the pipeline and pass it the list of messages!

## What are "generation prompts"?

You may have noticed that the `apply_chat_template` method has an `add_generation_prompt` argument. This argument tells
the template to add tokens that indicate the start of a bot response. For example, consider the following chat:

```python
messages = [
    {"role": "user", "content": "Hi there!"},
    {"role": "assistant", "content": "Nice to meet you!"},
    {"role": "user", "content": "Can I ask a question?"}
]
```

Here's what this will look like without a generation prompt, using the ChatML template we saw in the Zephyr example:

```python
tokenizer.apply_chat_template(messages, tokenize=False, add_generation_prompt=False)
"""<|im_start|>user
Hi there!<|im_end|>
<|im_start|>assistant
Nice to meet you!<|im_end|>
<|im_start|>user
Can I ask a question?<|im_end|>
"""
```

And here's what it looks like **with** a generation prompt:

```python
tokenizer.apply_chat_template(messages, tokenize=False, add_generation_prompt=True)
"""<|im_start|>user
Hi there!<|im_end|>
<|im_start|>assistant
Nice to meet you!<|im_end|>
<|im_start|>user
Can I ask a question?<|im_end|>
<|im_start|>assistant
"""
```

Note that this time, we've added the tokens that indicate the start of a bot response. This ensures that when the model
generates text it will write a bot response instead of doing something unexpected, like continuing the user's 
message. Remember, chat models are still just language models - they're trained to continue text, and chat is just a 
special kind of text to them! You need to guide them with the appropriate control tokens so they know what they're 
supposed to be doing.

Not all models require generation prompts. Some models, like BlenderBot and LLaMA, don't have any
special tokens before bot responses. In these cases, the `add_generation_prompt` argument will have no effect. The exact
effect that `add_generation_prompt` has will depend on the template being used.

## Can I use chat templates in training?

Yes! We recommend that you apply the chat template as a preprocessing step for your dataset. After this, you
can simply continue like any other language model training task. When training, you should usually set 
`add_generation_prompt=False`, because the added tokens to prompt an assistant response will not be helpful during 
training. Let's see an example:

```python
from transformers import AutoTokenizer
from datasets import Dataset

tokenizer = AutoTokenizer.from_pretrained("HuggingFaceH4/zephyr-7b-beta")

chat1 = [
    {"role": "user", "content": "Which is bigger, the moon or the sun?"},
    {"role": "assistant", "content": "The sun."}
]
chat2 = [
    {"role": "user", "content": "Which is bigger, a virus or a bacterium?"},
    {"role": "assistant", "content": "A bacterium."}
]

dataset = Dataset.from_dict({"chat": [chat1, chat2]})
dataset = dataset.map(lambda x: {"formatted_chat": tokenizer.apply_chat_template(x["chat"], tokenize=False, add_generation_prompt=False)})
print(dataset['formatted_chat'][0])
```
And we get:
```text
<|user|>
Which is bigger, the moon or the sun?</s>
<|assistant|>
The sun.</s>
```

From here, just continue training like you would with a standard language modelling task, using the `formatted_chat` column.

## Advanced: How do chat templates work?

The chat template for a model is stored on the `tokenizer.chat_template` attribute. If no chat template is set, the
default template for that model class is used instead. Let's take a look at the template for `BlenderBot`:

```python

>>> from transformers import AutoTokenizer
>>> tokenizer = AutoTokenizer.from_pretrained("facebook/blenderbot-400M-distill")

>>> tokenizer.default_chat_template
"{% for message in messages %}{% if message['role'] == 'user' %}{{ ' ' }}{% endif %}{{ message['content'] }}{% if not loop.last %}{{ '  ' }}{% endif %}{% endfor %}{{ eos_token }}"
```

That's kind of intimidating. Let's add some newlines and indentation to make it more readable. Note that the first
newline after each block as well as any preceding whitespace before a block are ignored by default, using the 
Jinja `trim_blocks` and `lstrip_blocks` flags. However, be cautious - although leading whitespace on each
line is stripped, spaces between blocks on the same line are not. We strongly recommend checking that your template
isn't printing extra spaces where it shouldn't be!

```
{% for message in messages %}
    {% if message['role'] == 'user' %}
        {{ ' ' }}
    {% endif %}
    {{ message['content'] }}
    {% if not loop.last %}
        {{ '  ' }}
    {% endif %}
{% endfor %}
{{ eos_token }}
```

If you've never seen one of these before, this is a [Jinja template](https://jinja.palletsprojects.com/en/3.1.x/templates/).
Jinja is a templating language that allows you to write simple code that generates text. In many ways, the code and
syntax resembles Python. In pure Python, this template would look something like this:

```python
for idx, message in enumerate(messages):
    if message['role'] == 'user':
        print(' ')
    print(message['content'])
    if not idx == len(messages) - 1:  # Check for the last message in the conversation
        print('  ')
print(eos_token)
```

Effectively, the template does three things:
1. For each message, if the message is a user message, add a blank space before it, otherwise print nothing.
2. Add the message content
3. If the message is not the last message, add two spaces after it. After the final message, print the EOS token.

This is a pretty simple template - it doesn't add any control tokens, and it doesn't support "system" messages, which 
are a common way to give the model directives about how it should behave in the subsequent conversation.
But Jinja gives you a lot of flexibility to do those things! Let's see a Jinja template that can format inputs
similarly to the way LLaMA formats them (note that the real LLaMA template includes handling for default system
messages and slightly different system message handling in general - don't use this one in your actual code!)

```
{% for message in messages %}
    {% if message['role'] == 'user' %}
        {{ bos_token + '[INST] ' + message['content'] + ' [/INST]' }}
    {% elif message['role'] == 'system' %}
        {{ '<<SYS>>\\n' + message['content'] + '\\n<</SYS>>\\n\\n' }}
    {% elif message['role'] == 'assistant' %}
        {{ ' '  + message['content'] + ' ' + eos_token }}
    {% endif %}
{% endfor %}
```

Hopefully if you stare at this for a little bit you can see what this template is doing - it adds specific tokens based
on the "role" of each message, which represents who sent it. User, assistant and system messages are clearly
distinguishable to the model because of the tokens they're wrapped in.

## Advanced: Adding and editing chat templates

### How do I create a chat template?

Simple, just write a jinja template and set `tokenizer.chat_template`. You may find it easier to start with an 
existing template from another model and simply edit it for your needs! For example, we could take the LLaMA template
above and add "[ASST]" and "[/ASST]" to assistant messages:

```
{% for message in messages %}
    {% if message['role'] == 'user' %}
        {{ bos_token + '[INST] ' + message['content'].strip() + ' [/INST]' }}
    {% elif message['role'] == 'system' %}
        {{ '<<SYS>>\\n' + message['content'].strip() + '\\n<</SYS>>\\n\\n' }}
    {% elif message['role'] == 'assistant' %}
        {{ '[ASST] '  + message['content'] + ' [/ASST]' + eos_token }}
    {% endif %}
{% endfor %}
```

Now, simply set the `tokenizer.chat_template` attribute. Next time you use [`~PreTrainedTokenizer.apply_chat_template`], it will
use your new template! This attribute will be saved in the `tokenizer_config.json` file, so you can use
[`~utils.PushToHubMixin.push_to_hub`] to upload your new template to the Hub and make sure everyone's using the right
template for your model!

```python
template = tokenizer.chat_template
template = template.replace("SYS", "SYSTEM")  # Change the system token
tokenizer.chat_template = template  # Set the new template
tokenizer.push_to_hub("model_name")  # Upload your new template to the Hub!
```

The method [`~PreTrainedTokenizer.apply_chat_template`] which uses your chat template is called by the [`ConversationalPipeline`] class, so 
once you set the correct chat template, your model will automatically become compatible with [`ConversationalPipeline`].

### What are "default" templates?

Before the introduction of chat templates, chat handling was hardcoded at the model class level. For backwards 
compatibility, we have retained this class-specific handling as default templates, also set at the class level. If a
model does not have a chat template set, but there is a default template for its model class, the `ConversationalPipeline`
class and methods like `apply_chat_template` will use the class template instead. You can find out what the default
template for your tokenizer is by checking the `tokenizer.default_chat_template` attribute.

This is something we do purely for backward compatibility reasons, to avoid breaking any existing workflows. Even when
the class template is appropriate for your model, we strongly recommend overriding the default template by
setting the `chat_template` attribute explicitly to make it clear to users that your model has been correctly configured
for chat, and to future-proof in case the default templates are ever altered or deprecated.

### What template should I use?

When setting the template for a model that's already been trained for chat, you should ensure that the template
exactly matches the message formatting that the model saw during training, or else you will probably experience
performance degradation. This is true even if you're training the model further - you will probably get the best 
performance if you keep the chat tokens constant. This is very analogous to tokenization - you generally get the
best performance for inference or fine-tuning when you precisely match the tokenization used during training.

If you're training a model from scratch, or fine-tuning a base language model for chat, on the other hand,
you have a lot of freedom to choose an appropriate template! LLMs are smart enough to learn to handle lots of different
input formats. Our default template for models that don't have a class-specific template follows the 
[ChatML format](https://github.com/openai/openai-python/blob/main/chatml.md), and this is a good, flexible choice for many use-cases. It looks like this:

```
{% for message in messages %}
    {{'<|im_start|>' + message['role'] + '\n' + message['content'] + '<|im_end|>' + '\n'}}
{% endfor %}
```

If you like this one, here it is in one-liner form, ready to copy into your code. The one-liner also includes
handy support for [generation prompts](#what-are-generation-prompts), but note that it doesn't add BOS or EOS tokens!
If your model expects those, they won't be added automatically by `apply_chat_template` - in other words, the
text will be tokenized with `add_special_tokens=False`. This is to avoid potential conflicts between the template and
the `add_special_tokens` logic. If your model expects special tokens, make sure to add them to the template!

```
tokenizer.chat_template = "{% if not add_generation_prompt is defined %}{% set add_generation_prompt = false %}{% endif %}{% for message in messages %}{{'<|im_start|>' + message['role'] + '\n' + message['content'] + '<|im_end|>' + '\n'}}{% endfor %}{% if add_generation_prompt %}{{ '<|im_start|>assistant\n' }}{% endif %}"
```

This template wraps each message in `<|im_start|>` and `<|im_end|>` tokens, and simply writes the role as a string, which
allows for flexibility in the roles you train with. The output looks like this:

```text
<|im_start|>system
You are a helpful chatbot that will do its best not to say anything so stupid that people tweet about it.<|im_end|>
<|im_start|>user
How are you?<|im_end|>
<|im_start|>assistant
I'm doing great!<|im_end|>
```

The "user", "system" and "assistant" roles are the standard for chat, and we recommend using them when it makes sense,
particularly if you want your model to operate well with [`ConversationalPipeline`]. However, you are not limited
to these roles - templating is extremely flexible, and any string can be a role.

### I want to add some chat templates! How should I get started?

If you have any chat models, you should set their `tokenizer.chat_template` attribute and test it using
[`~PreTrainedTokenizer.apply_chat_template`], then push the updated tokenizer to the Hub. This applies even if you're
not the model owner - if you're using a model with an empty chat template, or one that's still using the default class
template, please open a [pull request](https://huggingface.co/docs/hub/repositories-pull-requests-discussions) to the model repository so that this attribute can be set properly!

Once the attribute is set, that's it, you're done! `tokenizer.apply_chat_template` will now work correctly for that
model, which means it is also automatically supported in places like `ConversationalPipeline`!

By ensuring that models have this attribute, we can make sure that the whole community gets to use the full power of
open-source models. Formatting mismatches have been haunting the field and silently harming performance for too long - 
it's time to put an end to them!

## Advanced: Template writing tips

<Tip>

The easiest way to get started with writing Jinja templates is to take a look at some existing ones. You can use
`print(tokenizer.chat_template)` for any chat model to see what template it's using. In general, models that support tool use have 
much more complex templates than other models - so when you're just getting started, they're probably a bad example
to learn from! You can also take a look at the 
[Jinja documentation](https://jinja.palletsprojects.com/en/3.1.x/templates/#synopsis) for details
of general Jinja formatting and syntax.

<<<<<<< HEAD
</Tip>

Jinja templates in `transformers` are identical to Jinja templates elsewhere. The main thing to know is that 
the conversation history will be accessible inside your template as a variable called `messages`.  
You will be able to access `messages` in your template just like you can in Python, which means you can loop over 
it with `{% for message in messages %}` or access individual messages with `{{ messages[0] }}`, for example.
=======
Remember that the template handler will receive the conversation history as a variable called `messages`. Each
message is a dictionary with two keys, `role` and `content`. You will be able to access `messages` in your template
just like you can in Python, which means you can loop over it with `{% for message in messages %}` or access
individual messages with, for example, `{{ messages[0] }}`.
>>>>>>> bb618d93

You can also use the following tips to write clean, efficient Jinja templates:

<<<<<<< HEAD
### Trimming whitespace

By default, Jinja will print any whitespace that comes before or after a block. This can be a problem for chat
templates, which generally want to be very precise with whitespace! To avoid this, we strongly recommend writing
your templates like this:

```
{%- for message in messages %}
    {{- message['role'] + message['content'] }}
{%- endfor %}
```

rather than like this:

```
{% for message in messages %}
    {{ message['role'] + message['content'] }}
{% endfor %}
```

Adding `-` will strip any whitespace that comes before the block. The second example looks innocent, but the newline
and indentation may end up being included in the output, which is probably not what you want!

### Special variables
=======
### For loops

For loops in Jinja look like this:

```
{% for message in messages %}
{{ message['content'] }}
{% endfor %}
```
>>>>>>> bb618d93

Inside your template, you will have access several special variables. The most important of these is `messages`, 
which contains the chat history as a list of message dicts. However, there are several others. Not every
variable will be used in every template. The most common other variables are:

- `tools` contains a list of tools in JSON schema format. Will be `None` or undefined if no tools are passed.
- `documents` contains a list of documents in the format `{"title": "Title", "contents": "Contents"}`, used for retrieval-augmented generation. Will be `None` or undefined if no documents are passed.
- `add_generation_prompt` is a bool that is `True` if the user has requested a generation prompt, and `False` otherwise. If this is set, your template should add the header for an assistant message to the end of the conversation. If your model doesn't have a specific header for assistant messages, you can ignore this flag.
- **Special tokens** like `bos_token` and `eos_token`. These are extracted from `tokenizer.special_tokens_map`. The exact tokens available inside each template will differ depending on the parent tokenizer.

<Tip>

<<<<<<< HEAD
You can actually pass any `kwarg` to `apply_chat_template`, and it will be accessible inside the template as a variable. In general,
we recommend trying to stick to the core variables above, as it will make your model harder to use if users have
to write custom code to pass model-specific `kwargs`. However, we're aware that this field moves quickly, so if you
have a new use-case that doesn't fit in the core API, feel free to use a new `kwarg` for it! If a new `kwarg`
becomes common we may promote it into the core API and create a standard, documented format for it.
=======
```
{% if message['role'] == 'user' %}
{{ message['content'] }}
{% endif %}
```
>>>>>>> bb618d93

</Tip>

### Callable functions

There is also a short list of callable functions available to you inside your templates. These are:

<<<<<<< HEAD
- `raise_exception(msg)`: Raises a `TemplateException`. This is useful for debugging, and for telling users when they're
doing something that your template doesn't support.
- `strftime_now(format_str)`: Equivalent to `datetime.now().strftime(format_str)` in Python. This is used for getting
the current date/time in a specific format, which is sometimes included in system messages.
=======
```
{% if loop.last and add_generation_prompt %}
{{ bos_token + 'Assistant:\n' }}
{% endif %}
```
>>>>>>> bb618d93

### Notes on whitespace

As much as possible, we've tried to get Jinja to ignore whitespace outside of {{ expressions }}. However, be aware
that Jinja is a general-purpose templating engine, and it may treat whitespace between blocks on the same line
as significant and print it to the output. We **strongly** recommend checking that your template isn't printing extra
spaces where it shouldn't be before you upload it!<|MERGE_RESOLUTION|>--- conflicted
+++ resolved
@@ -426,23 +426,15 @@
 [Jinja documentation](https://jinja.palletsprojects.com/en/3.1.x/templates/#synopsis) for details
 of general Jinja formatting and syntax.
 
-<<<<<<< HEAD
 </Tip>
 
 Jinja templates in `transformers` are identical to Jinja templates elsewhere. The main thing to know is that 
 the conversation history will be accessible inside your template as a variable called `messages`.  
 You will be able to access `messages` in your template just like you can in Python, which means you can loop over 
 it with `{% for message in messages %}` or access individual messages with `{{ messages[0] }}`, for example.
-=======
-Remember that the template handler will receive the conversation history as a variable called `messages`. Each
-message is a dictionary with two keys, `role` and `content`. You will be able to access `messages` in your template
-just like you can in Python, which means you can loop over it with `{% for message in messages %}` or access
-individual messages with, for example, `{{ messages[0] }}`.
->>>>>>> bb618d93
 
 You can also use the following tips to write clean, efficient Jinja templates:
 
-<<<<<<< HEAD
 ### Trimming whitespace
 
 By default, Jinja will print any whitespace that comes before or after a block. This can be a problem for chat
@@ -467,17 +459,6 @@
 and indentation may end up being included in the output, which is probably not what you want!
 
 ### Special variables
-=======
-### For loops
-
-For loops in Jinja look like this:
-
-```
-{% for message in messages %}
-{{ message['content'] }}
-{% endfor %}
-```
->>>>>>> bb618d93
 
 Inside your template, you will have access several special variables. The most important of these is `messages`, 
 which contains the chat history as a list of message dicts. However, there are several others. Not every
@@ -490,19 +471,11 @@
 
 <Tip>
 
-<<<<<<< HEAD
 You can actually pass any `kwarg` to `apply_chat_template`, and it will be accessible inside the template as a variable. In general,
 we recommend trying to stick to the core variables above, as it will make your model harder to use if users have
 to write custom code to pass model-specific `kwargs`. However, we're aware that this field moves quickly, so if you
 have a new use-case that doesn't fit in the core API, feel free to use a new `kwarg` for it! If a new `kwarg`
 becomes common we may promote it into the core API and create a standard, documented format for it.
-=======
-```
-{% if message['role'] == 'user' %}
-{{ message['content'] }}
-{% endif %}
-```
->>>>>>> bb618d93
 
 </Tip>
 
@@ -510,18 +483,10 @@
 
 There is also a short list of callable functions available to you inside your templates. These are:
 
-<<<<<<< HEAD
 - `raise_exception(msg)`: Raises a `TemplateException`. This is useful for debugging, and for telling users when they're
 doing something that your template doesn't support.
 - `strftime_now(format_str)`: Equivalent to `datetime.now().strftime(format_str)` in Python. This is used for getting
 the current date/time in a specific format, which is sometimes included in system messages.
-=======
-```
-{% if loop.last and add_generation_prompt %}
-{{ bos_token + 'Assistant:\n' }}
-{% endif %}
-```
->>>>>>> bb618d93
 
 ### Notes on whitespace
 
