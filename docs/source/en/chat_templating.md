--- conflicted
+++ resolved
@@ -270,39 +270,6 @@
 
 From here, just continue training like you would with a standard language modelling task, using the `formatted_chat` column.
 
-<<<<<<< HEAD
-## Advanced: How do chat templates work?
-
-The chat template for a model is stored on the `tokenizer.chat_template` attribute. If no chat template is set, the
-default template for that model class is used instead. Let's take a look at the template for `BlenderBot`:
-
-```python
-
->>> from transformers import AutoTokenizer
->>> tokenizer = AutoTokenizer.from_pretrained("facebook/blenderbot-400M-distill")
-
->>> tokenizer.default_chat_template
-"{% for message in messages %}{% if message['role'] == 'user' %}{{ ' ' }}{% endif %}{{ message['content'] }}{% if not loop.last %}{{ '  ' }}{% endif %}{% endfor %}{{ eos_token }}"
-```
-
-That's kind of intimidating. Let's add some newlines and indentation to make it more readable. Note that the first
-newline after each block as well as any preceding whitespace before a block are ignored by default, using the 
-Jinja `trim_blocks` and `lstrip_blocks` flags. However, be cautious - although leading whitespace on each
-line is stripped, spaces between blocks on the same line are not. We strongly recommend checking that your template
-isn't printing extra spaces where it shouldn't be!
-
-```
-{% for message in messages %}
-    {% if message['role'] == 'user' %}
-        {{ ' ' }}
-    {% endif %}
-    {{ message['content'] }}
-    {% if not loop.last %}
-        {{ '  ' }}
-    {% endif %}
-{% endfor %}
-{{ eos_token }}
-=======
 <Tip>
 
 By default, some tokenizers add special tokens like `<bos>` and `<eos>` to text they tokenize. Chat templates should 
@@ -679,7 +646,6 @@
 {%- if add_generation_prompt %}
     {{- '<|assistant|>\n' }}
 {%- endif %}
->>>>>>> e39b6c1c
 ```
 
 If you've never seen one of these before, this is a [Jinja template](https://jinja.palletsprojects.com/en/3.1.x/templates/).
@@ -841,23 +807,13 @@
 
 </Tip>
 
-<<<<<<< HEAD
-Remember that the template handler will receive the conversation history as a variable called `messages`. Each
-message is a dictionary with two keys, `role` and `content`. You will be able to access `messages` in your template
-just like you can in Python, which means you can loop over it with `{% for message in messages %}` or access
-individual messages with, for example, `{{ messages[0] }}`.
-=======
 Jinja templates in `transformers` are identical to Jinja templates elsewhere. The main thing to know is that 
 the conversation history will be accessible inside your template as a variable called `messages`.  
 You will be able to access `messages` in your template just like you can in Python, which means you can loop over 
 it with `{% for message in messages %}` or access individual messages with `{{ messages[0] }}`, for example.
->>>>>>> e39b6c1c
 
 You can also use the following tips to write clean, efficient Jinja templates:
 
-<<<<<<< HEAD
-### For loops
-=======
 ### Trimming whitespace
 
 By default, Jinja will print any whitespace that comes before or after a block. This can be a problem for chat
@@ -882,27 +838,15 @@
 and indentation may end up being included in the output, which is probably not what you want!
 
 ### Special variables
->>>>>>> e39b6c1c
 
 Inside your template, you will have access several special variables. The most important of these is `messages`, 
 which contains the chat history as a list of message dicts. However, there are several others. Not every
 variable will be used in every template. The most common other variables are:
 
-<<<<<<< HEAD
-```
-{% for message in messages %}
-{{ message['content'] }}
-{% endfor %}
-```
-
-Note that whatever's inside the {{ expression block }} will be printed to the output. You can use operators like
-`+` to combine strings inside expression blocks.
-=======
 - `tools` contains a list of tools in JSON schema format. Will be `None` or undefined if no tools are passed.
 - `documents` contains a list of documents in the format `{"title": "Title", "contents": "Contents"}`, used for retrieval-augmented generation. Will be `None` or undefined if no documents are passed.
 - `add_generation_prompt` is a bool that is `True` if the user has requested a generation prompt, and `False` otherwise. If this is set, your template should add the header for an assistant message to the end of the conversation. If your model doesn't have a specific header for assistant messages, you can ignore this flag.
 - **Special tokens** like `bos_token` and `eos_token`. These are extracted from `tokenizer.special_tokens_map`. The exact tokens available inside each template will differ depending on the parent tokenizer.
->>>>>>> e39b6c1c
 
 <Tip>
 
@@ -912,35 +856,16 @@
 have a new use-case that doesn't fit in the core API, feel free to use a new `kwarg` for it! If a new `kwarg`
 becomes common we may promote it into the core API and create a standard, documented format for it.
 
-<<<<<<< HEAD
-```
-{% if message['role'] == 'user' %}
-{{ message['content'] }}
-{% endif %}
-```
-
-Note how where Python uses whitespace to mark the beginnings and ends of `for` and `if` blocks, Jinja requires you
-to explicitly end them with `{% endfor %}` and `{% endif %}`.
-=======
 </Tip>
->>>>>>> e39b6c1c
 
 ### Callable functions
 
 There is also a short list of callable functions available to you inside your templates. These are:
 
-<<<<<<< HEAD
-```
-{% if loop.last and add_generation_prompt %}
-{{ bos_token + 'Assistant:\n' }}
-{% endif %}
-```
-=======
 - `raise_exception(msg)`: Raises a `TemplateException`. This is useful for debugging, and for telling users when they're
 doing something that your template doesn't support.
 - `strftime_now(format_str)`: Equivalent to `datetime.now().strftime(format_str)` in Python. This is used for getting
 the current date/time in a specific format, which is sometimes included in system messages.
->>>>>>> e39b6c1c
 
 ### Notes on whitespace
 
