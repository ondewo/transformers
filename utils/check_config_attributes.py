--- conflicted
+++ resolved
@@ -32,7 +32,6 @@
 CONFIG_MAPPING = transformers.models.auto.configuration_auto.CONFIG_MAPPING
 
 SPECIAL_CASES_TO_ALLOW = {
-<<<<<<< HEAD
     # 'max_position_embeddings' is not used in modeling file, but needed for eval frameworks like Huggingface's lighteval (https://github.com/huggingface/lighteval/blob/af24080ea4f16eaf1683e353042a2dfc9099f038/src/lighteval/models/base_model.py#L264).
     # periods and offsers are not used in modeling file, but used in the configuration file to define `layers_block_type` and `layers_num_experts`.
     "JambaConfig": [
@@ -43,8 +42,6 @@
         "expert_layer_period",
     ],
     "Gemma2Config": ["tie_word_embeddings"],
-=======
->>>>>>> bb618d93
     # used to compute the property `self.chunk_length`
     "EncodecConfig": ["overlap"],
     # used as `self.bert_model = BertModel(config, ...)`
