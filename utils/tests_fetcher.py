# coding=utf-8
# Copyright 2021 The HuggingFace Inc. team.
#
# Licensed under the Apache License, Version 2.0 (the "License");
# you may not use this file except in compliance with the License.
# You may obtain a copy of the License at
#
#     http://www.apache.org/licenses/LICENSE-2.0
#
# Unless required by applicable law or agreed to in writing, software
# distributed under the License is distributed on an "AS IS" BASIS,
# WITHOUT WARRANTIES OR CONDITIONS OF ANY KIND, either express or implied.
# See the License for the specific language governing permissions and
# limitations under the License.

"""
Welcome to tests_fetcher V2.

This util is designed to fetch tests to run on a PR so that only the tests impacted by the modifications are run, and
when too many models are being impacted, only run the tests of a subset of core models. It works like this.

Stage 1: Identify the modified files. For jobs that run on the main branch, it's just the diff with the last commit.
On a PR, this takes all the files from the branching point to the current commit (so all modifications in a PR, not
just the last commit) but excludes modifications that are on docstrings or comments only.

Stage 2: Extract the tests to run. This is done by looking at the imports in each module and test file: if module A
imports module B, then changing module B impacts module A, so the tests using module A should be run. We thus get the
dependencies of each model and then recursively builds the 'reverse' map of dependencies to get all modules and tests
impacted by a given file. We then only keep the tests (and only the core models tests if there are too many modules).

Caveats:
  - This module only filters tests by files (not individual tests) so it's better to have tests for different things
    in different files.
  - This module assumes inits are just importing things, not really building objects, so it's better to structure
    them this way and move objects building in separate submodules.

Usage:

Base use to fetch the tests in a pull request

```bash
python utils/tests_fetcher.py
```

Base use to fetch the tests on a the main branch (with diff from the last commit):

```bash
python utils/tests_fetcher.py --diff_with_last_commit
```
"""

import argparse
import collections
import glob
import importlib.util
import json
import os
import re
import tempfile
from contextlib import contextmanager
from pathlib import Path
from typing import Dict, List, Tuple, Union

from git import Repo


PATH_TO_REPO = Path(__file__).parent.parent.resolve()
PATH_TO_EXAMPLES = PATH_TO_REPO / "examples"
PATH_TO_TRANFORMERS = PATH_TO_REPO / "src/transformers"
PATH_TO_TESTS = PATH_TO_REPO / "tests"

# List here the models to always test.
IMPORTANT_MODELS = [
    "auto",
    # Most downloaded models
    "bert",
    "clip",
    "t5",
    "xlm-roberta",
    "gpt2",
    "bart",
    "mpnet",
    "gpt-j",
    "wav2vec2",
    "deberta-v2",
    "layoutlm",
    "opt",
    "longformer",
    "vit",
    # Pipeline-specific model (to be sure each pipeline has one model in this list)
    "tapas",
    "vilt",
    "clap",
    "detr",
    "owlvit",
    "dpt",
    "videomae",
]


@contextmanager
def checkout_commit(repo: Repo, commit_id: str):
    """
    Context manager that checks out a given commit when entered, but gets back to the reference it was at on exit.

    Args:
        repo (`git.Repo`): A git repository (for instance the Transformers repo).
        commit_id (`str`): The commit reference to checkout inside the context manager.
    """
    current_head = repo.head.commit if repo.head.is_detached else repo.head.ref

    try:
        repo.git.checkout(commit_id)
        yield

    finally:
        repo.git.checkout(current_head)


def clean_code(content: str) -> str:
    """
    Remove docstrings, empty line or comments from some code (used to detect if a diff is real or only concern
    comments or docstings).

    Args:
        content (`str`): The code to clean

    Returns:
        `str`: The cleaned code.
    """
    # We need to deactivate autoformatting here to write escaped triple quotes (we cannot use real triple quotes or
    # this would mess up the result if this function applied to this particular file).
    # fmt: off
    # Remove docstrings by splitting on triple " then triple ':
    splits = content.split('\"\"\"')
    content = "".join(splits[::2])
    splits = content.split("\'\'\'")
    # fmt: on
    content = "".join(splits[::2])

    # Remove empty lines and comments
    lines_to_keep = []
    for line in content.split("\n"):
        # remove anything that is after a # sign.
        line = re.sub("#.*$", "", line)
        # remove white lines
        if len(line) != 0 and not line.isspace():
            lines_to_keep.append(line)
    return "\n".join(lines_to_keep)


def keep_doc_examples_only(content: str) -> str:
    """
    Remove everything from the code content except the doc examples (used to determined if a diff should trigger doc
    tests or not).

    Args:
        content (`str`): The code to clean

    Returns:
        `str`: The cleaned code.
    """
    # Keep doc examples only by splitting on triple "`"
    splits = content.split("```")
    # Add leading and trailing "```" so the navigation is easier when compared to the original input `content`
    content = "```" + "```".join(splits[1::2]) + "```"

    # Remove empty lines and comments
    lines_to_keep = []
    for line in content.split("\n"):
        # remove anything that is after a # sign.
        line = re.sub("#.*$", "", line)
        # remove white lines
        if len(line) != 0 and not line.isspace():
            lines_to_keep.append(line)
    return "\n".join(lines_to_keep)


def get_all_tests() -> List[str]:
    """
    Walks the `tests` folder to return a list of files/subfolders. This is used to split the tests to run when using
    paralellism. The split is:

    - folders under `tests`: (`tokenization`, `pipelines`, etc) except the subfolder `models` is excluded.
    - folders under `tests/models`: `bert`, `gpt2`, etc.
    - test files under `tests`: `test_modeling_common.py`, `test_tokenization_common.py`, etc.
    """

    # test folders/files directly under `tests` folder
    tests = os.listdir(PATH_TO_TESTS)
    tests = [f"tests/{f}" for f in tests if "__pycache__" not in f]
    tests = sorted([f for f in tests if (PATH_TO_REPO / f).is_dir() or f.startswith("tests/test_")])

    # model specific test folders
    model_test_folders = os.listdir(PATH_TO_TESTS / "models")
    model_test_folders = [f"tests/models/{f}" for f in model_test_folders if "__pycache__" not in f]
    model_test_folders = sorted([f for f in model_test_folders if (PATH_TO_REPO / f).is_dir()])

    tests.remove("tests/models")
    # Sagemaker tests are not meant to be run on the CI.
    if "tests/sagemaker" in tests:
        tests.remove("tests/sagemaker")
    tests = model_test_folders + tests

    return tests


def diff_is_docstring_only(repo: Repo, branching_point: str, filename: str) -> bool:
    """
    Check if the diff is only in docstrings (or comments and whitespace) in a filename.

    Args:
        repo (`git.Repo`): A git repository (for instance the Transformers repo).
        branching_point (`str`): The commit reference of where to compare for the diff.
        filename (`str`): The filename where we want to know if the diff isonly in docstrings/comments.

    Returns:
        `bool`: Whether the diff is docstring/comments only or not.
    """
    folder = Path(repo.working_dir)
    with checkout_commit(repo, branching_point):
        with open(folder / filename, "r", encoding="utf-8") as f:
            old_content = f.read()

    with open(folder / filename, "r", encoding="utf-8") as f:
        new_content = f.read()

    old_content_clean = clean_code(old_content)
    new_content_clean = clean_code(new_content)

    return old_content_clean == new_content_clean


def diff_contains_doc_examples(repo: Repo, branching_point: str, filename: str) -> bool:
    """
    Check if the diff is only in code examples of the doc in a filename.

    Args:
        repo (`git.Repo`): A git repository (for instance the Transformers repo).
        branching_point (`str`): The commit reference of where to compare for the diff.
        filename (`str`): The filename where we want to know if the diff is only in codes examples.

    Returns:
        `bool`: Whether the diff is only in code examples of the doc or not.
    """
    folder = Path(repo.working_dir)
    with checkout_commit(repo, branching_point):
        with open(folder / filename, "r", encoding="utf-8") as f:
            old_content = f.read()

    with open(folder / filename, "r", encoding="utf-8") as f:
        new_content = f.read()

    old_content_clean = keep_doc_examples_only(old_content)
    new_content_clean = keep_doc_examples_only(new_content)

    return old_content_clean != new_content_clean


def get_impacted_files_from_tiny_model_summary(diff_with_last_commit: bool = False) -> List[str]:
    """
    Return a list of python modeling files that are impacted by the changes of `tiny_model_summary.json` in between:

    - the current head and the main branch if `diff_with_last_commit=False` (default)
    - the current head and its parent commit otherwise.

    Returns:
        `List[str]`: The list of Python modeling files that are impacted by the changes of `tiny_model_summary.json`.
    """
    repo = Repo(PATH_TO_REPO)

    folder = Path(repo.working_dir)

    if not diff_with_last_commit:
        print(f"main is at {repo.refs.main.commit}")
        print(f"Current head is at {repo.head.commit}")

        commits = repo.merge_base(repo.refs.main, repo.head)
        for commit in commits:
            print(f"Branching commit: {commit}")
    else:
        print(f"main is at {repo.head.commit}")
        commits = repo.head.commit.parents
        for commit in commits:
            print(f"Parent commit: {commit}")

    if not os.path.isfile(folder / "tests/utils/tiny_model_summary.json"):
        return []

    files = set()
    for commit in commits:
        with checkout_commit(repo, commit):
            with open(folder / "tests/utils/tiny_model_summary.json", "r", encoding="utf-8") as f:
                old_content = f.read()

        with open(folder / "tests/utils/tiny_model_summary.json", "r", encoding="utf-8") as f:
            new_content = f.read()

        # get the content as json object
        old_content = json.loads(old_content)
        new_content = json.loads(new_content)

        old_keys = set(old_content.keys())
        new_keys = set(new_content.keys())

        # get the difference
        keys_with_diff = old_keys.symmetric_difference(new_keys)
        common_keys = old_keys.intersection(new_keys)
        # if both have the same key, check its content
        for key in common_keys:
            if old_content[key] != new_content[key]:
                keys_with_diff.add(key)

        # get the model classes
        impacted_model_classes = []
        for key in keys_with_diff:
            if key in new_keys:
                impacted_model_classes.extend(new_content[key]["model_classes"])

        # get the module where the model classes are defined. We want to use the main `__init__` file, but it requires
        # all the framework being installed, which is not ideal for a simple script like test fetcher.
        # So we create a temporary and modified main `__init__` and access its `_import_structure`.
        with open(folder / "src/transformers/__init__.py") as fp:
            lines = fp.readlines()
            new_lines = []
            # Get all the code related to `_import_structure`
            for line in lines:
                if line == "_import_structure = {\n":
                    new_lines.append(line)
                elif line == "# Direct imports for type-checking\n":
                    break
                elif len(new_lines) > 0:
                    # bypass the framework check so we can get all the information even if frameworks are not available
                    line = re.sub(r"is_.+_available\(\)", "True", line)
                    line = line.replace("OptionalDependencyNotAvailable", "Exception")
                    line = line.replace("Exception()", "Exception")
                    new_lines.append(line)

        # create and load the temporary module
        with tempfile.TemporaryDirectory() as tmpdirname:
            with open(os.path.join(tmpdirname, "temp_init.py"), "w") as fp:
                fp.write("".join(new_lines))

            spec = importlib.util.spec_from_file_location("temp_init", os.path.join(tmpdirname, "temp_init.py"))
            module = importlib.util.module_from_spec(spec)
            spec.loader.exec_module(module)
            # Finally, get `_import_structure` that we need
            import_structure = module._import_structure

            # map model classes to their defined module
            reversed_structure = {}
            for key, values in import_structure.items():
                for value in values:
                    reversed_structure[value] = key

            # Get the corresponding modeling file path
            for model_class in impacted_model_classes:
                module = reversed_structure[model_class]
                framework = ""
                if model_class.startswith("TF"):
                    framework = "tf"
                elif model_class.startswith("Flax"):
                    framework = "flax"
                fn = (
                    f"modeling_{module.split('.')[-1]}.py"
                    if framework == ""
                    else f"modeling_{framework}_{module.split('.')[-1]}.py"
                )
                files.add(
                    f"src.transformers.{module}.{fn}".replace(".", os.path.sep).replace(f"{os.path.sep}py", ".py")
                )

    return sorted(files)


def get_diff(repo: Repo, base_commit: str, commits: List[str]) -> List[str]:
    """
    Get the diff between a base commit and one or several commits.

    Args:
        repo (`git.Repo`):
            A git repository (for instance the Transformers repo).
        base_commit (`str`):
            The commit reference of where to compare for the diff. This is the current commit, not the branching point!
        commits (`List[str]`):
            The list of commits with which to compare the repo at `base_commit` (so the branching point).

    Returns:
        `List[str]`: The list of Python files with a diff (files added, renamed or deleted are always returned, files
        modified are returned if the diff in the file is not only in docstrings or comments, see
        `diff_is_docstring_only`).
    """
    print("\n### DIFF ###\n")
    code_diff = []
    for commit in commits:
        for diff_obj in commit.diff(base_commit):
            # We always add new python files
            if diff_obj.change_type == "A" and diff_obj.b_path.endswith(".py"):
                code_diff.append(diff_obj.b_path)
            # We check that deleted python files won't break corresponding tests.
            elif diff_obj.change_type == "D" and diff_obj.a_path.endswith(".py"):
                code_diff.append(diff_obj.a_path)
            # Now for modified files
            elif diff_obj.change_type in ["M", "R"] and diff_obj.b_path.endswith(".py"):
                # In case of renames, we'll look at the tests using both the old and new name.
                if diff_obj.a_path != diff_obj.b_path:
                    code_diff.extend([diff_obj.a_path, diff_obj.b_path])
                else:
                    # Otherwise, we check modifications are in code and not docstrings.
                    if diff_is_docstring_only(repo, commit, diff_obj.b_path):
                        print(f"Ignoring diff in {diff_obj.b_path} as it only concerns docstrings or comments.")
                    else:
                        code_diff.append(diff_obj.a_path)

    return code_diff


def get_modified_python_files(diff_with_last_commit: bool = False) -> List[str]:
    """
    Return a list of python files that have been modified between:

    - the current head and the main branch if `diff_with_last_commit=False` (default)
    - the current head and its parent commit otherwise.

    Returns:
        `List[str]`: The list of Python files with a diff (files added, renamed or deleted are always returned, files
        modified are returned if the diff in the file is not only in docstrings or comments, see
        `diff_is_docstring_only`).
    """
    repo = Repo(PATH_TO_REPO)

    if not diff_with_last_commit:
        print(f"main is at {repo.refs.main.commit}")
        print(f"Current head is at {repo.head.commit}")

        branching_commits = repo.merge_base(repo.refs.main, repo.head)
        for commit in branching_commits:
            print(f"Branching commit: {commit}")
        return get_diff(repo, repo.head.commit, branching_commits)
    else:
        print(f"main is at {repo.head.commit}")
        parent_commits = repo.head.commit.parents
        for commit in parent_commits:
            print(f"Parent commit: {commit}")
        return get_diff(repo, repo.head.commit, parent_commits)


def get_diff_for_doctesting(repo: Repo, base_commit: str, commits: List[str]) -> List[str]:
    """
    Get the diff in doc examples between a base commit and one or several commits.

    Args:
        repo (`git.Repo`):
            A git repository (for instance the Transformers repo).
        base_commit (`str`):
            The commit reference of where to compare for the diff. This is the current commit, not the branching point!
        commits (`List[str]`):
            The list of commits with which to compare the repo at `base_commit` (so the branching point).

    Returns:
        `List[str]`: The list of Python and Markdown files with a diff (files added or renamed are always returned, files
        modified are returned if the diff in the file is only in doctest examples).
    """
    print("\n### DIFF ###\n")
    code_diff = []
    for commit in commits:
        for diff_obj in commit.diff(base_commit):
            # We only consider Python files and doc files.
            if not diff_obj.b_path.endswith(".py") and not diff_obj.b_path.endswith(".md"):
                continue
            # We always add new python/md files
            if diff_obj.change_type in ["A"]:
                code_diff.append(diff_obj.b_path)
            # Now for modified files
            elif diff_obj.change_type in ["M", "R"]:
                # In case of renames, we'll look at the tests using both the old and new name.
                if diff_obj.a_path != diff_obj.b_path:
                    code_diff.extend([diff_obj.a_path, diff_obj.b_path])
                else:
                    # Otherwise, we check modifications contain some doc example(s).
                    if diff_contains_doc_examples(repo, commit, diff_obj.b_path):
                        code_diff.append(diff_obj.a_path)
                    else:
                        print(f"Ignoring diff in {diff_obj.b_path} as it doesn't contain any doc example.")

    return code_diff


def get_all_doctest_files() -> List[str]:
    """
    Return the complete list of python and Markdown files on which we run doctest.

    At this moment, we restrict this to only take files from `src/` or `docs/source/en/` that are not in `utils/not_doctested.txt`.

    Returns:
        `List[str]`: The complete list of Python and Markdown files on which we run doctest.
    """
    py_files = [str(x.relative_to(PATH_TO_REPO)) for x in PATH_TO_REPO.glob("**/*.py")]
    md_files = [str(x.relative_to(PATH_TO_REPO)) for x in PATH_TO_REPO.glob("**/*.md")]
    test_files_to_run = py_files + md_files

    # only include files in `src` or `docs/source/en/`
    test_files_to_run = [x for x in test_files_to_run if x.startswith(("src/", "docs/source/en/"))]
    # not include init files
    test_files_to_run = [x for x in test_files_to_run if not x.endswith(("__init__.py",))]

    # These are files not doctested yet.
    with open("utils/not_doctested.txt") as fp:
        not_doctested = {x.split(" ")[0] for x in fp.read().strip().split("\n")}

    # So far we don't have 100% coverage for doctest. This line will be removed once we achieve 100%.
    test_files_to_run = [x for x in test_files_to_run if x not in not_doctested]

    return sorted(test_files_to_run)


def get_new_doctest_files(repo, base_commit, branching_commit) -> List[str]:
    """
    Get the list of files that were removed from "utils/not_doctested.txt", between `base_commit` and
    `branching_commit`.

    Returns:
        `List[str]`: List of files that were removed from "utils/not_doctested.txt".
    """
    for diff_obj in branching_commit.diff(base_commit):
        # Ignores all but the "utils/not_doctested.txt" file.
        if diff_obj.a_path != "utils/not_doctested.txt":
            continue
        # Loads the two versions
        folder = Path(repo.working_dir)
        with checkout_commit(repo, branching_commit):
            with open(folder / "utils/not_doctested.txt", "r", encoding="utf-8") as f:
                old_content = f.read()
        with open(folder / "utils/not_doctested.txt", "r", encoding="utf-8") as f:
            new_content = f.read()
        # Compute the removed lines and return them
        removed_content = {x.split(" ")[0] for x in old_content.split("\n")} - {
            x.split(" ")[0] for x in new_content.split("\n")
        }
        return sorted(removed_content)
    return []


def get_doctest_files(diff_with_last_commit: bool = False) -> List[str]:
    """
    Return a list of python and Markdown files where doc example have been modified between:

    - the current head and the main branch if `diff_with_last_commit=False` (default)
    - the current head and its parent commit otherwise.

    Returns:
        `List[str]`: The list of Python and Markdown files with a diff (files added or renamed are always returned, files
        modified are returned if the diff in the file is only in doctest examples).
    """
    repo = Repo(PATH_TO_REPO)

    test_files_to_run = []  # noqa
    if not diff_with_last_commit:
        print(f"main is at {repo.refs.main.commit}")
        print(f"Current head is at {repo.head.commit}")

        branching_commits = repo.merge_base(repo.refs.main, repo.head)
        for commit in branching_commits:
            print(f"Branching commit: {commit}")
        test_files_to_run = get_diff_for_doctesting(repo, repo.head.commit, branching_commits)
    else:
        print(f"main is at {repo.head.commit}")
        parent_commits = repo.head.commit.parents
        for commit in parent_commits:
            print(f"Parent commit: {commit}")
        test_files_to_run = get_diff_for_doctesting(repo, repo.head.commit, parent_commits)

    all_test_files_to_run = get_all_doctest_files()

    # Add to the test files to run any removed entry from "utils/not_doctested.txt".
    new_test_files = get_new_doctest_files(repo, repo.head.commit, repo.refs.main.commit)
    test_files_to_run = list(set(test_files_to_run + new_test_files))

    # Do not run slow doctest tests on CircleCI
    with open("utils/slow_documentation_tests.txt") as fp:
        slow_documentation_tests = set(fp.read().strip().split("\n"))
    test_files_to_run = [
        x for x in test_files_to_run if x in all_test_files_to_run and x not in slow_documentation_tests
    ]

    # Make sure we did not end up with a test file that was removed
    test_files_to_run = [f for f in test_files_to_run if (PATH_TO_REPO / f).exists()]

    return sorted(test_files_to_run)


# (:?^|\n) -> Non-catching group for the beginning of the doc or a new line.
# \s*from\s+(\.+\S+)\s+import\s+([^\n]+) -> Line only contains from .xxx import yyy and we catch .xxx and yyy
# (?=\n) -> Look-ahead to a new line. We can't just put \n here or using find_all on this re will only catch every
#           other import.
_re_single_line_relative_imports = re.compile(r"(?:^|\n)\s*from\s+(\.+\S+)\s+import\s+([^\n]+)(?=\n)")
# (:?^|\n) -> Non-catching group for the beginning of the doc or a new line.
# \s*from\s+(\.+\S+)\s+import\s+\(([^\)]+)\) -> Line continues with from .xxx import (yyy) and we catch .xxx and yyy
# yyy will take multiple lines otherwise there wouldn't be parenthesis.
_re_multi_line_relative_imports = re.compile(r"(?:^|\n)\s*from\s+(\.+\S+)\s+import\s+\(([^\)]+)\)")
# (:?^|\n) -> Non-catching group for the beginning of the doc or a new line.
# \s*from\s+transformers(\S*)\s+import\s+([^\n]+) -> Line only contains from transformers.xxx import yyy and we catch
#           .xxx and yyy
# (?=\n) -> Look-ahead to a new line. We can't just put \n here or using find_all on this re will only catch every
#           other import.
_re_single_line_direct_imports = re.compile(r"(?:^|\n)\s*from\s+transformers(\S*)\s+import\s+([^\n]+)(?=\n)")
# (:?^|\n) -> Non-catching group for the beginning of the doc or a new line.
# \s*from\s+transformers(\S*)\s+import\s+\(([^\)]+)\) -> Line continues with from transformers.xxx import (yyy) and we
# catch .xxx and yyy. yyy will take multiple lines otherwise there wouldn't be parenthesis.
_re_multi_line_direct_imports = re.compile(r"(?:^|\n)\s*from\s+transformers(\S*)\s+import\s+\(([^\)]+)\)")


def extract_imports(module_fname: str, cache: Dict[str, List[str]] = None) -> List[str]:
    """
    Get the imports a given module makes.

    Args:
        module_fname (`str`):
            The name of the file of the module where we want to look at the imports (given relative to the root of
            the repo).
        cache (Dictionary `str` to `List[str]`, *optional*):
            To speed up this function if it was previously called on `module_fname`, the cache of all previously
            computed results.

    Returns:
        `List[str]`: The list of module filenames imported in the input `module_fname` (a submodule we import from that
        is a subfolder will give its init file).
    """
    if cache is not None and module_fname in cache:
        return cache[module_fname]

    with open(PATH_TO_REPO / module_fname, "r", encoding="utf-8") as f:
        content = f.read()

    # Filter out all docstrings to not get imports in code examples. As before we need to deactivate formatting to
    # keep this as escaped quotes and avoid this function failing on this file.
    splits = content.split('\"\"\"')  # fmt: skip
    content = "".join(splits[::2])

    module_parts = str(module_fname).split(os.path.sep)
    imported_modules = []

    # Let's start with relative imports
    relative_imports = _re_single_line_relative_imports.findall(content)
    relative_imports = [
        (mod, imp) for mod, imp in relative_imports if "# tests_ignore" not in imp and imp.strip() != "("
    ]
    multiline_relative_imports = _re_multi_line_relative_imports.findall(content)
    relative_imports += [(mod, imp) for mod, imp in multiline_relative_imports if "# tests_ignore" not in imp]

    # We need to remove parts of the module name depending on the depth of the relative imports.
    for module, imports in relative_imports:
        level = 0
        while module.startswith("."):
            module = module[1:]
            level += 1

        if len(module) > 0:
            dep_parts = module_parts[: len(module_parts) - level] + module.split(".")
        else:
            dep_parts = module_parts[: len(module_parts) - level]
        imported_module = os.path.sep.join(dep_parts)
        imported_modules.append((imported_module, [imp.strip() for imp in imports.split(",")]))

    # Let's continue with direct imports
    direct_imports = _re_single_line_direct_imports.findall(content)
    direct_imports = [(mod, imp) for mod, imp in direct_imports if "# tests_ignore" not in imp and imp.strip() != "("]
    multiline_direct_imports = _re_multi_line_direct_imports.findall(content)
    direct_imports += [(mod, imp) for mod, imp in multiline_direct_imports if "# tests_ignore" not in imp]

    # We need to find the relative path of those imports.
    for module, imports in direct_imports:
        import_parts = module.split(".")[1:]  # ignore the name of the repo since we add it below.
        dep_parts = ["src", "transformers"] + import_parts
        imported_module = os.path.sep.join(dep_parts)
        imported_modules.append((imported_module, [imp.strip() for imp in imports.split(",")]))

    result = []
    # Double check we get proper modules (either a python file or a folder with an init).
    for module_file, imports in imported_modules:
        if (PATH_TO_REPO / f"{module_file}.py").is_file():
            module_file = f"{module_file}.py"
        elif (PATH_TO_REPO / module_file).is_dir() and (PATH_TO_REPO / module_file / "__init__.py").is_file():
            module_file = os.path.sep.join([module_file, "__init__.py"])
        imports = [imp for imp in imports if len(imp) > 0 and re.match("^[A-Za-z0-9_]*$", imp)]
        if len(imports) > 0:
            result.append((module_file, imports))

    if cache is not None:
        cache[module_fname] = result

    return result


def get_module_dependencies(module_fname: str, cache: Dict[str, List[str]] = None) -> List[str]:
    """
    Refines the result of `extract_imports` to remove subfolders and get a proper list of module filenames: if a file
    as an import `from utils import Foo, Bar`, with `utils` being a subfolder containing many files, this will traverse
    the `utils` init file to check where those dependencies come from: for instance the files utils/foo.py and utils/bar.py.

    Warning: This presupposes that all intermediate inits are properly built (with imports from the respective
    submodules) and work better if objects are defined in submodules and not the intermediate init (otherwise the
    intermediate init is added, and inits usually have a lot of dependencies).

    Args:
        module_fname (`str`):
            The name of the file of the module where we want to look at the imports (given relative to the root of
            the repo).
        cache (Dictionary `str` to `List[str]`, *optional*):
            To speed up this function if it was previously called on `module_fname`, the cache of all previously
            computed results.

    Returns:
        `List[str]`: The list of module filenames imported in the input `module_fname` (with submodule imports refined).
    """
    dependencies = []
    imported_modules = extract_imports(module_fname, cache=cache)
    # The while loop is to recursively traverse all inits we may encounter: we will add things as we go.
    while len(imported_modules) > 0:
        new_modules = []
        for module, imports in imported_modules:
            # If we end up in an __init__ we are often not actually importing from this init (except in the case where
            # the object is fully defined in the __init__)
            if module.endswith("__init__.py"):
                # So we get the imports from that init then try to find where our objects come from.
                new_imported_modules = extract_imports(module, cache=cache)
                for new_module, new_imports in new_imported_modules:
                    if any(i in new_imports for i in imports):
                        if new_module not in dependencies:
                            new_modules.append((new_module, [i for i in new_imports if i in imports]))
                        imports = [i for i in imports if i not in new_imports]
                if len(imports) > 0:
                    # If there are any objects lefts, they may be a submodule
                    path_to_module = PATH_TO_REPO / module.replace("__init__.py", "")
                    dependencies.extend(
                        [
                            os.path.join(module.replace("__init__.py", ""), f"{i}.py")
                            for i in imports
                            if (path_to_module / f"{i}.py").is_file()
                        ]
                    )
                    imports = [i for i in imports if not (path_to_module / f"{i}.py").is_file()]
                    if len(imports) > 0:
                        # Then if there are still objects left, they are fully defined in the init, so we keep it as a
                        # dependency.
                        dependencies.append(module)
            else:
                dependencies.append(module)

        imported_modules = new_modules
    return dependencies


def create_reverse_dependency_tree() -> List[Tuple[str, str]]:
    """
    Create a list of all edges (a, b) which mean that modifying a impacts b with a going over all module and test files.
    """
    cache = {}
    all_modules = list(PATH_TO_TRANFORMERS.glob("**/*.py")) + list(PATH_TO_TESTS.glob("**/*.py"))
    all_modules = [str(mod.relative_to(PATH_TO_REPO)) for mod in all_modules]
    edges = [(dep, mod) for mod in all_modules for dep in get_module_dependencies(mod, cache=cache)]

    return list(set(edges))


def get_tree_starting_at(module: str, edges: List[Tuple[str, str]]) -> List[Union[str, List[str]]]:
    """
    Returns the tree starting at a given module following all edges.

    Args:
        module (`str`): The module that will be the root of the subtree we want.
        eges (`List[Tuple[str, str]]`): The list of all edges of the tree.

    Returns:
        `List[Union[str, List[str]]]`: The tree to print in the following format: [module, [list of edges
        starting at module], [list of edges starting at the preceding level], ...]
    """
    vertices_seen = [module]
    new_edges = [edge for edge in edges if edge[0] == module and edge[1] != module and "__init__.py" not in edge[1]]
    tree = [module]
    while len(new_edges) > 0:
        tree.append(new_edges)
        final_vertices = list({edge[1] for edge in new_edges})
        vertices_seen.extend(final_vertices)
        new_edges = [
            edge
            for edge in edges
            if edge[0] in final_vertices and edge[1] not in vertices_seen and "__init__.py" not in edge[1]
        ]

    return tree


def print_tree_deps_of(module, all_edges=None):
    """
    Prints the tree of modules depending on a given module.

    Args:
        module (`str`): The module that will be the root of the subtree we want.
        all_eges (`List[Tuple[str, str]]`, *optional*):
            The list of all edges of the tree. Will be set to `create_reverse_dependency_tree()` if not passed.
    """
    if all_edges is None:
        all_edges = create_reverse_dependency_tree()
    tree = get_tree_starting_at(module, all_edges)

    # The list of lines is a list of tuples (line_to_be_printed, module)
    # Keeping the modules lets us know where to insert each new lines in the list.
    lines = [(tree[0], tree[0])]
    for index in range(1, len(tree)):
        edges = tree[index]
        start_edges = {edge[0] for edge in edges}

        for start in start_edges:
            end_edges = {edge[1] for edge in edges if edge[0] == start}
            # We will insert all those edges just after the line showing start.
            pos = 0
            while lines[pos][1] != start:
                pos += 1
            lines = lines[: pos + 1] + [(" " * (2 * index) + end, end) for end in end_edges] + lines[pos + 1 :]

    for line in lines:
        # We don't print the refs that where just here to help build lines.
        print(line[0])


def init_test_examples_dependencies() -> Tuple[Dict[str, List[str]], List[str]]:
    """
    The test examples do not import from the examples (which are just scripts, not modules) so we need som extra
    care initializing the dependency map, which is the goal of this function. It initializes the dependency map for
    example files by linking each example to the example test file for the example framework.

    Returns:
        `Tuple[Dict[str, List[str]], List[str]]`: A tuple with two elements: the initialized dependency map which is a
        dict test example file to list of example files potentially tested by that test file, and the list of all
        example files (to avoid recomputing it later).
    """
    test_example_deps = {}
    all_examples = []
    for framework in ["flax", "pytorch", "tensorflow"]:
        test_files = list((PATH_TO_EXAMPLES / framework).glob("test_*.py"))
        all_examples.extend(test_files)
        # Remove the files at the root of examples/framework since they are not proper examples (they are eith utils
        # or example test files).
        examples = [
            f for f in (PATH_TO_EXAMPLES / framework).glob("**/*.py") if f.parent != PATH_TO_EXAMPLES / framework
        ]
        all_examples.extend(examples)
        for test_file in test_files:
            with open(test_file, "r", encoding="utf-8") as f:
                content = f.read()
            # Map all examples to the test files found in examples/framework.
            test_example_deps[str(test_file.relative_to(PATH_TO_REPO))] = [
                str(e.relative_to(PATH_TO_REPO)) for e in examples if e.name in content
            ]
            # Also map the test files to themselves.
            test_example_deps[str(test_file.relative_to(PATH_TO_REPO))].append(
                str(test_file.relative_to(PATH_TO_REPO))
            )
    return test_example_deps, all_examples


def create_reverse_dependency_map() -> Dict[str, List[str]]:
    """
    Create the dependency map from module/test filename to the list of modules/tests that depend on it recursively.

    Returns:
        `Dict[str, List[str]]`: The reverse dependency map as a dictionary mapping filenames to all the filenames
        depending on it recursively. This way the tests impacted by a change in file A are the test files in the list
        corresponding to key A in this result.
    """
    cache = {}
    # Start from the example deps init.
    example_deps, examples = init_test_examples_dependencies()
    # Add all modules and all tests to all examples
    all_modules = list(PATH_TO_TRANFORMERS.glob("**/*.py")) + list(PATH_TO_TESTS.glob("**/*.py")) + examples
    all_modules = [str(mod.relative_to(PATH_TO_REPO)) for mod in all_modules]
    # Compute the direct dependencies of all modules.
    direct_deps = {m: get_module_dependencies(m, cache=cache) for m in all_modules}
    direct_deps.update(example_deps)

    # This recurses the dependencies
    something_changed = True
    while something_changed:
        something_changed = False
        for m in all_modules:
            for d in direct_deps[m]:
                # We stop recursing at an init (cause we always end up in the main init and we don't want to add all
                # files which the main init imports)
                if d.endswith("__init__.py"):
                    continue
                if d not in direct_deps:
                    raise ValueError(f"KeyError:{d}. From {m}")
                new_deps = set(direct_deps[d]) - set(direct_deps[m])
                if len(new_deps) > 0:
                    direct_deps[m].extend(list(new_deps))
                    something_changed = True

    # Finally we can build the reverse map.
    reverse_map = collections.defaultdict(list)
    for m in all_modules:
        for d in direct_deps[m]:
            reverse_map[d].append(m)

    # For inits, we don't do the reverse deps but the direct deps: if modifying an init, we want to make sure we test
    # all the modules impacted by that init.
    for m in [f for f in all_modules if f.endswith("__init__.py")]:
        direct_deps = get_module_dependencies(m, cache=cache)
        deps = sum([reverse_map[d] for d in direct_deps if not d.endswith("__init__.py")], direct_deps)
        reverse_map[m] = list(set(deps) - {m})

    return reverse_map


def create_module_to_test_map(
    reverse_map: Dict[str, List[str]] = None, filter_models: bool = False
) -> Dict[str, List[str]]:
    """
    Extract the tests from the reverse_dependency_map and potentially filters the model tests.

    Args:
        reverse_map (`Dict[str, List[str]]`, *optional*):
            The reverse dependency map as created by `create_reverse_dependency_map`. Will default to the result of
            that function if not provided.
        filter_models (`bool`, *optional*, defaults to `False`):
            Whether or not to filter model tests to only include core models if a file impacts a lot of models.

    Returns:
        `Dict[str, List[str]]`: A dictionary that maps each file to the tests to execute if that file was modified.
    """
    if reverse_map is None:
        reverse_map = create_reverse_dependency_map()

    # Utility that tells us if a given file is a test (taking test examples into account)
    def is_test(fname):
        if fname.startswith("tests"):
            return True
        if fname.startswith("examples") and fname.split(os.path.sep)[-1].startswith("test"):
            return True
        return False

    # Build the test map
    test_map = {module: [f for f in deps if is_test(f)] for module, deps in reverse_map.items()}

    if not filter_models:
        return test_map

    # Now we deal with the filtering if `filter_models` is True.
    num_model_tests = len(list(PATH_TO_TESTS.glob("models/*")))

    def has_many_models(tests):
        # We filter to core models when a given file impacts more than half the model tests.
        model_tests = {Path(t).parts[2] for t in tests if t.startswith("tests/models/")}
        return len(model_tests) > num_model_tests // 2

<<<<<<< HEAD
    def filter_tests(tests):
        return [t for t in tests if not t.startswith("tests/models/") or Path(t).parts[2] in IMPORTANT_MODELS]
=======
    # for each module (if specified in the argument `module`) of the form `models/my_model` (i.e. starting with it),
    # we always keep the tests (those are already in the argument `tests`) which are in `tests/models/my_model`.
    # This is to avoid them being excluded when a module has many impacted tests: the directly related test files should
    # always be included!
    def filter_tests(tests, module=""):
        filtered_tests = []
        for t in tests:
            if (
                not t.startswith("tests/models/")
                or Path(t).parts[2] in IMPORTANT_MODELS
                # at this point, `t` is of the form `tests/models/my_model`, and we check if `models/my_model`
                # (i.e. `parts[1:3]`) is in `module`.
                or "/".join(Path(t).parts[1:3]) in module
            ):
                filtered_tests += [t]
        return filtered_tests
>>>>>>> e39b6c1c

    return {module: (filter_tests(tests) if has_many_models(tests) else tests) for module, tests in test_map.items()}


def _print_list(l) -> str:
    """
    Pretty print a list of elements with one line per element and a - starting each line.
    """
    return "\n".join([f"- {f}" for f in l])


def infer_tests_to_run(
    output_file: str,
    diff_with_last_commit: bool = False,
    filter_models: bool = True,
):
    """
    The main function called by the test fetcher. Determines the tests to run from the diff.

    Args:
        output_file (`str`):
            The path where to store the summary of the test fetcher analysis. Other files will be stored in the same
            folder:

            - examples_test_list.txt: The list of examples tests to run.
            - test_repo_utils.txt: Will indicate if the repo utils tests should be run or not.
            - doctest_list.txt: The list of doctests to run.

        diff_with_last_commit (`bool`, *optional*, defaults to `False`):
            Whether to analyze the diff with the last commit (for use on the main branch after a PR is merged) or with
            the branching point from main (for use on each PR).
        filter_models (`bool`, *optional*, defaults to `True`):
            Whether or not to filter the tests to core models only, when a file modified results in a lot of model
            tests.
    """
    modified_files = get_modified_python_files(diff_with_last_commit=diff_with_last_commit)
    print(f"\n### MODIFIED FILES ###\n{_print_list(modified_files)}")

    # Create the map that will give us all impacted modules.
    reverse_map = create_reverse_dependency_map()
    impacted_files = modified_files.copy()
    for f in modified_files:
        if f in reverse_map:
            impacted_files.extend(reverse_map[f])

    # Remove duplicates
    impacted_files = sorted(set(impacted_files))
    print(f"\n### IMPACTED FILES ###\n{_print_list(impacted_files)}")

<<<<<<< HEAD
    # Grab the corresponding test files:
    if any(x in modified_files for x in ["setup.py", ".circleci/create_circleci_config.py"]):
        test_files_to_run = ["tests", "examples"]
        repo_utils_launch = True
=======
    model_impacted = {"/".join(x.split("/")[:3]) for x in impacted_files if x.startswith("tests/models/")}
    # Grab the corresponding test files:
    if (
        any(x in modified_files for x in ["setup.py", ".circleci/create_circleci_config.py"])
        or not filter_models
        and len(model_impacted) >= NUM_MODELS_TO_TRIGGER_FULL_CI
        or commit_flags["test_all"]
    ):
        test_files_to_run = glob.glob("tests/**/test_**.py", recursive=True) + glob.glob(
            "examples/**/*.py", recursive=True
        )
        if len(model_impacted) >= NUM_MODELS_TO_TRIGGER_FULL_CI and filter_models:
            print(
                f"More than {NUM_MODELS_TO_TRIGGER_FULL_CI - 1} models are impacted and `filter_models=False`. CI is configured to test everything."
            )
>>>>>>> e39b6c1c
    else:
        # All modified tests need to be run.
        test_files_to_run = [f for f in modified_files if f.startswith("tests") and "/test_" in f]
        impacted_files = get_impacted_files_from_tiny_model_summary(diff_with_last_commit=diff_with_last_commit)

        # Then we grab the corresponding test files.
        test_map = create_module_to_test_map(reverse_map=reverse_map, filter_models=filter_models)
        for f in modified_files + impacted_files:
            if f in test_map:
                test_files_to_run.extend(test_map[f])
        test_files_to_run = sorted(set(test_files_to_run))
        # Remove repo utils tests
        test_files_to_run = [f for f in test_files_to_run if not f.split(os.path.sep)[1] == "repo_utils"]
        # Remove SageMaker tests
        test_files_to_run = [f for f in test_files_to_run if not f.split(os.path.sep)[1] == "sagemaker"]
        # Make sure we did not end up with a test file that was removed
        test_files_to_run = [f for f in test_files_to_run if (PATH_TO_REPO / f).exists()]

    print(f"\n### TEST TO RUN ###\n{_print_list(test_files_to_run)}")

    create_test_list_from_filter(test_files_to_run, out_path="test_preparation/")

    doctest_list = get_doctest_files()

    print(f"\n### DOCTEST TO RUN ###\n{_print_list(doctest_list)}")
    if len(doctest_list) > 0:
        doctest_file = Path(output_file).parent / "doctest_list.txt"
        with open(doctest_file, "w", encoding="utf-8") as f:
            f.write(" ".join(doctest_list))


def filter_tests(output_file: str, filters: List[str]):
    """
    Reads the content of the output file and filters out all the tests in a list of given folders.

    Args:
        output_file (`str` or `os.PathLike`): The path to the output file of the tests fetcher.
        filters (`List[str]`): A list of folders to filter.
    """
    if not os.path.isfile(output_file):
        print("No test file found.")
        return
    with open(output_file, "r", encoding="utf-8") as f:
        test_files = f.read().split(" ")

    if len(test_files) == 0 or test_files == [""]:
        print("No tests to filter.")
        return

    if test_files == ["tests"]:
        test_files = [os.path.join("tests", f) for f in os.listdir("tests") if f not in ["__init__.py"] + filters]
    else:
        test_files = [f for f in test_files if f.split(os.path.sep)[1] not in filters]

    with open(output_file, "w", encoding="utf-8") as f:
        f.write(" ".join(test_files))


def parse_commit_message(commit_message: str) -> Dict[str, bool]:
    """
    Parses the commit message to detect if a command is there to skip, force all or part of the CI.

    Args:
        commit_message (`str`): The commit message of the current commit.

    Returns:
        `Dict[str, bool]`: A dictionary of strings to bools with keys the following keys: `"skip"`,
        `"test_all_models"` and `"test_all"`.
    """
    if commit_message is None:
        return {"skip": False, "no_filter": False, "test_all": False}

    command_search = re.search(r"\[([^\]]*)\]", commit_message)
    if command_search is not None:
        command = command_search.groups()[0]
        command = command.lower().replace("-", " ").replace("_", " ")
        skip = command in ["ci skip", "skip ci", "circleci skip", "skip circleci"]
        no_filter = set(command.split(" ")) == {"no", "filter"}
        test_all = set(command.split(" ")) == {"test", "all"}
        return {"skip": skip, "no_filter": no_filter, "test_all": test_all}
    else:
        return {"skip": False, "no_filter": False, "test_all": False}


JOB_TO_TEST_FILE = {
    "tests_torch_and_tf": r"tests/models/.*/test_modeling_(?:tf_|(?!flax)).*",
    "tests_torch_and_flax": r"tests/models/.*/test_modeling_(?:flax|(?!tf)).*",
    "tests_tf": r"tests/models/.*/test_modeling_tf_.*",
    "tests_torch": r"tests/models/.*/test_modeling_(?!(?:flax_|tf_)).*",
    "tests_generate": r"tests/models/.*/test_modeling_(?!(?:flax_|tf_)).*",
    "tests_tokenization": r"tests/models/.*/test_tokenization.*",
    "tests_processors": r"tests/models/.*/test_(?!(?:modeling_|tokenization_)).*",  # takes feature extractors, image processors, processors
    "examples_torch": r"examples/pytorch/.*test_.*",
    "examples_tensorflow": r"examples/tensorflow/.*test_.*",
    "tests_exotic_models": r"tests/models/.*(?=layoutlmv|nat|deta|udop|nougat).*",
    "tests_custom_tokenizers": r"tests/models/.*/test_tokenization_(?=bert_japanese|openai|clip).*",
    # "repo_utils": r"tests/[^models].*test.*", TODO later on we might want to do
    "pipelines_tf": r"tests/models/.*/test_modeling_tf_.*",
    "pipelines_torch": r"tests/models/.*/test_modeling_(?!(?:flax_|tf_)).*",
    "tests_hub": r"tests/.*",
    "tests_onnx": r"tests/models/.*/test_modeling_(?:tf_|(?!flax)).*",
}


def create_test_list_from_filter(full_test_list, out_path):
    all_test_files = "\n".join(full_test_list)
    for job_name, _filter in JOB_TO_TEST_FILE.items():
        file_name = os.path.join(out_path, f"{job_name}_test_list.txt")
        if job_name == "tests_hub":
            files_to_test = ["tests"]
        else:
            files_to_test = list(re.findall(_filter, all_test_files))
        print(job_name, file_name)
        if len(files_to_test) > 0:  # No tests -> no file with test list
            with open(file_name, "w") as f:
                f.write("\n".join(files_to_test))


if __name__ == "__main__":
    parser = argparse.ArgumentParser()
    parser.add_argument(
        "--output_file", type=str, default="test_list.txt", help="Where to store the list of tests to run"
    )
    parser.add_argument(
        "--json_output_file",
        type=str,
        default="test_map.json",
        help="Where to store the tests to run in a dictionary format mapping test categories to test files",
    )
    parser.add_argument(
        "--diff_with_last_commit",
        action="store_true",
        help="To fetch the tests between the current commit and the last commit",
    )
    parser.add_argument(
        "--filter_tests",
        action="store_true",
        help="Will filter the pipeline/repo utils tests outside of the generated list of tests.",
    )
    parser.add_argument(
        "--print_dependencies_of",
        type=str,
        help="Will only print the tree of modules depending on the file passed.",
        default=None,
    )
    parser.add_argument(
        "--commit_message",
        type=str,
        help="The commit message (which could contain a command to force all tests or skip the CI).",
        default=None,
    )
    args = parser.parse_args()
    if args.print_dependencies_of is not None:
        print_tree_deps_of(args.print_dependencies_of)
    elif args.filter_tests:
        filter_tests(args.output_file, ["pipelines", "repo_utils"])
    else:
        repo = Repo(PATH_TO_REPO)
        commit_message = repo.head.commit.message
        commit_flags = parse_commit_message(commit_message)
        if commit_flags["skip"]:
            print("Force-skipping the CI")
            quit()
        if commit_flags["no_filter"]:
            print("Running all tests fetched without filtering.")
        if commit_flags["test_all"]:
            print("Force-launching all tests")

        diff_with_last_commit = args.diff_with_last_commit
        if not diff_with_last_commit and not repo.head.is_detached and repo.head.ref == repo.refs.main:
            print("main branch detected, fetching tests against last commit.")
            diff_with_last_commit = True

<<<<<<< HEAD
        if not commit_flags["test_all"]:
            try:
                infer_tests_to_run(
                    args.output_file,
                    diff_with_last_commit=diff_with_last_commit,
                    json_output_file=args.json_output_file,
                    filter_models=not commit_flags["no_filter"],
                )
                filter_tests(args.output_file, ["repo_utils"])
            except Exception as e:
                print(f"\nError when trying to grab the relevant tests: {e}\n\nRunning all tests.")
                commit_flags["test_all"] = True

        if commit_flags["test_all"]:
            with open(args.output_file, "w", encoding="utf-8") as f:
                f.write("tests")
            example_file = Path(args.output_file).parent / "examples_test_list.txt"
            with open(example_file, "w", encoding="utf-8") as f:
                f.write("all")

            test_files_to_run = get_all_tests()
            create_json_map(test_files_to_run, args.json_output_file)
=======
        infer_tests_to_run(
            args.output_file,
            diff_with_last_commit=diff_with_last_commit,
            filter_models=(not (commit_flags["no_filter"] or is_main_branch)),
        )
        filter_tests(args.output_file, ["repo_utils"])
>>>>>>> e39b6c1c
<|MERGE_RESOLUTION|>--- conflicted
+++ resolved
@@ -953,10 +953,6 @@
         model_tests = {Path(t).parts[2] for t in tests if t.startswith("tests/models/")}
         return len(model_tests) > num_model_tests // 2
 
-<<<<<<< HEAD
-    def filter_tests(tests):
-        return [t for t in tests if not t.startswith("tests/models/") or Path(t).parts[2] in IMPORTANT_MODELS]
-=======
     # for each module (if specified in the argument `module`) of the form `models/my_model` (i.e. starting with it),
     # we always keep the tests (those are already in the argument `tests`) which are in `tests/models/my_model`.
     # This is to avoid them being excluded when a module has many impacted tests: the directly related test files should
@@ -973,7 +969,6 @@
             ):
                 filtered_tests += [t]
         return filtered_tests
->>>>>>> e39b6c1c
 
     return {module: (filter_tests(tests) if has_many_models(tests) else tests) for module, tests in test_map.items()}
 
@@ -1023,12 +1018,6 @@
     impacted_files = sorted(set(impacted_files))
     print(f"\n### IMPACTED FILES ###\n{_print_list(impacted_files)}")
 
-<<<<<<< HEAD
-    # Grab the corresponding test files:
-    if any(x in modified_files for x in ["setup.py", ".circleci/create_circleci_config.py"]):
-        test_files_to_run = ["tests", "examples"]
-        repo_utils_launch = True
-=======
     model_impacted = {"/".join(x.split("/")[:3]) for x in impacted_files if x.startswith("tests/models/")}
     # Grab the corresponding test files:
     if (
@@ -1044,7 +1033,6 @@
             print(
                 f"More than {NUM_MODELS_TO_TRIGGER_FULL_CI - 1} models are impacted and `filter_models=False`. CI is configured to test everything."
             )
->>>>>>> e39b6c1c
     else:
         # All modified tests need to be run.
         test_files_to_run = [f for f in modified_files if f.startswith("tests") and "/test_" in f]
@@ -1218,34 +1206,9 @@
             print("main branch detected, fetching tests against last commit.")
             diff_with_last_commit = True
 
-<<<<<<< HEAD
-        if not commit_flags["test_all"]:
-            try:
-                infer_tests_to_run(
-                    args.output_file,
-                    diff_with_last_commit=diff_with_last_commit,
-                    json_output_file=args.json_output_file,
-                    filter_models=not commit_flags["no_filter"],
-                )
-                filter_tests(args.output_file, ["repo_utils"])
-            except Exception as e:
-                print(f"\nError when trying to grab the relevant tests: {e}\n\nRunning all tests.")
-                commit_flags["test_all"] = True
-
-        if commit_flags["test_all"]:
-            with open(args.output_file, "w", encoding="utf-8") as f:
-                f.write("tests")
-            example_file = Path(args.output_file).parent / "examples_test_list.txt"
-            with open(example_file, "w", encoding="utf-8") as f:
-                f.write("all")
-
-            test_files_to_run = get_all_tests()
-            create_json_map(test_files_to_run, args.json_output_file)
-=======
         infer_tests_to_run(
             args.output_file,
             diff_with_last_commit=diff_with_last_commit,
             filter_models=(not (commit_flags["no_filter"] or is_main_branch)),
         )
-        filter_tests(args.output_file, ["repo_utils"])
->>>>>>> e39b6c1c
+        filter_tests(args.output_file, ["repo_utils"])