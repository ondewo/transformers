--- conflicted
+++ resolved
@@ -138,11 +138,8 @@
     is_datasets_available,
     is_in_notebook,
     is_ipex_available,
-<<<<<<< HEAD
-=======
     is_liger_kernel_available,
     is_lomo_available,
->>>>>>> e39b6c1c
     is_peft_available,
     is_safetensors_available,
     is_sagemaker_dp_enabled,
@@ -151,13 +148,9 @@
     is_torch_compile_available,
     is_torch_neuroncore_available,
     is_torch_npu_available,
-<<<<<<< HEAD
-    is_torch_tpu_available,
-=======
     is_torch_xla_available,
     is_torch_xpu_available,
     is_torchao_available,
->>>>>>> e39b6c1c
     logging,
     strtobool,
 )
@@ -410,9 +403,6 @@
                     " to `True` to avoid any unexpected behavior such as device placement mismatching."
                 )
 
-<<<<<<< HEAD
-        _is_peft_model = is_peft_available() and isinstance(model, PeftModel)
-=======
         if self.args.use_liger_kernel:
             if is_liger_kernel_available():
                 from liger_kernel.transformers.trainer_integration import _apply_liger_kernel
@@ -431,7 +421,6 @@
                     "Please install it with `pip install liger-kernel`"
                 )
 
->>>>>>> e39b6c1c
         _is_quantized_and_base_model = getattr(model, "is_quantized", False) and not getattr(
             model, "_hf_peft_config_loaded", False
         )
@@ -1132,8 +1121,6 @@
             optimizer_cls = torch.optim.Adagrad
         elif args.optim == OptimizerNames.RMSPROP:
             optimizer_cls = torch.optim.RMSprop
-<<<<<<< HEAD
-=======
         elif args.optim in [
             OptimizerNames.GALORE_ADAMW,
             OptimizerNames.GALORE_ADAMW_8BIT,
@@ -1344,7 +1331,6 @@
                 }
             )
             optimizer_kwargs.update(additional_optim_kwargs)
->>>>>>> e39b6c1c
         else:
             raise ValueError(f"Trainer cannot instantiate unsupported optimizer: {args.optim}")
         return optimizer_cls, optimizer_kwargs
@@ -2142,9 +2128,6 @@
                                 args.max_grad_norm,
                             )
 
-<<<<<<< HEAD
-                    # Optimizer step
-=======
                         if (
                             is_accelerate_available()
                             and self.accelerator.distributed_type == DistributedType.DEEPSPEED
@@ -2158,7 +2141,6 @@
 
                     self.control = self.callback_handler.on_pre_optimizer_step(args, self.state, self.control)
 
->>>>>>> e39b6c1c
                     self.optimizer.step()
                     optimizer_was_run = not self.accelerator.optimizer_step_was_skipped
                     if optimizer_was_run:
@@ -2638,9 +2620,6 @@
 
         # Save the Trainer state
         if self.args.should_save:
-<<<<<<< HEAD
-            self.state.save_to_json(os.path.join(staging_output_dir, TRAINER_STATE_NAME))
-=======
             # Update `ExportableState` callbacks and `TrainerControl` state to where we are currently
             for cb in [
                 cb for cb in self.callback_handler.callbacks + [self.control] if isinstance(cb, ExportableState)
@@ -2652,7 +2631,6 @@
                 else:
                     self.state.stateful_callbacks[cb_name] = cb_state
             self.state.save_to_json(os.path.join(output_dir, TRAINER_STATE_NAME))
->>>>>>> e39b6c1c
 
         if self.args.push_to_hub:
             self._push_from_checkpoint(staging_output_dir)
@@ -4190,22 +4168,11 @@
                         "when using FSDP."
                     )
 
-<<<<<<< HEAD
         if self.is_deepspeed_enabled:
             if getattr(self.args, "hf_deepspeed_config", None) is None:
                 from transformers.integrations.deepspeed import HfTrainerDeepSpeedConfig
-=======
-        if self.is_deepspeed_enabled and getattr(self.args, "hf_deepspeed_config", None) is None:
-            self.propagate_args_to_deepspeed()
-
-        # `save_only_model` can't be used with DeepSpeed/FSDP along with `load_best_model_at_end`
-        if (
-            self.args.save_only_model
-            and (self.is_deepspeed_enabled or self.is_fsdp_enabled)
-            and self.args.load_best_model_at_end
-        ):
-            wrapper = "DeepSpeed" if self.is_deepspeed_enabled else "FSDP"
-            raise ValueError(f"{wrapper} can't be used with `save_only_model` along with `load_best_model_at_end`.")
+
+                ds_plugin = self.accelerator.state.deepspeed_plugin
 
         # `auto_find_batch_size` isn't supported yet with DeepSpeed Zero-3
         if (
@@ -4228,10 +4195,20 @@
         ds_plugin.hf_ds_config = HfTrainerDeepSpeedConfig(ds_plugin.hf_ds_config.config)
         ds_plugin.deepspeed_config = ds_plugin.hf_ds_config.config
         ds_plugin.hf_ds_config.trainer_config_process(self.args, auto_find_batch_size)
->>>>>>> e39b6c1c
-
-                ds_plugin = self.accelerator.state.deepspeed_plugin
-
-                ds_plugin.hf_ds_config = HfTrainerDeepSpeedConfig(ds_plugin.hf_ds_config.config)
-                ds_plugin.deepspeed_config = ds_plugin.hf_ds_config.config
-                ds_plugin.hf_ds_config.trainer_config_process(self.args)+
+    def _fsdp_qlora_plugin_updates(self):
+        if self.is_fsdp_enabled and _is_peft_model(self.model):
+            from peft import LoraConfig
+            from peft.utils.other import fsdp_auto_wrap_policy
+
+            if isinstance(self.model.active_peft_config, LoraConfig):
+                fsdp_plugin = self.accelerator.state.fsdp_plugin
+                fsdp_plugin.auto_wrap_policy = fsdp_auto_wrap_policy(self.model)
+            if (
+                getattr(self.model, "quantization_method", None) == QuantizationMethod.BITS_AND_BYTES
+                and self.model.hf_quantizer.quantization_config.bnb_4bit_quant_storage.is_floating_point
+                and version.parse(accelerate_version) > version.parse("0.27.0")
+            ):
+                fsdp_plugin.set_mixed_precision(
+                    self.model.hf_quantizer.quantization_config.bnb_4bit_quant_storage, override=True
+                )