--- conflicted
+++ resolved
@@ -1258,8 +1258,6 @@
         return tokenizer
 
 
-<<<<<<< HEAD
-=======
 # Copied from transformers.models.gpt2.tokenization_gpt2.bytes_to_unicode
 def bytes_to_unicode():
     """
@@ -1359,7 +1357,6 @@
         return tokenizer
 
 
->>>>>>> e39b6c1c
 SLOW_TO_FAST_CONVERTERS = {
     "AlbertTokenizer": AlbertConverter,
     "BartTokenizer": RobertaConverter,
@@ -1414,11 +1411,8 @@
     "XGLMTokenizer": XGLMConverter,
     "LlamaTokenizer": LlamaConverter,
     "CodeLlamaTokenizer": LlamaConverter,
-<<<<<<< HEAD
-=======
     "GemmaTokenizer": GemmaConvert,
     "Phi3Tokenizer": LlamaConverter,
->>>>>>> e39b6c1c
 }
 
 
