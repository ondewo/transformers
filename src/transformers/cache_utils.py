--- conflicted
+++ resolved
@@ -100,8 +100,6 @@
 
     It stores the Key and Value states as a list of tensors, one for each layer. The expected shape for each tensor is
     `[batch_size, num_heads, seq_len, head_dim]`.
-<<<<<<< HEAD
-=======
 
     Example:
 
@@ -119,7 +117,6 @@
         >>> outputs.past_key_values # access cache filled with key/values from generation
         DynamicCache()
         ```
->>>>>>> e39b6c1c
     """
 
     def __init__(self) -> None:
@@ -224,8 +221,6 @@
                 cache.update(key_states, value_states, layer_idx)
         return cache
 
-<<<<<<< HEAD
-=======
     def crop(self, max_length: int):
         """Crop the past key values up to a new `max_length` in terms of tokens. `max_length` can also be
         negative to remove `max_length` tokens. This is used in assisted decoding and contrastive search."""
@@ -598,7 +593,6 @@
         tensor = self.quantizer.dequantize(quant_tensor, meta)
         return tensor
 
->>>>>>> e39b6c1c
 
 class SinkCache(Cache):
     """
@@ -614,8 +608,6 @@
             The length of the context window.
         num_sink_tokens (`int`):
             The number of sink tokens. See the original paper for more information.
-<<<<<<< HEAD
-=======
 
     Example:
 
@@ -633,7 +625,6 @@
         >>> outputs.past_key_values # access cache filled with key/values from generation
         SinkCache()
         ```
->>>>>>> e39b6c1c
     """
 
     def __init__(self, window_length: int, num_sink_tokens: int) -> None:
@@ -768,15 +759,6 @@
 
         return self.key_cache[layer_idx], self.value_cache[layer_idx]
 
-<<<<<<< HEAD
-    def reorder_cache(self, beam_idx: torch.LongTensor):
-        """Reorders the cache for beam search, given the selected beam indices."""
-        for layer_idx in range(len(self.key_cache)):
-            device = self.key_cache[layer_idx].device
-            self.key_cache[layer_idx] = self.key_cache[layer_idx].index_select(0, beam_idx.to(device))
-            device = self.value_cache[layer_idx].device
-            self.value_cache[layer_idx] = self.value_cache[layer_idx].index_select(0, beam_idx.to(device))
-=======
 
 class StaticCache(Cache):
     """
@@ -1811,5 +1793,4 @@
         """Performs the actual copy of the layer to device cache."""
 
         self._device_key_cache[layer_idx & 1].copy_(self.key_cache[layer_idx], non_blocking=True)
-        self._device_value_cache[layer_idx & 1].copy_(self.value_cache[layer_idx], non_blocking=True)
->>>>>>> e39b6c1c
+        self._device_value_cache[layer_idx & 1].copy_(self.value_cache[layer_idx], non_blocking=True)