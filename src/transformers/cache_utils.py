from typing import Any, Dict, List, Optional, Tuple

import torch


class Cache:
    """
    Base, abstract class for all caches. The actual data structure is specific to each subclass.
    """

    def update(
        self,
        key_states: torch.Tensor,
        value_states: torch.Tensor,
        layer_idx: int,
        cache_kwargs: Optional[Dict[str, Any]] = None,
    ) -> Tuple[torch.Tensor, torch.Tensor]:
        """
        Updates the cache with the new `key_states` and `value_states` for the layer `layer_idx`.

        Parameters:
            key_states (`torch.Tensor`):
                The new key states to cache.
            value_states (`torch.Tensor`):
                The new value states to cache.
            layer_idx (`int`):
                The index of the layer to cache the states for.
            cache_kwargs (`Dict[str, Any]`, `optional`):
                Additional arguments for the cache subclass. These are specific to each subclass and allow new types of
                cache to be created.

        Return:
            A tuple containing the updated key and value states.
        """
        raise NotImplementedError("Make sure to implement `update` in a subclass.")

    def get_seq_length(self, layer_idx: Optional[int] = 0) -> int:
        """Returns the sequence length of the cached states. A layer index can be optionally passed."""
        raise NotImplementedError("Make sure to implement `get_seq_length` in a subclass.")

    def get_max_length(self) -> Optional[int]:
        """Returns the maximum sequence length of the cached states, if there is any."""
        raise NotImplementedError("Make sure to implement `get_max_length` in a subclass.")

    def get_usable_length(self, new_seq_length: int, layer_idx: Optional[int] = 0) -> int:
        """Given the sequence length of the new inputs, returns the usable length of the cache."""
        # Cache without size limit -> all cache is usable
        # Cache with size limit -> if the length cache plus the length of the new inputs is larger the maximum cache
        #   length, we will need to evict part of the cache (and thus not all cache is usable)
        max_length = self.get_max_length()
        previous_seq_length = self.get_seq_length(layer_idx)
        if max_length is not None and previous_seq_length + new_seq_length > max_length:
            return max_length - new_seq_length
        return previous_seq_length


class DynamicCache(Cache):
    """
    A cache that grows dynamically as more tokens are generated. This is the default for generative models.

    It stores the Key and Value states as a list of tensors, one for each layer. The expected shape for each tensor is
    `[batch_size, num_heads, seq_len, head_dim]`.
    """

    def __init__(self) -> None:
        self.key_cache: List[torch.Tensor] = []
        self.value_cache: List[torch.Tensor] = []
        self.seen_tokens = 0  # Used in `generate` to keep tally of how many tokens the cache has seen

    def __getitem__(self, layer_idx: int) -> List[Tuple[torch.Tensor]]:
        """
        Support for backwards-compatible `past_key_value` indexing, e.g. `past_key_value[0][0].shape[2]` to get the
        sequence length.
        """
        if layer_idx < len(self):
            return (self.key_cache[layer_idx], self.value_cache[layer_idx])
        else:
            raise KeyError(f"Cache only has {len(self)} layers, attempted to access layer with index {layer_idx}")

    def __iter__(self):
        """
        Support for backwards-compatible `past_key_value` iteration, e.g. `for x in past_key_value:` to iterate over
        keys and values
        """
        for layer_idx in range(len(self)):
            yield (self.key_cache[layer_idx], self.value_cache[layer_idx])

    def __len__(self):
        """
        Support for backwards-compatible `past_key_value` length, e.g. `len(past_key_value)`. This value corresponds
        to the number of layers in the model.
        """
        return len(self.key_cache)

    def update(
        self,
        key_states: torch.Tensor,
        value_states: torch.Tensor,
        layer_idx: int,
        cache_kwargs: Optional[Dict[str, Any]] = None,
    ) -> Tuple[torch.Tensor, torch.Tensor]:
        """
        Updates the cache with the new `key_states` and `value_states` for the layer `layer_idx`.

        Parameters:
            key_states (`torch.Tensor`):
                The new key states to cache.
            value_states (`torch.Tensor`):
                The new value states to cache.
            layer_idx (`int`):
                The index of the layer to cache the states for.
            cache_kwargs (`Dict[str, Any]`, `optional`):
                Additional arguments for the cache subclass. No additional arguments are used in `DynamicCache`.

        Return:
            A tuple containing the updated key and value states.
        """
        # Update the number of seen tokens
        if layer_idx == 0:
            self.seen_tokens += key_states.shape[-2]

        # Update the cache
        if len(self.key_cache) <= layer_idx:
            self.key_cache.append(key_states)
            self.value_cache.append(value_states)
        else:
            self.key_cache[layer_idx] = torch.cat([self.key_cache[layer_idx], key_states], dim=-2)
            self.value_cache[layer_idx] = torch.cat([self.value_cache[layer_idx], value_states], dim=-2)

        return self.key_cache[layer_idx], self.value_cache[layer_idx]

    def get_seq_length(self, layer_idx: Optional[int] = 0) -> int:
        """Returns the sequence length of the cached states. A layer index can be optionally passed."""
        if len(self.key_cache) <= layer_idx:
            return 0
        return self.key_cache[layer_idx].shape[-2]

    def get_max_length(self) -> Optional[int]:
        """Returns the maximum sequence length of the cached states. DynamicCache does not have a maximum length."""
        return None

    def reorder_cache(self, beam_idx: torch.LongTensor):
        """Reorders the cache for beam search, given the selected beam indices."""
        for layer_idx in range(len(self.key_cache)):
            device = self.key_cache[layer_idx].device
            self.key_cache[layer_idx] = self.key_cache[layer_idx].index_select(0, beam_idx.to(device))
            device = self.value_cache[layer_idx].device
            self.value_cache[layer_idx] = self.value_cache[layer_idx].index_select(0, beam_idx.to(device))

    def to_legacy_cache(self) -> Tuple[Tuple[torch.Tensor], Tuple[torch.Tensor]]:
        """Converts the `DynamicCache` instance into the its equivalent in the legacy cache format."""
        legacy_cache = ()
        for layer_idx in range(len(self)):
            legacy_cache += ((self.key_cache[layer_idx], self.value_cache[layer_idx]),)
        return legacy_cache

    @classmethod
    def from_legacy_cache(cls, past_key_values: Optional[Tuple[Tuple[torch.FloatTensor]]] = None) -> "DynamicCache":
        """Converts a cache in the legacy cache format into an equivalent `DynamicCache`."""
        cache = cls()
        if past_key_values is not None:
            for layer_idx in range(len(past_key_values)):
                key_states, value_states = past_key_values[layer_idx]
                cache.update(key_states, value_states, layer_idx)
        return cache


class SinkCache(Cache):
    """
    A cache that as described in the [Attention Sinks paper](https://arxiv.org/abs/2309.17453). It allows the model to
    generate beyond the length of its context window, without losing fluency in the conversation. As it discards past
    tokens, the model will lose the ability to generate tokens that depend on the context that was discarded.

    It stores the Key and Value states as a list of tensors, one for each layer. The expected shape for each tensor is
    `[batch_size, num_heads, seq_len, head_dim]`.

    Parameters:
        window_length (`int`):
            The length of the context window.
        num_sink_tokens (`int`):
            The number of sink tokens. See the original paper for more information.
    """

    def __init__(self, window_length: int, num_sink_tokens: int) -> None:
        self.key_cache: List[torch.Tensor] = []
        self.value_cache: List[torch.Tensor] = []
        self.window_length = window_length
        self.num_sink_tokens = num_sink_tokens
        self.cos_sin_cache = {}
        self.seen_tokens = 0  # Used in `generate` to keep tally of how many tokens the cache has seen

    @staticmethod
    def _rotate_half(x):
        x1 = x[..., : x.shape[-1] // 2]
        x2 = x[..., x.shape[-1] // 2 :]
        return torch.cat((-x2, x1), dim=-1)

    def _apply_key_rotary_pos_emb(
        self, key_states: torch.Tensor, cos: torch.Tensor, sin: torch.Tensor
    ) -> torch.Tensor:
        rotated_key_states = (key_states * cos) + (self._rotate_half(key_states) * sin)
        return rotated_key_states

    def _get_rerotation_cos_sin(
        self, key_states: torch.Tensor, cos: torch.Tensor, sin: torch.Tensor
    ) -> Tuple[torch.Tensor, torch.Tensor]:
        if key_states.shape[-2] not in self.cos_sin_cache:
            # Upcast to float32 temporarily for better accuracy
            cos = cos.to(torch.float32)
            sin = sin.to(torch.float32)

            # Compute the cos and sin required for back- and forward-rotating to one position earlier in the sequence
            original_cos = cos[self.num_sink_tokens + key_states.shape[-2] :]
            shifted_cos = cos[self.num_sink_tokens : -key_states.shape[-2]]
            original_sin = sin[self.num_sink_tokens + key_states.shape[-2] :]
            shifted_sin = sin[self.num_sink_tokens : -key_states.shape[-2]]
            rerotation_cos = original_cos * shifted_cos + original_sin * shifted_sin
            rerotation_sin = -original_sin * shifted_cos + original_cos * shifted_sin

            self.cos_sin_cache[key_states.shape[-2]] = (
                rerotation_cos.to(key_states.dtype).unsqueeze(0),
                rerotation_sin.to(key_states.dtype).unsqueeze(0),
            )
        return self.cos_sin_cache[key_states.shape[-2]]

    def get_seq_length(self, layer_idx: Optional[int] = 0) -> int:
        """Returns the sequence length of the cached states. A layer index can be optionally passed."""
        # Workaround to make 'key_states.shape[-2] + past_key_value.get_seq_length(self.layer_idx)' <= window_length
        if len(self.key_cache) <= layer_idx:
            return 0
        return self.key_cache[layer_idx].shape[-2]

    def get_max_length(self) -> Optional[int]:
        """Returns the maximum sequence length of the cached states."""
        return self.window_length

    def update(
        self,
        key_states: torch.Tensor,
        value_states: torch.Tensor,
        layer_idx: int,
        cache_kwargs: Optional[Dict[str, Any]] = None,
    ) -> Tuple[torch.Tensor, torch.Tensor]:
        """
        Updates the cache with the new `key_states` and `value_states` for the layer `layer_idx`.

        Parameters:
            key_states (`torch.Tensor`):
                The new key states to cache.
            value_states (`torch.Tensor`):
                The new value states to cache.
            layer_idx (`int`):
                The index of the layer to cache the states for.
            cache_kwargs (`Dict[str, Any]`, `optional`):
                Additional arguments for the cache subclass. The following arguments can be used in `SinkCache`: `sin`,
                `cos` and `partial_rotation_size`. These arguments are used with models using RoPE, to recompute the
                rotation as the tokens are shifted.

        Return:
            A tuple containing the updated key and value states.
        """
        # Optional kwargs for `SinkCache` -- needed on models using RoPE. `partial_rotation_size` is used on models
        # with partially rotated position embeddings, like Phi or Persimmon.
        sin = cache_kwargs.get("sin")
        cos = cache_kwargs.get("cos")
        partial_rotation_size = cache_kwargs.get("partial_rotation_size")
        using_rope = cos is not None and sin is not None

        # Update the number of seen tokens
        if layer_idx == 0:
            self.seen_tokens += key_states.shape[-2]

        # [bsz, num_heads, seq_len, head_dim]
        if len(self.key_cache) <= layer_idx:
            # Empty cache
            self.key_cache.append(key_states)
            self.value_cache.append(value_states)

        elif key_states.shape[-2] + self.get_seq_length(layer_idx) < self.window_length:
            # Growing cache
            self.key_cache[layer_idx] = torch.cat([self.key_cache[layer_idx], key_states], dim=-2)
            self.value_cache[layer_idx] = torch.cat([self.value_cache[layer_idx], value_states], dim=-2)

        else:
            # Shifting cache
            keys_to_keep = self.key_cache[layer_idx][
                :, :, -self.window_length + self.num_sink_tokens + key_states.shape[-2] :
            ]

            # On RoPE models, we need to recompute the Key rotation as the tokens are shifted
            if using_rope:
                rerotation_cos, rerotation_sin = self._get_rerotation_cos_sin(
                    key_states, cos[: self.window_length], sin[: self.window_length]
                )
                if partial_rotation_size is not None:
                    keys_to_keep, keys_pass = (
                        keys_to_keep[..., :partial_rotation_size],
                        keys_to_keep[..., partial_rotation_size:],
                    )
                keys_to_keep = self._apply_key_rotary_pos_emb(keys_to_keep, rerotation_cos, rerotation_sin)
                if partial_rotation_size is not None:
                    keys_to_keep = torch.cat((keys_to_keep, keys_pass), dim=-1)

            # Concatenate sink tokens, shifted & rotated tokens (if needed), and new tokens
            sink_keys = self.key_cache[layer_idx][:, :, : self.num_sink_tokens]
            self.key_cache[layer_idx] = torch.cat([sink_keys, keys_to_keep, key_states], dim=-2)

            sink_values = self.value_cache[layer_idx][:, :, : self.num_sink_tokens]
            values_to_keep = self.value_cache[layer_idx][
                :, :, -self.window_length + self.num_sink_tokens + value_states.shape[-2] :
            ]
            self.value_cache[layer_idx] = torch.cat([sink_values, values_to_keep, value_states], dim=-2)

        return self.key_cache[layer_idx], self.value_cache[layer_idx]

    def reorder_cache(self, beam_idx: torch.LongTensor):
        """Reorders the cache for beam search, given the selected beam indices."""
<<<<<<< HEAD
        self.self_attention_cache.reorder_cache(beam_idx)
        self.cross_attention_cache.reorder_cache(beam_idx)

    def check_dynamic_cache(self, method: str):
        if not (
            isinstance(self.self_attention_cache, DynamicCache)
            and isinstance(self.cross_attention_cache, DynamicCache)
        ):
            raise ValueError(
                f"`{method}` is only defined for dynamic cache, got {self.self_attention_cache.__str__()} for the self "
                f"attention cache and {self.cross_attention_cache.__str__()} for the cross attention cache."
            )

    # TODO(gante, sanchit-gandhi): move following functionality into `.generate`
    def crop(self, maximum_length: int):
        """Crop the past key values up to a new `maximum_length` in terms of tokens. `maximum_length` can also be
        negative to remove `maximum_length` tokens. This is used in assisted decoding and contrastive search."""
        self.check_dynamic_cache(self.crop.__name__)
        self.self_attention_cache.crop(maximum_length)

    def batch_split(self, full_batch_size: int, split_size: int) -> "List[EncoderDecoderCache]":
        """Split the current instance into a list of `DynamicCache` by the batch size. This will be used by
        `_split_model_inputs()` in `generation.utils`"""
        self.check_dynamic_cache(self.batch_split.__name__)
        self_attention_cache = self.self_attention_cache.batch_split(full_batch_size, split_size)
        cross_attention_cache = self.cross_attention_cache.batch_split(full_batch_size, split_size)

        out = []
        for self_attn, cross_attn in zip(self_attention_cache, cross_attention_cache):
            out.append(EncoderDecoderCache(self_attn, cross_attn))
        return out

    @classmethod
    def from_batch_splits(cls, splits: List["EncoderDecoderCache"]) -> "EncoderDecoderCache":
        """This is the opposite of the above `batch_split()` method. This will be used by `stack_model_outputs` in
        `generation.utils`"""
        self_attention_cache = DynamicCache()
        cross_attention_cache = DynamicCache()
        for idx in range(len(splits[0])):
            layer_keys = torch.cat([current.self_attention_cache.key_cache[idx] for current in splits], dim=0)
            layer_values = torch.cat([current.self_attention_cache.value_cache[idx] for current in splits], dim=0)
            self_attention_cache.update(layer_keys, layer_values, idx)

            layer_keys = torch.cat([current.cross_attention_cache.key_cache[idx] for current in splits], dim=0)
            layer_values = torch.cat([current.cross_attention_cache.value_cache[idx] for current in splits], dim=0)
            cross_attention_cache.update(layer_keys, layer_values, idx)
        return cls(self_attention_cache, cross_attention_cache)

    def batch_repeat_interleave(self, repeats: int):
        """Repeat the cache `repeats` times in the batch dimension. Used in contrastive search."""
        self.check_dynamic_cache(self.batch_repeat_interleave.__name__)
        self.self_attention_cache.batch_repeat_interleave(repeats)
        self.cross_attention_cache.batch_repeat_interleave(repeats)

    def batch_select_indices(self, indices: torch.Tensor):
        """Only keep the `indices` in the batch dimension of the cache. Used in contrastive search."""
        self.check_dynamic_cache(self.batch_select_indices.__name__)
        self.self_attention_cache.batch_select_indices(indices)
        self.cross_attention_cache.batch_select_indices(indices)


class HybridCache(Cache):
    """
    Hybrid Cache class to be used with `torch.compile` for Gemma2 models that alternate between a local sliding window attention
    and global attention in every other layer. Under the hood, Hybrid Cache leverages ["SlidingWindowCache"] for sliding window attention
    and ["StaticCache"] for global attention. For more information, see the documentation of each subcomponeent cache class.

    Parameters:
        config (`PretrainedConfig):
            The configuration file defining the shape-related attributes required to initialize the static cache.
        batch_size (`int`):
            The batch size with which the model will be used. Note that a new instance must be instantiated if a
            smaller batch size is used.
        max_cache_len (`int`):
            The maximum sequence length with which the model will be used.
        device (`torch.device` or `str`, *optional*, defaults to `"cpu"`):
            The device on which the cache should be initialized. Should be the same as the layer.
        dtype (torch.dtype, *optional*, defaults to `torch.float32`):
            The default `dtype` to use when initializing the layer.

    Example:

        ```python
        >>> from transformers import AutoTokenizer, AutoModelForCausalLM, HybridCache

        >>> model = AutoModelForCausalLM.from_pretrained("google/gemma-2-9b")
        >>> tokenizer = AutoTokenizer.from_pretrained("google/gemma-2-9b")

        >>> inputs = tokenizer(text="My name is Gemma", return_tensors="pt")

        >>> # Prepare a cache class and pass it to model's forward
        >>> # Leave empty space for 10 new tokens, which can be used when calling forward iteratively 10 times to generate
        >>> max_generated_length = inputs.input_ids.shape[1] + 10
        >>> past_key_values = HybridCache(config=model.config, batch_size=1, max_cache_len=max_generated_length, device=model.device, dtype=model.dtype)
        >>> outputs = model(**inputs, past_key_values=past_key_values, use_cache=True)
        >>> past_kv_length = outputs.past_key_values # access cache filled with key/values from generation
        ```
    """

    # TODO (joao): remove `=None` in non-optional arguments in v4.46. Remove from `OBJECTS_TO_IGNORE` as well.
    def __init__(
        self,
        config: PretrainedConfig,
        batch_size: int = None,
        max_cache_len: int = None,
        device: Union[torch.device, str] = "cpu",
        dtype: torch.dtype = torch.float32,
        max_batch_size: Optional[int] = None,
    ) -> None:
        super().__init__()
        if max_batch_size is not None:
            logger.warning_once(
                f"The 'max_batch_size' argument of {self.__class__.__name__} is deprecated and will be removed in "
                "v4.46. Use the more precisely named 'batch_size' argument instead."
            )
        if not hasattr(config, "sliding_window") or config.sliding_window is None:
            raise ValueError(
                "Setting `cache_implementation` to 'sliding_window' requires the model config supporting "
                "sliding window attention, please check if there is a `sliding_window` field in the model "
                "config and it's not set to None."
            )
        self.max_cache_len = max_cache_len
        self.batch_size = batch_size or max_batch_size
        # Some model define a custom `head_dim` != config.hidden_size // config.num_attention_heads
        self.head_dim = (
            config.head_dim if hasattr(config, "head_dim") else config.hidden_size // config.num_attention_heads
        )

        self.dtype = dtype
        self.num_key_value_heads = (
            config.num_attention_heads if config.num_key_value_heads is None else config.num_key_value_heads
        )
        self.is_sliding = torch.tensor(
            [not bool(i % 2) for i in range(config.num_hidden_layers)], dtype=torch.bool, device=device
        )
        self.key_cache: List[torch.Tensor] = []
        self.value_cache: List[torch.Tensor] = []
        global_cache_shape = (self.batch_size, self.num_key_value_heads, max_cache_len, self.head_dim)
        sliding_cache_shape = (
            self.batch_size,
            self.num_key_value_heads,
            min(config.sliding_window, max_cache_len),
            self.head_dim,
        )
        for i in range(config.num_hidden_layers):
            # Note: `mark_static_address` is used to tag the cache as an fixed data pointer, preventing cuda graph
            # breaks when updating the cache.
            cache_shape = global_cache_shape if not self.is_sliding[i] else sliding_cache_shape
            new_layer_key_cache = torch.zeros(cache_shape, dtype=self.dtype, device=device)
            new_layer_value_cache = torch.zeros(cache_shape, dtype=self.dtype, device=device)
            torch._dynamo.mark_static_address(new_layer_key_cache)
            torch._dynamo.mark_static_address(new_layer_value_cache)
            self.key_cache.append(new_layer_key_cache)
            self.value_cache.append(new_layer_value_cache)

    def _sliding_update(self, cache_position, layer_idx, key_states, value_states, k_out, v_out, max_cache_len):
        if cache_position.shape[0] > max_cache_len:
            k_out = key_states[:, :, -max_cache_len:, :]
            v_out = value_states[:, :, -max_cache_len:, :]
            # Assumption: caches are all zeros at this point, `+=` is equivalent to `=` but compile-friendly
            self.key_cache[layer_idx] += k_out
            self.value_cache[layer_idx] += v_out
            # we should return the whole states instead of k_out, v_out to take the whole prompt
            # into consideration when building kv cache instead of just throwing away tokens outside of the window
            return key_states, value_states

        slicing = torch.ones(max_cache_len, dtype=torch.long, device=value_states.device).cumsum(0)
        cache_position = cache_position.clamp(0, max_cache_len - 1)
        to_shift = cache_position >= max_cache_len - 1
        indices = (slicing + to_shift[-1].int() - 1) % max_cache_len
        k_out = k_out[:, :, indices]
        v_out = v_out[:, :, indices]

        k_out[:, :, cache_position] = key_states
        v_out[:, :, cache_position] = value_states
        # `_.zero()` followed by `+=` is equivalent `=`, but compile-friendly (without graph breaks due to assignment)
        self.key_cache[layer_idx].zero_()
        self.value_cache[layer_idx].zero_()

        self.key_cache[layer_idx] += k_out
        self.value_cache[layer_idx] += v_out
        return k_out, v_out

    def _static_update(self, cache_position, layer_idx, key_states, value_states, k_out, v_out, max_cache_len):
        k_out[:, :, cache_position] = key_states
        v_out[:, :, cache_position] = value_states

        self.key_cache[layer_idx] = k_out
        self.value_cache[layer_idx] = v_out
        return k_out, v_out

    def update(
        self,
        key_states: torch.Tensor,
        value_states: torch.Tensor,
        layer_idx: int,
        cache_kwargs: Optional[Dict[str, Any]] = None,
    ) -> Tuple[torch.Tensor]:
        cache_position = cache_kwargs.get("cache_position")
        sliding_window = cache_kwargs.get("sliding_window")
        self.key_cache[layer_idx] = self.key_cache[layer_idx].to(device=key_states.device)
        self.value_cache[layer_idx] = self.value_cache[layer_idx].to(device=value_states.device)
        k_out = self.key_cache[layer_idx]
        v_out = self.value_cache[layer_idx]
        if sliding_window:
            update_fn = self._sliding_update
        else:
            update_fn = self._static_update

        return update_fn(
            cache_position,
            layer_idx,
            key_states,
            value_states,
            k_out,
            v_out,
            k_out.shape[2],
        )

    def get_max_length(self) -> Optional[int]:
        # in theory there is no limit because the sliding window size is fixed
        # no matter how long the sentence is
        return self.max_cache_len

    def get_seq_length(self, layer_idx: Optional[int] = 0):
        return None


class HybridCache(Cache):
    def __init__(self, config: PretrainedConfig, max_batch_size, max_cache_len, device="cpu", dtype=None) -> None:
        if not hasattr(config, "sliding_window") or config.sliding_window is None:
            raise ValueError(
                "Setting `cache_implementation` to 'sliding_window' requires the model config supporting "
                "sliding window attention, please check if there is a `sliding_window` field in the model "
                "config and it's not set to None."
            )
        self.max_cache_len = max_cache_len
        self.max_batch_size = max_batch_size
        # Some model define a custom `head_dim` != config.hidden_size // config.num_attention_heads
        self.head_dim = (
            config.head_dim if hasattr(config, "head_dim") else config.hidden_size // config.num_attention_heads
        )

        self.dtype = dtype if dtype is not None else torch.float32
        self.num_key_value_heads = (
            config.num_attention_heads if config.num_key_value_heads is None else config.num_key_value_heads
        )
        self.is_sliding = torch.tensor(
            [not bool(i % 2) for i in range(config.num_hidden_layers)], dtype=torch.bool, device=device
        )
        self.key_cache: List[torch.Tensor] = []
        self.value_cache: List[torch.Tensor] = []
        global_cache_shape = (max_batch_size, self.num_key_value_heads, max_cache_len, self.head_dim)
        sliding_cache_shape = (
            max_batch_size,
            self.num_key_value_heads,
            min(config.sliding_window, max_cache_len),
            self.head_dim,
        )
        for i in range(config.num_hidden_layers):
            # Note: `mark_static_address` is used to tag the cache as an fixed data pointer, preventing cuda graph
            # breaks when updating the cache.
            cache_shape = global_cache_shape if not self.is_sliding[i] else sliding_cache_shape
            new_layer_key_cache = torch.zeros(cache_shape, dtype=self.dtype, device=device)
            new_layer_value_cache = torch.zeros(cache_shape, dtype=self.dtype, device=device)
            torch._dynamo.mark_static_address(new_layer_key_cache)
            torch._dynamo.mark_static_address(new_layer_value_cache)
            self.key_cache.append(new_layer_key_cache)
            self.value_cache.append(new_layer_value_cache)

    def _sliding_update(self, cache_position, layer_idx, key_states, value_states, k_out, v_out, max_cache_len):
        if cache_position.shape[0] > max_cache_len:
            k_out = key_states[:, :, -max_cache_len:, :]
            v_out = value_states[:, :, -max_cache_len:, :]
            # Assumption: caches are all zeros at this point, `+=` is equivalent to `=` but compile-friendly
            self.key_cache[layer_idx] += k_out
            self.value_cache[layer_idx] += v_out
            # we should return the whole states instead of k_out, v_out to take the whole prompt
            # into consideration when building kv cache instead of just throwing away tokens outside of the window
            return key_states, value_states

        slicing = torch.ones(max_cache_len, dtype=torch.long, device=value_states.device).cumsum(0)
        cache_position = cache_position.clamp(0, max_cache_len - 1)
        to_shift = cache_position >= max_cache_len - 1
        indices = (slicing + to_shift[-1].int() - 1) % max_cache_len
        k_out = k_out[:, :, indices]
        v_out = v_out[:, :, indices]

        k_out[:, :, cache_position] = key_states
        v_out[:, :, cache_position] = value_states
        # `_.zero()` followed by `+=` is equivalent `=`, but compile-friendly (without graph breaks due to assignment)
        self.key_cache[layer_idx].zero_()
        self.value_cache[layer_idx].zero_()

        self.key_cache[layer_idx] += k_out
        self.value_cache[layer_idx] += v_out
        return k_out, v_out

    def _static_update(self, cache_position, layer_idx, key_states, value_states, k_out, v_out, max_cache_len):
        k_out[:, :, cache_position] = key_states
        v_out[:, :, cache_position] = value_states

        self.key_cache[layer_idx] = k_out
        self.value_cache[layer_idx] = v_out
        return k_out, v_out

    def update(
        self,
        key_states: torch.Tensor,
        value_states: torch.Tensor,
        layer_idx: int,
        cache_kwargs: Optional[Dict[str, Any]] = None,
    ) -> Tuple[torch.Tensor]:
        cache_position = cache_kwargs.get("cache_position")
        sliding_window = cache_kwargs.get("sliding_window")
        self.key_cache[layer_idx] = self.key_cache[layer_idx].to(device=key_states.device)
        self.value_cache[layer_idx] = self.value_cache[layer_idx].to(device=value_states.device)
        k_out = self.key_cache[layer_idx]
        v_out = self.value_cache[layer_idx]
        if sliding_window:
            update_fn = self._sliding_update
        else:
            update_fn = self._static_update

        return update_fn(
            cache_position,
            layer_idx,
            key_states,
            value_states,
            k_out,
            v_out,
            k_out.shape[2],
        )

    def get_max_length(self) -> Optional[int]:
        # in theory there is no limit because the sliding window size is fixed
        # no matter how long the sentence is
        return self.max_cache_len

    def get_seq_length(self, layer_idx: Optional[int] = 0):
        return None

    def reset(self):
        """Resets the cache values while preserving the objects"""
        for layer_idx in range(len(self.key_cache)):
            # In-place ops prevent breaking the static address
            self.key_cache[layer_idx].zero_()
            self.value_cache[layer_idx].zero_()
=======
        for layer_idx in range(len(self.key_cache)):
            device = self.key_cache[layer_idx].device
            self.key_cache[layer_idx] = self.key_cache[layer_idx].index_select(0, beam_idx.to(device))
            device = self.value_cache[layer_idx].device
            self.value_cache[layer_idx] = self.value_cache[layer_idx].index_select(0, beam_idx.to(device))
>>>>>>> bb618d93
<|MERGE_RESOLUTION|>--- conflicted
+++ resolved
@@ -315,7 +315,6 @@
 
     def reorder_cache(self, beam_idx: torch.LongTensor):
         """Reorders the cache for beam search, given the selected beam indices."""
-<<<<<<< HEAD
         self.self_attention_cache.reorder_cache(beam_idx)
         self.cross_attention_cache.reorder_cache(beam_idx)
 
@@ -663,11 +662,4 @@
         for layer_idx in range(len(self.key_cache)):
             # In-place ops prevent breaking the static address
             self.key_cache[layer_idx].zero_()
-            self.value_cache[layer_idx].zero_()
-=======
-        for layer_idx in range(len(self.key_cache)):
-            device = self.key_cache[layer_idx].device
-            self.key_cache[layer_idx] = self.key_cache[layer_idx].index_select(0, beam_idx.to(device))
-            device = self.value_cache[layer_idx].device
-            self.value_cache[layer_idx] = self.value_cache[layer_idx].index_select(0, beam_idx.to(device))
->>>>>>> bb618d93
+            self.value_cache[layer_idx].zero_()