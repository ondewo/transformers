import copy
import importlib.metadata
import json
import os
from dataclasses import dataclass
from typing import Any, Dict, List, Optional, Tuple, Union

import torch
from packaging import version

from .configuration_utils import PretrainedConfig
from .utils import is_hqq_available, is_quanto_available, is_torchdynamo_compiling, logging


if is_quanto_available():
    quanto_version = version.parse(importlib.metadata.version("quanto"))
    if quanto_version >= version.parse("0.2.0"):
        from quanto import AffineQuantizer, MaxOptimizer, qint2, qint4

if is_hqq_available():
    from hqq.core.quantize import Quantizer as HQQQuantizer

logger = logging.get_logger(__name__)


class Cache(torch.nn.Module):
    """
    Base, abstract class for all caches. The actual data structure is specific to each subclass.
    """

    def __init__(self):
        super().__init__()

    def update(
        self,
        key_states: torch.Tensor,
        value_states: torch.Tensor,
        layer_idx: int,
        cache_kwargs: Optional[Dict[str, Any]] = None,
    ) -> Tuple[torch.Tensor, torch.Tensor]:
        """
        Updates the cache with the new `key_states` and `value_states` for the layer `layer_idx`.

        Parameters:
            key_states (`torch.Tensor`):
                The new key states to cache.
            value_states (`torch.Tensor`):
                The new value states to cache.
            layer_idx (`int`):
                The index of the layer to cache the states for.
            cache_kwargs (`Dict[str, Any]`, `optional`):
                Additional arguments for the cache subclass. These are specific to each subclass and allow new types of
                cache to be created.

        Return:
            A tuple containing the updated key and value states.
        """
        raise NotImplementedError("Make sure to implement `update` in a subclass.")

    def get_seq_length(self, layer_idx: Optional[int] = 0) -> int:
        """Returns the sequence length of the cached states. A layer index can be optionally passed."""
        # TODO: deprecate this function in favor of `cache_position`
        raise NotImplementedError("Make sure to implement `get_seq_length` in a subclass.")

    def get_max_length(self) -> Optional[int]:
        """Returns the maximum sequence length of the cached states, if there is any."""
        raise NotImplementedError("Make sure to implement `get_max_length` in a subclass.")

    def get_usable_length(self, new_seq_length: int, layer_idx: Optional[int] = 0) -> int:
        """Given the sequence length of the new inputs, returns the usable length of the cache."""
        # Cache without size limit -> all cache is usable
        # Cache with size limit -> if the length cache plus the length of the new inputs is larger the maximum cache
        #   length, we will need to evict part of the cache (and thus not all cache is usable)
        max_length = self.get_max_length()
        previous_seq_length = self.get_seq_length(layer_idx)
        if max_length is not None and previous_seq_length + new_seq_length > max_length:
            return max_length - new_seq_length
        return previous_seq_length

    def reorder_cache(self, beam_idx: torch.LongTensor):
        """Reorders the cache for beam search, given the selected beam indices."""
        for layer_idx in range(len(self.key_cache)):
            device = self.key_cache[layer_idx].device
            self.key_cache[layer_idx] = self.key_cache[layer_idx].index_select(0, beam_idx.to(device))
            device = self.value_cache[layer_idx].device
            self.value_cache[layer_idx] = self.value_cache[layer_idx].index_select(0, beam_idx.to(device))

    @property
    def seen_tokens(self):
        logger.warning_once(
            "The `seen_tokens` attribute is deprecated and will be removed in v4.41. Use the `cache_position` "
            "model input instead."
        )
        if hasattr(self, "_seen_tokens"):
            return self._seen_tokens
        else:
            return None


@dataclass
class CacheConfig:
    """
    Base class for cache configs
    """

    cache_implementation: None

    @classmethod
    def from_dict(cls, config_dict, **kwargs):
        """
        Constructs a CacheConfig instance from a dictionary of parameters.
        Args:
            config_dict (Dict[str, Any]): Dictionary containing configuration parameters.
            **kwargs: Additional keyword arguments to override dictionary values.

        Returns:
            CacheConfig: Instance of CacheConfig constructed from the dictionary.
        """
        config = cls(**config_dict)
        to_remove = []
        for key, value in kwargs.items():
            if hasattr(config, key):
                setattr(config, key, value)
                to_remove.append(key)
        for key in to_remove:
            kwargs.pop(key, None)
        return config

    # Copied from transformers.utils.quantization_config.QuantizationConfigMixin.to_json_file
    def to_json_file(self, json_file_path: Union[str, os.PathLike]):
        """
        Save this instance to a JSON file.

        Args:
            json_file_path (`str` or `os.PathLike`):
                Path to the JSON file in which this configuration instance's parameters will be saved.
            use_diff (`bool`, *optional*, defaults to `True`):
                If set to `True`, only the difference between the config instance and the default
                `QuantizationConfig()` is serialized to JSON file.
        """
        with open(json_file_path, "w", encoding="utf-8") as writer:
            config_dict = self.to_dict()
            json_string = json.dumps(config_dict, indent=2, sort_keys=True) + "\n"

            writer.write(json_string)

    # Copied from transformers.utils.quantization_config.QuantizationConfigMixin.to_dict
    def to_dict(self) -> Dict[str, Any]:
        """
        Serializes this instance to a Python dictionary. Returns:
            `Dict[str, Any]`: Dictionary of all the attributes that make up this configuration instance.
        """
        return copy.deepcopy(self.__dict__)

    # Copied from transformers.utils.quantization_config.QuantizationConfigMixin.__iter__
    def __iter__(self):
        """allows `dict(obj)` for situations where obj may be a dict or QuantizationConfigMixin"""
        for attr, value in copy.deepcopy(self.__dict__).items():
            yield attr, value

    # Copied from transformers.utils.quantization_config.QuantizationConfigMixin.__repr__
    def __repr__(self):
        return f"{self.__class__.__name__} {self.to_json_string()}"

    def to_json_string(self):
        """
        Serializes this instance to a JSON formatted string.
        Returns:
            str: JSON formatted string representing the configuration instance.
        """
        return json.dumps(self.__dict__, indent=2) + "\n"

    # Copied from transformers.utils.quantization_config.QuantizationConfigMixin.update
    def update(self, **kwargs):
        """
        Updates attributes of this class instance with attributes from `kwargs` if they match existing attributes,
        returning all the unused kwargs.

        Args:
            kwargs (`Dict[str, Any]`):
                Dictionary of attributes to tentatively update this class.

        Returns:
            `Dict[str, Any]`: Dictionary containing all the key-value pairs that were not used to update the instance.
        """
        to_remove = []
        for key, value in kwargs.items():
            if hasattr(self, key):
                setattr(self, key, value)
                to_remove.append(key)

        # Remove all the attributes that were updated, without modifying the input dict
        unused_kwargs = {key: value for key, value in kwargs.items() if key not in to_remove}
        return unused_kwargs


@dataclass
class QuantizedCacheConfig(CacheConfig):
    """
    Configuration class for quantized cache settings.

    Attributes:
        backend (`str`, *optional*, defaults to `"quanto"`):
            Backend to use when performing quantization, Can be one of [`quanto`, `HQQ`]
        nbits (`Optional[int]`, *optional*, defaults to 4):
            Number of bits, can be 2 or 4 for the `quanto` backend and one of [1, 2, 3, 4, 8] for the `HQQ` backend. Defaults to 2.
        axis_key (`int`, *optional*, defaults to 0):
            Axis over which to perform grouping for the key tensors. Can be [0, -1] for `quanto` backend and [0, 1] for `HQQ` backend.
        axis_value (`int`, *optional*, defaults to 0):
            Axis over which to perform grouping for the value tensors. Can be [0, -1] for `quanto` backend and [0, 1] for `HQQ` backend.
        q_group_size (`Optional[int]`, *optional*, defaults to 64):
            Size of the quantization group, should be a divisor of the model's hidden dimension.
            Defaults to 64.
        residual_length (`Optional[int]`, *optional*, defaults to 128):
            Length of the residual cache which will always be stored in original presicion.
            Defaults to 128.
        compute_dtype (`torch.dtype`, *optional*, defaults to `torch.float16`):
            The defualt dtype used for computations in the model. Keys and Values will be cast to this dtype after dequantization.
        device (`str`, *optional*, defaults to `"cpu"`):
            Device on which to perform computations, should be same as the model's device.
    """

    def __init__(
        self,
        backend: str = "quanto",
        nbits: Optional[int] = 4,
        axis_key: Optional[int] = 0,
        axis_value: Optional[int] = 0,
        q_group_size: Optional[int] = 64,
        residual_length: Optional[int] = 128,
        compute_dtype: Optional[torch.dtype] = torch.float16,
        device: Optional[str] = "cpu",
    ):
        self.backend = backend
        self.nbits = nbits
        self.axis_key = axis_key
        self.axis_value = axis_value
        self.q_group_size = q_group_size
        self.residual_length = residual_length
        self.compute_dtype = compute_dtype
        self.device = device

    def validate(self):
        """Validates if the arguments passed are correct"""

        incorrect_arg_msg = (
            "Some of the keys in `cache_config` are defined incorrectly. `{key}` should be {correct_value}` "
            "but found {found_value}"
        )
        # Check that the values are reasonable in general (nbits, axis)
        # Later in QuantizedCache init we check if they are supported for that particular backend
        if self.nbits not in [1, 2, 3, 4, 8]:
            raise ValueError(
                incorrect_arg_msg.format(
                    key="nbits",
                    correct_value="2 or 4 or 8",
                    found_value=self.nbits,
                ),
            )
        if self.q_group_size <= 0:
            raise ValueError(
                incorrect_arg_msg.format(
                    key="q_group_size",
                    correct_value="a positive integer",
                    found_value=self.q_group_size,
                ),
            )
        if self.residual_length < 0:
            raise ValueError(
                incorrect_arg_msg.format(
                    key="residual_length",
                    correct_value="a positive integer",
                    found_value=self.residual_length,
                ),
            )

        if self.axis_key not in [0, 1, -1]:
            raise ValueError(
                incorrect_arg_msg.format(
                    key="axis_key",
                    correct_value="`1` or `0`, `-1`",
                    found_value=self.axis_key,
                ),
            )

        if self.axis_value not in [0, 1, -1]:
            raise ValueError(
                incorrect_arg_msg.format(
                    key="axis_value",
                    correct_value="`1` or `0` or `-1`",
                    found_value=self.axis_value,
                ),
            )


class DynamicCache(Cache):
    """
    A cache that grows dynamically as more tokens are generated. This is the default for generative models.

    It stores the Key and Value states as a list of tensors, one for each layer. The expected shape for each tensor is
    `[batch_size, num_heads, seq_len, head_dim]`.

    Example:

        ```python
        >>> from transformers import AutoTokenizer, AutoModelForCausalLM, DynamicCache

        >>> model = AutoModelForCausalLM.from_pretrained("openai-community/gpt2")
        >>> tokenizer = AutoTokenizer.from_pretrained("openai-community/gpt2")

        >>> inputs = tokenizer(text="My name is GPT2", return_tensors="pt")

        >>> # Prepare a cache class and pass it to model's forward
        >>> past_key_values = DynamicCache()
        >>> outputs = model(**inputs, past_key_values=past_key_values, use_cache=True)
        >>> past_kv_length = outputs.past_key_values # access cache filled with key/values from generation
        ```
    """

    def __init__(self) -> None:
        super().__init__()
        self.key_cache: List[torch.Tensor] = []
        self.value_cache: List[torch.Tensor] = []
        self._seen_tokens = 0  # Used in `generate` to keep tally of how many tokens the cache has seen

    def __getitem__(self, layer_idx: int) -> List[Tuple[torch.Tensor]]:
        """
        Support for backwards-compatible `past_key_value` indexing, e.g. `past_key_value[0][0].shape[2]` to get the
        sequence length.
        """
        if layer_idx < len(self):
            return (self.key_cache[layer_idx], self.value_cache[layer_idx])
        else:
            raise KeyError(f"Cache only has {len(self)} layers, attempted to access layer with index {layer_idx}")

    def __iter__(self):
        """
        Support for backwards-compatible `past_key_value` iteration, e.g. `for x in past_key_value:` to iterate over
        keys and values
        """
        for layer_idx in range(len(self)):
            yield (self.key_cache[layer_idx], self.value_cache[layer_idx])

    def __len__(self):
        """
        Support for backwards-compatible `past_key_value` length, e.g. `len(past_key_value)`. This value corresponds
        to the number of layers in the model.
        """
        return len(self.key_cache)

    def update(
        self,
        key_states: torch.Tensor,
        value_states: torch.Tensor,
        layer_idx: int,
        cache_kwargs: Optional[Dict[str, Any]] = None,
    ) -> Tuple[torch.Tensor, torch.Tensor]:
        """
        Updates the cache with the new `key_states` and `value_states` for the layer `layer_idx`.

        Parameters:
            key_states (`torch.Tensor`):
                The new key states to cache.
            value_states (`torch.Tensor`):
                The new value states to cache.
            layer_idx (`int`):
                The index of the layer to cache the states for.
            cache_kwargs (`Dict[str, Any]`, `optional`):
                Additional arguments for the cache subclass. No additional arguments are used in `DynamicCache`.

        Return:
            A tuple containing the updated key and value states.
        """
        # Update the number of seen tokens
        if layer_idx == 0:
            self._seen_tokens += key_states.shape[-2]

        # Update the cache
        if len(self.key_cache) <= layer_idx:
            self.key_cache.append(key_states)
            self.value_cache.append(value_states)
        else:
            self.key_cache[layer_idx] = torch.cat([self.key_cache[layer_idx], key_states], dim=-2)
            self.value_cache[layer_idx] = torch.cat([self.value_cache[layer_idx], value_states], dim=-2)

        return self.key_cache[layer_idx], self.value_cache[layer_idx]

    def get_seq_length(self, layer_idx: Optional[int] = 0) -> int:
        """Returns the sequence length of the cached states. A layer index can be optionally passed."""
        # TODO: deprecate this function in favor of `cache_position`
        if len(self.key_cache) <= layer_idx:
            return 0
        return self.key_cache[layer_idx].shape[-2]

    def get_max_length(self) -> Optional[int]:
        """Returns the maximum sequence length of the cached states. DynamicCache does not have a maximum length."""
        return None

    def to_legacy_cache(self) -> Tuple[Tuple[torch.Tensor], Tuple[torch.Tensor]]:
        """Converts the `DynamicCache` instance into the its equivalent in the legacy cache format. Used for
        backward compatibility."""
        legacy_cache = ()
        for layer_idx in range(len(self)):
            legacy_cache += ((self.key_cache[layer_idx], self.value_cache[layer_idx]),)
        return legacy_cache

    @classmethod
    def from_legacy_cache(cls, past_key_values: Optional[Tuple[Tuple[torch.FloatTensor]]] = None) -> "DynamicCache":
        """Converts a cache in the legacy cache format into an equivalent `DynamicCache`. Used for
        backward compatibility."""
        cache = cls()
        if past_key_values is not None:
            for layer_idx in range(len(past_key_values)):
                key_states, value_states = past_key_values[layer_idx]
                cache.update(key_states, value_states, layer_idx)
        return cache

    def crop(self, max_length: int):
        """Crop the past key values up to a new `max_length` in terms of tokens. `max_length` can also be
        negative to remove `max_length` tokens. This is used in assisted decoding and contrastive search."""
        # In case it is negative
        if max_length < 0:
            max_length = self.get_seq_length() - abs(max_length)

        if self.get_seq_length() <= max_length:
            return

        self._seen_tokens = max_length
        for idx in range(len(self.key_cache)):
            self.key_cache[idx] = self.key_cache[idx][..., :max_length, :]
            self.value_cache[idx] = self.value_cache[idx][..., :max_length, :]

    def batch_split(self, full_batch_size: int, split_size: int) -> List["DynamicCache"]:
        """Split the current instance into a list of `DynamicCache` by the batch size. This will be used by
        `_split_model_inputs()` in `generation.utils`"""
        out = []
        for i in range(0, full_batch_size, split_size):
            current_split = DynamicCache()
            current_split._seen_tokens = self._seen_tokens
            current_split.key_cache = [tensor[i : i + split_size] for tensor in self.key_cache]
            current_split.value_cache = [tensor[i : i + split_size] for tensor in self.value_cache]
            out.append(current_split)
        return out

    @classmethod
    def from_batch_splits(cls, splits: List["DynamicCache"]) -> "DynamicCache":
        """This is the opposite of the above `batch_split()` method. This will be used by `stack_model_outputs` in
        `generation.utils`"""
        cache = cls()
        for idx in range(len(splits[0])):
            layer_keys = torch.cat([current.key_cache[idx] for current in splits], dim=0)
            layer_values = torch.cat([current.value_cache[idx] for current in splits], dim=0)
            cache.update(layer_keys, layer_values, idx)
        return cache

    def batch_repeat_interleave(self, repeats: int):
        """Repeat the cache `repeats` times in the batch dimension. Used in contrastive search."""
        for layer_idx in range(len(self)):
            self.key_cache[layer_idx] = self.key_cache[layer_idx].repeat_interleave(repeats, dim=0)
            self.value_cache[layer_idx] = self.value_cache[layer_idx].repeat_interleave(repeats, dim=0)

    def batch_select_indices(self, indices: torch.Tensor):
        """Only keep the `indices` in the batch dimension of the cache. Used in contrastive search."""
        for layer_idx in range(len(self)):
            self.key_cache[layer_idx] = self.key_cache[layer_idx][indices, ...]
            self.value_cache[layer_idx] = self.value_cache[layer_idx][indices, ...]


class OffloadedCache(DynamicCache):
    """
    A drop-in replacement for DynamicCache that conserves GPU memory at the expense of more CPU memory.
    Useful for generating from models with very long context.

    In addition to the default CUDA stream, where all forward() computations happen,
    this class uses another stream, the prefetch stream, which it creates itself.
    Since scheduling of operations on separate streams happens independently, this class uses
    the prefetch stream to asynchronously prefetch the KV cache of layer k+1 when layer k is executing.
    The movement of the layer k-1 cache to the CPU is handled by the default stream as a simple way to
    ensure the eviction is scheduled after all computations on that cache are finished.
    """

    def __init__(self) -> None:
        if not torch.cuda.is_available():
            raise RuntimeError("OffloadedCache can only be used with a GPU")
        super().__init__()
        self.original_device = []
        self.prefetch_stream = torch.cuda.Stream()
        self.beam_idx = None  # used to delay beam search operations

    def prefetch_layer(self, layer_idx: int):
        "Starts prefetching the next layer cache"
        if layer_idx < len(self):
            with torch.cuda.stream(self.prefetch_stream):
                # Prefetch next layer tensors to GPU
                device = self.original_device[layer_idx]
                self.key_cache[layer_idx] = self.key_cache[layer_idx].to(device, non_blocking=True)
                self.value_cache[layer_idx] = self.value_cache[layer_idx].to(device, non_blocking=True)

    def evict_previous_layer(self, layer_idx: int):
        "Moves the previous layer cache to the CPU"
        if len(self) > 2:
            # We do it on the default stream so it occurs after all earlier computations on these tensors are done
            prev_layer_idx = (layer_idx - 1) % len(self)
            self.key_cache[prev_layer_idx] = self.key_cache[prev_layer_idx].to("cpu", non_blocking=True)
            self.value_cache[prev_layer_idx] = self.value_cache[prev_layer_idx].to("cpu", non_blocking=True)

    def __getitem__(self, layer_idx: int) -> List[Tuple[torch.Tensor]]:
        "Gets the cache for this layer to the device. Prefetches the next and evicts the previous layer."
        if layer_idx < len(self):
            # Evict the previous layer if necessary
            torch.cuda.current_stream().synchronize()
            self.evict_previous_layer(layer_idx)
            # Load current layer cache to its original device if not already there
            original_device = self.original_device[layer_idx]
            self.prefetch_stream.synchronize()
            key_tensor = self.key_cache[layer_idx]
            value_tensor = self.value_cache[layer_idx]
            # Now deal with beam search ops which were delayed
            if self.beam_idx is not None:
                self.beam_idx = self.beam_idx.to(original_device)
                key_tensor = key_tensor.index_select(0, self.beam_idx)
                value_tensor = value_tensor.index_select(0, self.beam_idx)
            # Prefetch the next layer
            self.prefetch_layer((layer_idx + 1) % len(self))
            return (key_tensor, value_tensor)
        else:
            raise KeyError(f"Cache only has {len(self)} layers, attempted to access layer with index {layer_idx}")

    def reorder_cache(self, beam_idx: torch.LongTensor):
        """Saves the beam indices and reorders the cache when the tensor is back to its device."""
        # We delay this operation until the tensors are back to their original
        # device because performing torch.index_select on the CPU is very slow
        del self.beam_idx
        self.beam_idx = beam_idx.clone()

    def update(
        self,
        key_states: torch.Tensor,
        value_states: torch.Tensor,
        layer_idx: int,
        cache_kwargs: Optional[Dict[str, Any]] = None,
    ) -> Tuple[torch.Tensor, torch.Tensor]:
        """
        Updates the cache with the new `key_states` and `value_states` for the layer `layer_idx`.
        Parameters:
            key_states (`torch.Tensor`):
                The new key states to cache.
            value_states (`torch.Tensor`):
                The new value states to cache.
            layer_idx (`int`):
                The index of the layer to cache the states for.
            cache_kwargs (`Dict[str, Any]`, `optional`):
                Additional arguments for the cache subclass. No additional arguments are used in `OffloadedCache`.
        Return:
            A tuple containing the updated key and value states.
        """
        # Update the number of seen tokens
        if layer_idx == 0:
            self._seen_tokens += key_states.shape[-2]

        # Update the cache
        if len(self.key_cache) <= layer_idx:
            self.key_cache.append(key_states)
            self.value_cache.append(value_states)
            self.original_device.append(key_states.device)
            self.evict_previous_layer(layer_idx)
        else:
            key_tensor, value_tensor = self[layer_idx]
            self.key_cache[layer_idx] = torch.cat([key_tensor, key_states], dim=-2)
            self.value_cache[layer_idx] = torch.cat([value_tensor, value_states], dim=-2)

        return self.key_cache[layer_idx], self.value_cache[layer_idx]

    # According to https://docs.python.org/3/library/exceptions.html#NotImplementedError
    # if a method is not supposed to be supported in a subclass we should set it to None
    from_legacy_cache = None

    to_legacy_cache = None


class QuantizedCache(DynamicCache):
    """
    A quantizer cache similar to what is described in the [KIVI: A Tuning-Free Asymmetric 2bit Quantization for KV Cache paper](https://arxiv.org/abs/2402.02750).
    It allows the model to generate longer sequence length without allocating too much memory for Key and Value cache by applying quantization.

    The cache has two types of storage, one for original precision and one for the quantized cache. A `residual length` is set as a maximum capacity for the
    original precision cache. When the length goes beyond maximum capacity, the original precision cache is discarded and moved into the quantized cache. The
    quantization is done per-channel with a set `q_group_size` for both Keys and Values, in contrast to what was described in the paper.

    It stores Keys and Values a list of quantized tensors (tuples in case we need to store metadata), one for each layer. Additionally, it stores the Key and
    Value in original precision states as a list of tensors, one for each layer. The size of each tensor
    is `[batch_size, num_heads, seq_len - residual_length, head_dim]`
    """

    def __init__(self, cache_config: QuantizedCacheConfig) -> None:
        super().__init__()
        self._quantized_key_cache: List[torch.Tensor] = []
        self._quantized_value_cache: List[torch.Tensor] = []

        self.nbits = cache_config.nbits
        self.residual_length = cache_config.residual_length
        self.q_group_size = cache_config.q_group_size
        self.axis_key = cache_config.axis_key
        self.axis_value = cache_config.axis_value
        self.compute_dtype = cache_config.compute_dtype
        self.device = cache_config.device

        super().__init__()

    def update(
        self,
        key_states: torch.Tensor,
        value_states: torch.Tensor,
        layer_idx: int,
        cache_kwargs: Optional[Dict[str, Any]] = None,
    ) -> Tuple[torch.Tensor, torch.Tensor]:
        # Update the number of seen tokens
        if layer_idx == 0:
            self._seen_tokens += key_states.shape[-2]

        if len(self.key_cache) <= layer_idx:
            self._quantized_key_cache.append(self._quantize(key_states.contiguous(), axis=self.axis_key))
            self._quantized_value_cache.append(self._quantize(value_states.contiguous(), axis=self.axis_value))
            self.key_cache.append(torch.zeros(0, dtype=key_states.dtype, device=key_states.device))
            self.value_cache.append(torch.zeros(0, dtype=key_states.dtype, device=key_states.device))
            keys_to_return, values_to_return = key_states, value_states
        else:
            dequant_key = self._dequantize(self._quantized_key_cache[layer_idx])
            dequant_value = self._dequantize(self._quantized_value_cache[layer_idx])
            keys_to_return = [dequant_key, self.key_cache[layer_idx], key_states]
            values_to_return = [dequant_value, self.value_cache[layer_idx], value_states]

            keys_to_return = torch.cat(keys_to_return, dim=-2)
            values_to_return = torch.cat(values_to_return, dim=-2)
            if (
                self.key_cache[layer_idx].dim() == 4
                and self.key_cache[layer_idx].shape[-2] + 1 >= self.residual_length
            ):
                self._quantized_key_cache[layer_idx] = self._quantize(keys_to_return.contiguous(), axis=self.axis_key)
                self._quantized_value_cache[layer_idx] = self._quantize(
                    values_to_return.contiguous(), axis=self.axis_value
                )
                self.key_cache[layer_idx] = torch.zeros(0, dtype=key_states.dtype, device=key_states.device)
                self.value_cache[layer_idx] = torch.zeros(0, dtype=key_states.dtype, device=key_states.device)
            else:
                self.key_cache[layer_idx] = torch.cat([self.key_cache[layer_idx], key_states], dim=-2)
                self.value_cache[layer_idx] = torch.cat([self.value_cache[layer_idx], value_states], dim=-2)

        return keys_to_return, values_to_return

    def get_seq_length(self, layer_idx: Optional[int] = 0) -> int:
        """Returns the sequence length of the cached states. A layer index can be optionally passed."""
        if len(self.key_cache) <= layer_idx:
            return 0
        # since we cannot get the seq_length of each layer directly and rely on `_seen_tokens` which is
        # updated every "layer_idx" == 0, this is a hack to get the actual seq_length for the given layer_idx
        # this part of code otherwise fails when used to verify attn_weight shape in some models
        return self._seen_tokens if layer_idx == 0 else self._seen_tokens - 1

    def _quantize(self, tensor, axis):
        """Quantizes a key/value using a defined quantization method."""
        raise NotImplementedError("Make sure to implement `_quantize` in a subclass.")

    def _dequantize(self, q_tensor):
        """Dequantizes back the tensor that was quantized by `self._quantize()`"""
        raise NotImplementedError("Make sure to implement `_dequantize` in a subclass.")


class QuantoQuantizedCache(QuantizedCache):
    """
    Quantized Cache class that uses `quanto` as a backend to perform quantization. Current implementation supports `int2` and `int4` dtypes only.

    Parameters:
        cache_config (`QuantizedCacheConfig`):
            A configuration containing all the arguments to be used by the quantizer, including axis, qtype and group size.

    Example:

        ```python
        >>> # Run pip install quanto first if you don't have it yet
        >>> from transformers import AutoTokenizer, AutoModelForCausalLM, QuantoQuantizedCache, QuantizedCacheConfig

        >>> model = AutoModelForCausalLM.from_pretrained("openai-community/gpt2")
        >>> tokenizer = AutoTokenizer.from_pretrained("openai-community/gpt2")

        >>> inputs = tokenizer(text="My name is GPT2", return_tensors="pt")

        >>> # Prepare a cache class and pass it to model's forward
        >>> cache_config = QuantizedCacheConfig(nbits=4)
        >>> past_key_values = QuantoQuantizedCache(cache_config=cache_config)
        >>> outputs = model(**inputs, past_key_values=past_key_values, use_cache=True)
        >>> past_kv_length = outputs.past_key_values # access cache filled with key/values from generation
        ```
    """

    def __init__(self, cache_config: CacheConfig) -> None:
        super().__init__(cache_config)
        quanto_version = version.parse(importlib.metadata.version("quanto"))
        if quanto_version < version.parse("0.2.0"):
            raise ImportError(
                f"You need quanto package version to be greater or equal than 0.2.0 to use `QuantoQuantizedCache`. Detected version {quanto_version}. "
                f"Please upgrade quanto with `pip install -U quanto`"
            )

        if self.nbits not in [2, 4]:
            raise ValueError(f"`nbits` for `quanto` backend has to be one of [`2`, `4`] but got {self.nbits}")

        if self.axis_key not in [0, -1]:
            raise ValueError(f"`axis_key` for `quanto` backend has to be one of [`0`, `-1`] but got {self.axis_key}")

        if self.axis_value not in [0, -1]:
            raise ValueError(
                f"`axis_value` for `quanto` backend has to be one of [`0`, `-1`] but got {self.axis_value}"
            )

        self.qtype = qint4 if self.nbits == 4 else qint2
        self.optimizer = MaxOptimizer()  # hardcode as it's the only one for per-channel quantization

    def _quantize(self, tensor, axis):
        scale, zeropoint = self.optimizer(tensor, self.qtype.bits, axis, self.q_group_size)
        qtensor = AffineQuantizer.apply(tensor, self.qtype, axis, self.q_group_size, scale, zeropoint)
        return qtensor

    def _dequantize(self, qtensor):
        return qtensor.dequantize()


class HQQQuantizedCache(QuantizedCache):
    """
    Quantized Cache class that uses `HQQ` as a backend to perform quantization. Current implementation supports `int2`, `int4`, `int8` dtypes.

    Parameters:
        cache_config (`QuantizedCacheConfig`):
            A configuration containing all the arguments to be used by the quantizer, including axis, qtype and group size.

    Example:

        ```python
        >>> # Run pip install hqq first if you don't have it yet
        >>> from transformers import AutoTokenizer, AutoModelForCausalLM, HQQQuantizedCache, QuantizedCacheConfig

        >>> model = AutoModelForCausalLM.from_pretrained("openai-community/gpt2")
        >>> tokenizer = AutoTokenizer.from_pretrained("openai-community/gpt2")

        >>> inputs = tokenizer(text="My name is GPT2", return_tensors="pt")

        >>> # Prepare a cache class and pass it to model's forward
        >>> cache_config = QuantizedCacheConfig(nbits=4, axis_key=1, axis_value=1)
        >>> past_key_values = HQQQuantizedCache(cache_config=cache_config)
        >>> outputs = model(**inputs, past_key_values=past_key_values, use_cache=True)
        >>> past_kv_length = outputs.past_key_values # access cache filled with key/values from generation
        ```
    """

    def __init__(self, cache_config: CacheConfig) -> None:
        super().__init__(cache_config)
        if self.nbits not in [1, 2, 3, 4, 8]:
            raise ValueError(
                f"`nbits` for `HQQ` backend has to be one of [`1`, `2`, `3`, `4`, `8`] but got {self.nbits}"
            )

        if self.axis_key not in [0, 1]:
            raise ValueError(f"`axis_key` for `HQQ` backend has to be one of [`0`, `1`] but got {self.axis_key}")

        if self.axis_value not in [0, 1]:
            raise ValueError(f"`axis_value` for `HQQ` backend has to be one of [`0`, `1`] but got {self.axis_value}")

        self.quantizer = HQQQuantizer

    def _quantize(self, tensor, axis):
        qtensor, meta = self.quantizer.quantize(
            tensor,
            axis=axis,
            device=self.device,
            compute_dtype=self.compute_dtype,
            nbits=self.nbits,
            group_size=self.q_group_size,
        )
        meta["compute_dtype"] = self.compute_dtype
        self.quantizer.cuda(qtensor, meta=meta, device=self.device)  # Move to device and cast to dtype
        return qtensor, meta

    def _dequantize(self, qtensor):
        quant_tensor, meta = qtensor
        tensor = self.quantizer.dequantize(quant_tensor, meta)
        return tensor


class SinkCache(Cache):
    """
    A cache that as described in the [Attention Sinks paper](https://arxiv.org/abs/2309.17453). It allows the model to
    generate beyond the length of its context window, without losing fluency in the conversation. As it discards past
    tokens, the model will lose the ability to generate tokens that depend on the context that was discarded.

    It stores the Key and Value states as a list of tensors, one for each layer. The expected shape for each tensor is
    `[batch_size, num_heads, seq_len, head_dim]`.

    Parameters:
        window_length (`int`):
            The length of the context window.
        num_sink_tokens (`int`):
            The number of sink tokens. See the original paper for more information.

    Example:

        ```python
        >>> from transformers import AutoTokenizer, AutoModelForCausalLM, SinkCache

        >>> model = AutoModelForCausalLM.from_pretrained("openai-community/gpt2")
        >>> tokenizer = AutoTokenizer.from_pretrained("openai-community/gpt2")

        >>> inputs = tokenizer(text="My name is GPT2", return_tensors="pt")

        >>> # Prepare a cache class and pass it to model's forward
        >>> past_key_values = SinkCache(window_length=256, num_sink_tokens=4)
        >>> outputs = model(**inputs, past_key_values=past_key_values, use_cache=True)
        >>> past_kv_length = outputs.past_key_values # access cache filled with key/values from generation
        ```
    """

    def __init__(self, window_length: int, num_sink_tokens: int) -> None:
        super().__init__()
        self.key_cache: List[torch.Tensor] = []
        self.value_cache: List[torch.Tensor] = []
        self.window_length = window_length
        self.num_sink_tokens = num_sink_tokens
        self.cos_sin_rerotation_cache = {}
        self._cos_cache = None
        self._sin_cache = None
        self._seen_tokens = 0  # Used in `generate` to keep tally of how many tokens the cache has seen

    @staticmethod
    def _rotate_half(x):
        x1 = x[..., : x.shape[-1] // 2]
        x2 = x[..., x.shape[-1] // 2 :]
        return torch.cat((-x2, x1), dim=-1)

    def _apply_key_rotary_pos_emb(
        self, key_states: torch.Tensor, cos: torch.Tensor, sin: torch.Tensor
    ) -> torch.Tensor:
        rotated_key_states = (key_states * cos) + (self._rotate_half(key_states) * sin)
        return rotated_key_states

    def _get_rerotation_cos_sin(
        self, key_states: torch.Tensor, cos: torch.Tensor, sin: torch.Tensor
    ) -> Tuple[torch.Tensor, torch.Tensor]:
        if key_states.shape[-2] not in self.cos_sin_rerotation_cache:
            # Upcast to float32 temporarily for better accuracy
            cos = cos.to(torch.float32)
            sin = sin.to(torch.float32)

            # Compute the cos and sin required for back- and forward-rotating to one position earlier in the sequence
            original_cos = cos[self.num_sink_tokens + key_states.shape[-2] :]
            shifted_cos = cos[self.num_sink_tokens : -key_states.shape[-2]]
            original_sin = sin[self.num_sink_tokens + key_states.shape[-2] :]
            shifted_sin = sin[self.num_sink_tokens : -key_states.shape[-2]]
            rerotation_cos = original_cos * shifted_cos + original_sin * shifted_sin
            rerotation_sin = -original_sin * shifted_cos + original_cos * shifted_sin

            self.cos_sin_rerotation_cache[key_states.shape[-2]] = (
                rerotation_cos.to(key_states.dtype).unsqueeze(0),
                rerotation_sin.to(key_states.dtype).unsqueeze(0),
            )
        return self.cos_sin_rerotation_cache[key_states.shape[-2]]

    def get_seq_length(self, layer_idx: Optional[int] = 0) -> int:
        """Returns the sequence length of the cached states. A layer index can be optionally passed."""
        # TODO: deprecate this function in favor of `cache_position`
        # Workaround to make 'key_states.shape[-2] + past_key_value.get_seq_length(self.layer_idx)' <= window_length
        if len(self.key_cache) <= layer_idx:
            return 0
        return self.key_cache[layer_idx].shape[-2]

    def get_max_length(self) -> Optional[int]:
        """Returns the maximum sequence length of the cached states."""
        return self.window_length

    def update(
        self,
        key_states: torch.Tensor,
        value_states: torch.Tensor,
        layer_idx: int,
        cache_kwargs: Optional[Dict[str, Any]] = None,
    ) -> Tuple[torch.Tensor, torch.Tensor]:
        """
        Updates the cache with the new `key_states` and `value_states` for the layer `layer_idx`.

        Parameters:
            key_states (`torch.Tensor`):
                The new key states to cache.
            value_states (`torch.Tensor`):
                The new value states to cache.
            layer_idx (`int`):
                The index of the layer to cache the states for.
            cache_kwargs (`Dict[str, Any]`, `optional`):
                Additional arguments for the cache subclass. The following arguments can be used in `SinkCache`: `sin`,
                `cos` and `partial_rotation_size`. These arguments are used with models using RoPE, to recompute the
                rotation as the tokens are shifted.

        Return:
            A tuple containing the updated key and value states.
        """
        # Optional kwargs for `SinkCache` -- needed on models using RoPE. `partial_rotation_size` is used on models
        # with partially rotated position embeddings, like Phi or Persimmon.
        sin = cache_kwargs.get("sin")
        cos = cache_kwargs.get("cos")
        partial_rotation_size = cache_kwargs.get("partial_rotation_size")
        using_rope = cos is not None and sin is not None

        # Update the number of seen tokens
        if layer_idx == 0:
            self._seen_tokens += key_states.shape[-2]

        # Update the sin/cos cache, which holds sin/cos values for all possible positions
        if using_rope and layer_idx == 0:
            # BC: some models still pass `sin`/`cos` with 2 dims. In those models, they are the full sin/cos. Remove
            # after all RoPE models have a llama-like cache utilization.
            if cos.dim() == 2:
                self._cos_cache = cos
                self._sin_cache = sin
            else:
                if self._cos_cache is None:
                    self._cos_cache = cos[0, ...]
                    self._sin_cache = sin[0, ...]
                elif self._cos_cache.shape[0] < self.window_length:
                    self._cos_cache = torch.cat([self._cos_cache, cos[0, ...]], dim=0)
                    self._sin_cache = torch.cat([self._sin_cache, sin[0, ...]], dim=0)

        # [bsz, num_heads, seq_len, head_dim]
        if len(self.key_cache) <= layer_idx:
            # Empty cache
            self.key_cache.append(key_states)
            self.value_cache.append(value_states)

        elif key_states.shape[-2] + self.get_seq_length(layer_idx) < self.window_length:
            # Growing cache
            self.key_cache[layer_idx] = torch.cat([self.key_cache[layer_idx], key_states], dim=-2)
            self.value_cache[layer_idx] = torch.cat([self.value_cache[layer_idx], value_states], dim=-2)

        else:
            # Shifting cache
            keys_to_keep = self.key_cache[layer_idx][
                :, :, -self.window_length + self.num_sink_tokens + key_states.shape[-2] :
            ]

            # On RoPE models, we need to recompute the Key rotation as the tokens are shifted
            if using_rope:
                rerotation_cos, rerotation_sin = self._get_rerotation_cos_sin(
                    key_states, self._cos_cache[: self.window_length], self._sin_cache[: self.window_length]
                )
                if partial_rotation_size is not None:
                    keys_to_keep, keys_pass = (
                        keys_to_keep[..., :partial_rotation_size],
                        keys_to_keep[..., partial_rotation_size:],
                    )
                keys_to_keep = self._apply_key_rotary_pos_emb(keys_to_keep, rerotation_cos, rerotation_sin)
                if partial_rotation_size is not None:
                    keys_to_keep = torch.cat((keys_to_keep, keys_pass), dim=-1)

            # Concatenate sink tokens, shifted & rotated tokens (if needed), and new tokens
            sink_keys = self.key_cache[layer_idx][:, :, : self.num_sink_tokens]
            self.key_cache[layer_idx] = torch.cat([sink_keys, keys_to_keep, key_states], dim=-2)

            sink_values = self.value_cache[layer_idx][:, :, : self.num_sink_tokens]
            values_to_keep = self.value_cache[layer_idx][
                :, :, -self.window_length + self.num_sink_tokens + value_states.shape[-2] :
            ]
            self.value_cache[layer_idx] = torch.cat([sink_values, values_to_keep, value_states], dim=-2)

        return self.key_cache[layer_idx], self.value_cache[layer_idx]


class StaticCache(Cache):
    """
    Static Cache class to be used with `torch.compile(model)` and `torch.export()`.

    Parameters:
        config (`PretrainedConfig`):
            The configuration file defining the shape-related attributes required to initialize the static cache.
        batch_size (`int`):
            The batch size with which the model will be used. Note that a new instance must be instantiated if a
            smaller batch size is used. If you are manually setting the batch size, make sure to take into account the number of beams if you are running beam search
        max_cache_len (`int`):
            The maximum sequence length with which the model will be used.
        device (`torch.device` or `str`):
            The device on which the cache should be initialized. Should be the same as the layer.
        dtype (`torch.dtype`, *optional*, defaults to `torch.float32`):
            The default `dtype` to use when initializing the layer.

    Example:

        ```python
        >>> from transformers import AutoTokenizer, AutoModelForCausalLM, StaticCache

        >>> model = AutoModelForCausalLM.from_pretrained("openai-community/gpt2")
        >>> tokenizer = AutoTokenizer.from_pretrained("openai-community/gpt2")

        >>> inputs = tokenizer(text="My name is GPT2", return_tensors="pt")

        >>> # Prepare a cache class and pass it to model's forward
        >>> # Leave empty space for 10 new tokens, which can be used when calling forward iteratively 10 times to generate
        >>> max_generated_length = inputs.input_ids.shape[1] + 10
        >>> past_key_values = StaticCache(config=model.config, batch_size=1, max_cache_len=max_generated_length, device=model.device, dtype=model.dtype)
        >>> outputs = model(**inputs, past_key_values=past_key_values, use_cache=True)
        >>> past_kv_length = outputs.past_key_values # access cache filled with key/values from generation
        ```
    """

    # TODO (joao): remove `=None` in non-optional arguments in v4.46. Remove from `OBJECTS_TO_IGNORE` as well.
    def __init__(
        self,
        config: PretrainedConfig,
        batch_size: int = None,
        max_cache_len: int = None,
        device: torch.device = None,
        dtype: torch.dtype = torch.float32,
        max_batch_size: Optional[int] = None,
    ) -> None:
        super().__init__()
        if max_batch_size is not None:
            logger.warning_once(
                f"The 'max_batch_size' argument of {self.__class__.__name__} is deprecated and will be removed in "
                "v4.46. Use the more precisely named 'batch_size' argument instead."
            )

        self.batch_size = batch_size or max_batch_size
        self.max_cache_len = config.max_position_embeddings if max_cache_len is None else max_cache_len
        # Some model define a custom `head_dim` != config.hidden_size // config.num_attention_heads
        self.head_dim = (
            config.head_dim if hasattr(config, "head_dim") else config.hidden_size // config.num_attention_heads
        )

        self.dtype = dtype
        self.num_key_value_heads = (
            config.num_attention_heads
            if getattr(config, "num_key_value_heads", None) is None
            else config.num_key_value_heads
        )

        self.key_cache: List[torch.Tensor] = []
        self.value_cache: List[torch.Tensor] = []
        # Note: There will be significant perf decrease if switching to use 5D tensors instead.
        cache_shape = (self.batch_size, self.num_key_value_heads, self.max_cache_len, self.head_dim)
        for idx in range(config.num_hidden_layers):
            new_layer_key_cache = torch.zeros(cache_shape, dtype=self.dtype, device=device)
            new_layer_value_cache = torch.zeros(cache_shape, dtype=self.dtype, device=device)
            # Notes:
            # 1. `mark_static_address` is used to tag the cache as an fixed data pointer, preventing cuda graph
            #     breaks when updating the cache. It can't be used if the cache code is being compiled (but in that case
            #     it is not needed anyway)
            # 2. `torch.export()` requires mutations to be registered as buffers.
            if not is_torchdynamo_compiling():
                self.register_buffer(f"key_cache_{idx}", torch.zeros(cache_shape, dtype=dtype, device=device))
                self.register_buffer(f"value_cache_{idx}", torch.zeros(cache_shape, dtype=dtype, device=device))
                new_layer_key_cache = getattr(self, f"key_cache_{idx}")
                new_layer_value_cache = getattr(self, f"value_cache_{idx}")
                torch._dynamo.mark_static_address(new_layer_key_cache)
                torch._dynamo.mark_static_address(new_layer_value_cache)
            self.key_cache.append(new_layer_key_cache)
            self.value_cache.append(new_layer_value_cache)

    def update(
        self,
        key_states: torch.Tensor,
        value_states: torch.Tensor,
        layer_idx: int,
        cache_kwargs: Optional[Dict[str, Any]] = None,
    ) -> Tuple[torch.Tensor, torch.Tensor]:
        """
        Updates the cache with the new `key_states` and `value_states` for the layer `layer_idx`.
        It is VERY important to index using a tensor, otherwise you introduce a copy to the device.

        Parameters:
            key_states (`torch.Tensor`):
                The new key states to cache.
            value_states (`torch.Tensor`):
                The new value states to cache.
            layer_idx (`int`):
                The index of the layer to cache the states for.
            cache_kwargs (`Dict[str, Any]`, `optional`):
                Additional arguments for the cache subclass. The `StaticCache` needs the `cache_position` input
                to know how where to write in the cache.

        Return:
            A tuple containing the updated key and value states.
        """
        cache_position = cache_kwargs.get("cache_position")
        self.key_cache[layer_idx] = self.key_cache[layer_idx].to(device=key_states.device)
        self.value_cache[layer_idx] = self.value_cache[layer_idx].to(device=value_states.device)
        k_out = self.key_cache[layer_idx]
        v_out = self.value_cache[layer_idx]

        if cache_position is None:
            k_out.copy_(key_states)
            v_out.copy_(value_states)
        else:
            # Note: here we use `tensor.index_copy_(dim, index, tensor)` that is equivalent to
            # `tensor[:, :, index] = tensor`, but the first one is compile-friendly and it does explicitly an in-place
            # operation, that avoids copies and uses less memory.
            try:
                k_out.index_copy_(2, cache_position, key_states)
                v_out.index_copy_(2, cache_position, value_states)
            except NotImplementedError:
                # The operator 'aten::index_copy.out' is not currently implemented for the MPS device.
                k_out[:, :, cache_position] = key_states
                v_out[:, :, cache_position] = value_states

        return k_out, v_out

    def get_seq_length(self, layer_idx: Optional[int] = 0) -> int:
        """Returns the sequence length of the cached states that were seen by the model."""
        # Occupied cache == any slot in the 3rd dim (sequence length) holds a non-zero value. To save on compute, let's
        # limit the check to the first batch member and head dimension.
        # TODO: deprecate this function in favor of `cache_position`
        return (self.key_cache[layer_idx][0, 0].any(dim=-1)).sum()

    def get_max_length(self) -> Optional[int]:
        """Returns the maximum sequence length of the cached states."""
        return self.max_cache_len

    def reset(self):
        """Resets the cache values while preserving the objects"""
        for layer_idx in range(len(self.key_cache)):
            # In-place ops prevent breaking the static address
            self.key_cache[layer_idx].zero_()
            self.value_cache[layer_idx].zero_()


class SlidingWindowCache(StaticCache):
    """
    Sliding Window Cache class to be used with `torch.compile` for models like Mistral that support sliding window attention.
    Every time when we try to update the cache, we compute the `indices` based on `cache_position >= self.config.sliding_window - 1`,
    if true(which means the cache can not hold all the old key value states and new states together because of the sliding window constraint),
    we need to do a cycle shift based on `indices` to replace the oldest states by the new key value states passed in.

    The `to_shift` is only true once we are above sliding_window. Thus with `sliding_window==64`:

    indices = (slicing + to_shift[-1].int()-1) % self.config.sliding_window
    tensor([ 1,  2,  3,  4,  5,  6,  7,  8,  9, 10, 11, 12, 13, 14, 15, 16, 17, 18,
        19, 20, 21, 22, 23, 24, 25, 26, 27, 28, 29, 30, 31, 32, 33, 34, 35, 36,
        37, 38, 39, 40, 41, 42, 43, 44, 45, 46, 47, 48, 49, 50, 51, 52, 53, 54,
        55, 56, 57, 58, 59, 60, 61, 62, 63,  0])

    We overwrite the cache using these, then we always write at cache_position (clamped to `sliding_window`)

    Parameters:
        config (`PretrainedConfig`):
            The configuration file defining the shape-related attributes required to initialize the static cache.
        batch_size (`int`):
            The batch size with which the model will be used. Note that a new instance must be instantiated if a
            smaller batch size is used.
        max_cache_len (`int`):
            The maximum sequence length with which the model will be used.
        device (`torch.device` or `str`):
            The device on which the cache should be initialized. Should be the same as the layer.
        dtype (`torch.dtype`, *optional*, defaults to `torch.float32`):
            The default `dtype` to use when initializing the layer.

    Example:

        ```python
        >>> from transformers import AutoTokenizer, AutoModelForCausalLM, SlidingWindowCache

        >>> model = AutoModelForCausalLM.from_pretrained("openai-community/gpt2")
        >>> tokenizer = AutoTokenizer.from_pretrained("openai-community/gpt2")

        >>> inputs = tokenizer(text="My name is GPT2", return_tensors="pt")

        >>> # Prepare a cache class and pass it to model's forward
        >>> # Leave empty space for 10 new tokens, which can be used when calling forward iteratively 10 times to generate
        >>> max_generated_length = inputs.input_ids.shape[1] + 10
        >>> past_key_values = SlidingWindowCache(config=model.config, batch_size=1, max_cache_len=max_generated_length, device=model.device, dtype=model.dtype)
        >>> outputs = model(**inputs, past_key_values=past_key_values, use_cache=True)
        >>> past_kv_length = outputs.past_key_values # access cache filled with key/values from generation
        ```
    """

    # TODO (joao): remove `=None` in non-optional arguments in v4.46. Remove from `OBJECTS_TO_IGNORE` as well.
    def __init__(
        self,
        config: PretrainedConfig,
        batch_size: int = None,
        max_cache_len: int = None,
        device: torch.device = None,
        dtype: torch.dtype = torch.float32,
        max_batch_size: Optional[int] = None,
    ) -> None:
        super().__init__()
        if not hasattr(config, "sliding_window") or config.sliding_window is None:
            raise ValueError(
                "Setting `cache_implementation` to 'sliding_window' requires the model config supporting "
                "sliding window attention, please check if there is a `sliding_window` field in the model "
                "config and it's not set to None."
            )
        max_cache_len = min(config.sliding_window, max_cache_len)
        super().__init__(
            config=config,
            batch_size=batch_size,
            max_cache_len=max_cache_len,
            device=device,
            dtype=dtype,
            max_batch_size=max_batch_size,
        )

    def update(
        self,
        key_states: torch.Tensor,
        value_states: torch.Tensor,
        layer_idx: int,
        cache_kwargs: Optional[Dict[str, Any]] = None,
    ) -> Tuple[torch.Tensor]:
        cache_position = cache_kwargs.get("cache_position")
        k_out = self.key_cache[layer_idx]
        v_out = self.value_cache[layer_idx]

        # assume this only happens in prefill phase when prompt length > sliding_window_size (= max_cache_len)
        if cache_position.shape[0] > self.max_cache_len:
            k_out = key_states[:, :, -self.max_cache_len :, :]
            v_out = value_states[:, :, -self.max_cache_len :, :]
            # Assumption: caches are all zeros at this point, `+=` is equivalent to `=` but compile-friendly
            self.key_cache[layer_idx] += k_out
            self.value_cache[layer_idx] += v_out
            # we should return the whole states instead of k_out, v_out to take the whole prompt
            # into consideration when building kv cache instead of just throwing away tokens outside of the window
            return key_states, value_states

        slicing = torch.ones(self.max_cache_len, dtype=torch.long, device=value_states.device).cumsum(0)
        cache_position = cache_position.clamp(0, self.max_cache_len - 1)
        to_shift = cache_position >= self.max_cache_len - 1
        indices = (slicing + to_shift[-1].int() - 1) % self.max_cache_len

        k_out = k_out[:, :, indices]
        v_out = v_out[:, :, indices]

        try:
            cache_position.to(device=k_out.device)
            k_out.index_copy_(2, cache_position, key_states)
            v_out.index_copy_(2, cache_position, value_states)
        except NotImplementedError:
            # The operator 'aten::index_copy.out' is not currently implemented for the MPS device.
            k_out[:, :, cache_position] = key_states
            v_out[:, :, cache_position] = value_states

        # `_.zero()` followed by `+=` is equivalent `=`, but compile-friendly (without graph breaks due to assignment)
        self.key_cache[layer_idx].zero_()
        self.value_cache[layer_idx].zero_()

        self.key_cache[layer_idx] += k_out
        self.value_cache[layer_idx] += v_out

        return k_out, v_out

    def get_max_length(self) -> Optional[int]:
        # in theory there is no limit because the sliding window size is fixed no matter how long the sentence is
        return None

    def reset(self):
        for layer_idx in range(len(self.key_cache)):
            # In-place ops prevent breaking the static address
            self.key_cache[layer_idx].zero_()
            self.value_cache[layer_idx].zero_()


class EncoderDecoderCache(Cache):
    """
    Base, abstract class for all encoder-decoder caches. Can be used to hold combinations of self-attention and
    cross-attention caches.

    Example:

        ```python
        >>> from transformers import AutoProcessor, AutoModelForCausalLM, DynamicCache, EncoderDecoderCache

        >>> model = AutoModelForCausalLM.from_pretrained("openai/whisper-small")
        >>> processor = AutoProcessor.from_pretrained("openai/whisper-small")

        >>> inputs = processor(audio=YOUR-AUDIO, return_tensors="pt")

        >>> # Prepare cache classes for encoder and decoder and pass it to model's forward
        >>> self_attention_cache = DynamicCache()
        >>> cross_attention_cache = DynamicCache()
        >>> past_key_values = EncoderDecoderCache(self_attention_cache, cross_attention_cache)
        >>> outputs = model(**inputs, past_key_values=past_key_values, use_cache=True)
        >>> past_kv_length = outputs.past_key_values # access cache filled with key/values from generation
        ```

    """

    def __init__(self, self_attention_cache: Cache, cross_attention_cache: Cache):
        super().__init__()
        self.self_attention_cache = self_attention_cache
        self.cross_attention_cache = cross_attention_cache

        self.is_updated = {}
        for layer_idx in range(len(cross_attention_cache.key_cache)):
            self.is_updated[layer_idx] = bool(cross_attention_cache.get_seq_length(layer_idx) > 0)

    def __getitem__(self, layer_idx: int) -> List[Tuple[torch.Tensor]]:
        """
        Support for backwards-compatible `past_key_value` indexing, e.g. `past_key_value[0][0].shape[2]` to get the
        sequence length.
        """
        if layer_idx < len(self):
            return (
                self.self_attention_cache.key_cache[layer_idx],
                self.self_attention_cache.value_cache[layer_idx],
                self.cross_attention_cache.key_cache[layer_idx],
                self.cross_attention_cache.value_cache[layer_idx],
            )
        else:
            raise KeyError(f"Cache only has {len(self)} layers, attempted to access layer with index {layer_idx}")

    def __len__(self):
        """
        Support for backwards-compatible `past_key_value` length, e.g. `len(past_key_value)`. This value corresponds
        to the number of layers in the model.
        """
        return len(self.self_attention_cache)

    def to_legacy_cache(self) -> Tuple[Tuple[torch.Tensor], Tuple[torch.Tensor]]:
        """Converts the `EncoderDecoderCache` instance into  its equivalent in the legacy cache format."""
        legacy_cache = ()
        if len(self.cross_attention_cache) > 0:
            for self_attn, cross_attn in zip(
                self.self_attention_cache.to_legacy_cache(), self.cross_attention_cache.to_legacy_cache()
            ):
                legacy_cache += (self_attn + cross_attn,)
        else:
            legacy_cache = self.self_attention_cache.to_legacy_cache()
        return legacy_cache

    @classmethod
    def from_legacy_cache(
        cls, past_key_values: Optional[Tuple[Tuple[torch.FloatTensor]]] = None
    ) -> "EncoderDecoderCache":
        """Converts a cache in the legacy cache format into an equivalent `EncoderDecoderCache`."""
        cache = cls(self_attention_cache=DynamicCache(), cross_attention_cache=DynamicCache())
        if past_key_values is not None:
            for layer_idx in range(len(past_key_values)):
                key_states, value_states = past_key_values[layer_idx][:2]
                cache.self_attention_cache.update(key_states, value_states, layer_idx)
                if len(past_key_values[layer_idx]) > 2:
                    key_states, value_states = past_key_values[layer_idx][2:]
                    cache.cross_attention_cache.update(key_states, value_states, layer_idx)
                    cache.is_updated[layer_idx] = True
        return cache

    def get_seq_length(self, layer_idx: Optional[int] = 0) -> int:
        """Returns the sequence length of the cached states. A layer index can be optionally passed."""
        if len(self.self_attention_cache.key_cache) <= layer_idx:
            return 0
        return (self.self_attention_cache.key_cache[layer_idx][0, 0].any(dim=-1)).sum()

    def reset(self):
        if hasattr(self.self_attention_cache, "reset"):
            self.self_attention_cache.reset()
        if hasattr(self.cross_attention_cache, "reset"):
            self.cross_attention_cache.reset()
        elif not hasattr(self.self_attention_cache, "reset") and not hasattr(self.cross_attention_cache, "reset"):
            raise ValueError(
                "Neither self nor cross-attention cache have valid `.reset()` methods. `.reset()` should "
                "only be called on compatible cache classes, such as `StaticCache` or `SlidingWindowCache`. "
                f"Got {self.self_attention_cache.__str__()} for the self attention cache and "
                f"{self.cross_attention_cache.__str__()} for the cross attention cache."
            )
        for layer_idx in self.is_updated:
            self.is_updated[layer_idx] = False

    def reorder_cache(self, beam_idx: torch.LongTensor):
        """Reorders the cache for beam search, given the selected beam indices."""
        self.self_attention_cache.reorder_cache(beam_idx)
        self.cross_attention_cache.reorder_cache(beam_idx)

    def check_dynamic_cache(self, method: str):
        if not (
            isinstance(self.self_attention_cache, DynamicCache)
            and isinstance(self.cross_attention_cache, DynamicCache)
        ):
            raise ValueError(
                f"`{method}` is only defined for dynamic cache, got {self.self_attention_cache.__str__()} for the self "
                f"attention cache and {self.cross_attention_cache.__str__()} for the cross attention cache."
            )

    # TODO(gante, sanchit-gandhi): move following functionality into `.generate`
    def crop(self, maximum_length: int):
        """Crop the past key values up to a new `maximum_length` in terms of tokens. `maximum_length` can also be
        negative to remove `maximum_length` tokens. This is used in assisted decoding and contrastive search."""
        self.check_dynamic_cache(self.crop.__name__)
        self.self_attention_cache.crop(maximum_length)

    def batch_split(self, full_batch_size: int, split_size: int) -> "List[EncoderDecoderCache]":
        """Split the current instance into a list of `DynamicCache` by the batch size. This will be used by
        `_split_model_inputs()` in `generation.utils`"""
        self.check_dynamic_cache(self.batch_split.__name__)
        self_attention_cache = self.self_attention_cache.batch_split(full_batch_size, split_size)
        cross_attention_cache = self.cross_attention_cache.batch_split(full_batch_size, split_size)

        out = []
        for self_attn, cross_attn in zip(self_attention_cache, cross_attention_cache):
            out.append(EncoderDecoderCache(self_attn, cross_attn))
        return out

    @classmethod
    def from_batch_splits(cls, splits: List["EncoderDecoderCache"]) -> "EncoderDecoderCache":
        """This is the opposite of the above `batch_split()` method. This will be used by `stack_model_outputs` in
        `generation.utils`"""
        self_attention_cache = DynamicCache()
        cross_attention_cache = DynamicCache()
        for idx in range(len(splits[0])):
            layer_keys = torch.cat([current.self_attention_cache.key_cache[idx] for current in splits], dim=0)
            layer_values = torch.cat([current.self_attention_cache.value_cache[idx] for current in splits], dim=0)
            self_attention_cache.update(layer_keys, layer_values, idx)

            layer_keys = torch.cat([current.cross_attention_cache.key_cache[idx] for current in splits], dim=0)
            layer_values = torch.cat([current.cross_attention_cache.value_cache[idx] for current in splits], dim=0)
            cross_attention_cache.update(layer_keys, layer_values, idx)
        return cls(self_attention_cache, cross_attention_cache)

    def batch_repeat_interleave(self, repeats: int):
        """Repeat the cache `repeats` times in the batch dimension. Used in contrastive search."""
        self.check_dynamic_cache(self.batch_repeat_interleave.__name__)
        self.self_attention_cache.batch_repeat_interleave(repeats)
        self.cross_attention_cache.batch_repeat_interleave(repeats)

    def batch_select_indices(self, indices: torch.Tensor):
        """Only keep the `indices` in the batch dimension of the cache. Used in contrastive search."""
        self.check_dynamic_cache(self.batch_select_indices.__name__)
        self.self_attention_cache.batch_select_indices(indices)
        self.cross_attention_cache.batch_select_indices(indices)


class HybridCache(Cache):
    """
    Hybrid Cache class to be used with `torch.compile` for Gemma2 models that alternate between a local sliding window attention
    and global attention in every other layer. Under the hood, Hybrid Cache leverages ["SlidingWindowCache"] for sliding window attention
    and ["StaticCache"] for global attention. For more information, see the documentation of each subcomponeent cache class.

    Parameters:
        config (`PretrainedConfig):
            The configuration file defining the shape-related attributes required to initialize the static cache.
        batch_size (`int`):
            The batch size with which the model will be used. Note that a new instance must be instantiated if a
            smaller batch size is used.
        max_cache_len (`int`):
            The maximum sequence length with which the model will be used.
        device (`torch.device` or `str`, *optional*, defaults to `"cpu"`):
            The device on which the cache should be initialized. Should be the same as the layer.
        dtype (torch.dtype, *optional*, defaults to `torch.float32`):
            The default `dtype` to use when initializing the layer.

    Example:

        ```python
        >>> from transformers import AutoTokenizer, AutoModelForCausalLM, HybridCache

        >>> model = AutoModelForCausalLM.from_pretrained("google/gemma-2-9b")
        >>> tokenizer = AutoTokenizer.from_pretrained("google/gemma-2-9b")

        >>> inputs = tokenizer(text="My name is Gemma", return_tensors="pt")

        >>> # Prepare a cache class and pass it to model's forward
        >>> # Leave empty space for 10 new tokens, which can be used when calling forward iteratively 10 times to generate
        >>> max_generated_length = inputs.input_ids.shape[1] + 10
        >>> past_key_values = HybridCache(config=model.config, batch_size=1, max_cache_len=max_generated_length, device=model.device, dtype=model.dtype)
        >>> outputs = model(**inputs, past_key_values=past_key_values, use_cache=True)
        >>> past_kv_length = outputs.past_key_values # access cache filled with key/values from generation
        ```
    """

    # TODO (joao): remove `=None` in non-optional arguments in v4.46. Remove from `OBJECTS_TO_IGNORE` as well.
    def __init__(
        self,
        config: PretrainedConfig,
        batch_size: int = None,
        max_cache_len: int = None,
        device: Union[torch.device, str] = "cpu",
        dtype: torch.dtype = torch.float32,
        max_batch_size: Optional[int] = None,
    ) -> None:
        super().__init__()
        if max_batch_size is not None:
            logger.warning_once(
                f"The 'max_batch_size' argument of {self.__class__.__name__} is deprecated and will be removed in "
                "v4.46. Use the more precisely named 'batch_size' argument instead."
            )
        if not hasattr(config, "sliding_window") or config.sliding_window is None:
            raise ValueError(
                "Setting `cache_implementation` to 'sliding_window' requires the model config supporting "
                "sliding window attention, please check if there is a `sliding_window` field in the model "
                "config and it's not set to None."
            )
        self.max_cache_len = max_cache_len
        self.batch_size = batch_size or max_batch_size
        # Some model define a custom `head_dim` != config.hidden_size // config.num_attention_heads
        self.head_dim = (
            config.head_dim if hasattr(config, "head_dim") else config.hidden_size // config.num_attention_heads
        )

        self.dtype = dtype
        self.num_key_value_heads = (
            config.num_attention_heads if config.num_key_value_heads is None else config.num_key_value_heads
        )
        self.is_sliding = torch.tensor(
            [not bool(i % 2) for i in range(config.num_hidden_layers)], dtype=torch.bool, device=device
        )
        self.key_cache: List[torch.Tensor] = []
        self.value_cache: List[torch.Tensor] = []
        global_cache_shape = (self.batch_size, self.num_key_value_heads, max_cache_len, self.head_dim)
        sliding_cache_shape = (
            self.batch_size,
            self.num_key_value_heads,
            min(config.sliding_window, max_cache_len),
            self.head_dim,
        )
        for i in range(config.num_hidden_layers):
            # Note: `mark_static_address` is used to tag the cache as an fixed data pointer, preventing cuda graph
            # breaks when updating the cache.
            cache_shape = global_cache_shape if not self.is_sliding[i] else sliding_cache_shape
            new_layer_key_cache = torch.zeros(cache_shape, dtype=self.dtype, device=device)
            new_layer_value_cache = torch.zeros(cache_shape, dtype=self.dtype, device=device)
            torch._dynamo.mark_static_address(new_layer_key_cache)
            torch._dynamo.mark_static_address(new_layer_value_cache)
            self.key_cache.append(new_layer_key_cache)
            self.value_cache.append(new_layer_value_cache)

    def _sliding_update(self, cache_position, layer_idx, key_states, value_states, k_out, v_out, max_cache_len):
        if cache_position.shape[0] > max_cache_len:
            k_out = key_states[:, :, -max_cache_len:, :]
            v_out = value_states[:, :, -max_cache_len:, :]
            # Assumption: caches are all zeros at this point, `+=` is equivalent to `=` but compile-friendly
            self.key_cache[layer_idx] += k_out
            self.value_cache[layer_idx] += v_out
            # we should return the whole states instead of k_out, v_out to take the whole prompt
            # into consideration when building kv cache instead of just throwing away tokens outside of the window
            return key_states, value_states

        slicing = torch.ones(max_cache_len, dtype=torch.long, device=value_states.device).cumsum(0)
        cache_position = cache_position.clamp(0, max_cache_len - 1)
        to_shift = cache_position >= max_cache_len - 1
        indices = (slicing + to_shift[-1].int() - 1) % max_cache_len
        k_out = k_out[:, :, indices]
        v_out = v_out[:, :, indices]

        k_out[:, :, cache_position] = key_states
        v_out[:, :, cache_position] = value_states
        # `_.zero()` followed by `+=` is equivalent `=`, but compile-friendly (without graph breaks due to assignment)
        self.key_cache[layer_idx].zero_()
        self.value_cache[layer_idx].zero_()

        self.key_cache[layer_idx] += k_out
        self.value_cache[layer_idx] += v_out
        return k_out, v_out

    def _static_update(self, cache_position, layer_idx, key_states, value_states, k_out, v_out, max_cache_len):
        k_out[:, :, cache_position] = key_states
        v_out[:, :, cache_position] = value_states

        self.key_cache[layer_idx] = k_out
        self.value_cache[layer_idx] = v_out
        return k_out, v_out

    def update(
        self,
        key_states: torch.Tensor,
        value_states: torch.Tensor,
        layer_idx: int,
        cache_kwargs: Optional[Dict[str, Any]] = None,
    ) -> Tuple[torch.Tensor]:
        cache_position = cache_kwargs.get("cache_position")
        sliding_window = cache_kwargs.get("sliding_window")
        self.key_cache[layer_idx] = self.key_cache[layer_idx].to(device=key_states.device)
        self.value_cache[layer_idx] = self.value_cache[layer_idx].to(device=value_states.device)
        k_out = self.key_cache[layer_idx]
        v_out = self.value_cache[layer_idx]
        if sliding_window:
            update_fn = self._sliding_update
        else:
            update_fn = self._static_update

        return update_fn(
            cache_position,
            layer_idx,
            key_states,
            value_states,
            k_out,
            v_out,
            k_out.shape[2],
        )

    def get_max_length(self) -> Optional[int]:
        # in theory there is no limit because the sliding window size is fixed
        # no matter how long the sentence is
<<<<<<< HEAD
        return None


class HybridCache(Cache):
    def __init__(self, config: PretrainedConfig, max_batch_size, max_cache_len, device="cpu", dtype=None) -> None:
        if not hasattr(config, "sliding_window") or config.sliding_window is None:
            raise ValueError(
                "Setting `cache_implementation` to 'sliding_window' requires the model config supporting "
                "sliding window attention, please check if there is a `sliding_window` field in the model "
                "config and it's not set to None."
            )
        self.max_cache_len = max_cache_len
        self.max_batch_size = max_batch_size
        # Some model define a custom `head_dim` != config.hidden_size // config.num_attention_heads
        self.head_dim = (
            config.head_dim if hasattr(config, "head_dim") else config.hidden_size // config.num_attention_heads
        )

        self.dtype = dtype if dtype is not None else torch.float32
        self.num_key_value_heads = (
            config.num_attention_heads if config.num_key_value_heads is None else config.num_key_value_heads
        )
        self.is_sliding = torch.tensor(
            [not bool(i % 2) for i in range(config.num_hidden_layers)], dtype=torch.bool, device=device
        )
        self.key_cache: List[torch.Tensor] = []
        self.value_cache: List[torch.Tensor] = []
        global_cache_shape = (max_batch_size, self.num_key_value_heads, max_cache_len, self.head_dim)
        sliding_cache_shape = (
            max_batch_size,
            self.num_key_value_heads,
            min(config.sliding_window, max_cache_len),
            self.head_dim,
        )
        for i in range(config.num_hidden_layers):
            # Note: `mark_static_address` is used to tag the cache as an fixed data pointer, preventing cuda graph
            # breaks when updating the cache.
            cache_shape = global_cache_shape if not self.is_sliding[i] else sliding_cache_shape
            new_layer_key_cache = torch.zeros(cache_shape, dtype=self.dtype, device=device)
            new_layer_value_cache = torch.zeros(cache_shape, dtype=self.dtype, device=device)
            torch._dynamo.mark_static_address(new_layer_key_cache)
            torch._dynamo.mark_static_address(new_layer_value_cache)
            self.key_cache.append(new_layer_key_cache)
            self.value_cache.append(new_layer_value_cache)

    def _sliding_update(self, cache_position, layer_idx, key_states, value_states, k_out, v_out, max_cache_len):
        if cache_position.shape[0] > max_cache_len:
            k_out = key_states[:, :, -max_cache_len:, :]
            v_out = value_states[:, :, -max_cache_len:, :]
            # Assumption: caches are all zeros at this point, `+=` is equivalent to `=` but compile-friendly
            self.key_cache[layer_idx] += k_out
            self.value_cache[layer_idx] += v_out
            # we should return the whole states instead of k_out, v_out to take the whole prompt
            # into consideration when building kv cache instead of just throwing away tokens outside of the window
            return key_states, value_states

        slicing = torch.ones(max_cache_len, dtype=torch.long, device=value_states.device).cumsum(0)
        cache_position = cache_position.clamp(0, max_cache_len - 1)
        to_shift = cache_position >= max_cache_len - 1
        indices = (slicing + to_shift[-1].int() - 1) % max_cache_len
        k_out = k_out[:, :, indices]
        v_out = v_out[:, :, indices]

        k_out[:, :, cache_position] = key_states
        v_out[:, :, cache_position] = value_states
        # `_.zero()` followed by `+=` is equivalent `=`, but compile-friendly (without graph breaks due to assignment)
        self.key_cache[layer_idx].zero_()
        self.value_cache[layer_idx].zero_()

        self.key_cache[layer_idx] += k_out
        self.value_cache[layer_idx] += v_out
        return k_out, v_out

    def _static_update(self, cache_position, layer_idx, key_states, value_states, k_out, v_out, max_cache_len):
        k_out[:, :, cache_position] = key_states
        v_out[:, :, cache_position] = value_states

        self.key_cache[layer_idx] = k_out
        self.value_cache[layer_idx] = v_out
        return k_out, v_out

    def update(
        self,
        key_states: torch.Tensor,
        value_states: torch.Tensor,
        layer_idx: int,
        cache_kwargs: Optional[Dict[str, Any]] = None,
    ) -> Tuple[torch.Tensor]:
        cache_position = cache_kwargs.get("cache_position")
        sliding_window = cache_kwargs.get("sliding_window")
        self.key_cache[layer_idx] = self.key_cache[layer_idx].to(device=key_states.device)
        self.value_cache[layer_idx] = self.value_cache[layer_idx].to(device=value_states.device)
        k_out = self.key_cache[layer_idx]
        v_out = self.value_cache[layer_idx]
        if sliding_window:
            update_fn = self._sliding_update
        else:
            update_fn = self._static_update

        return update_fn(
            cache_position,
            layer_idx,
            key_states,
            value_states,
            k_out,
            v_out,
            k_out.shape[2],
        )

    def get_max_length(self) -> Optional[int]:
        # in theory there is no limit because the sliding window size is fixed
        # no matter how long the sentence is
        return self.max_cache_len

    def get_seq_length(self, layer_idx: Optional[int] = 0):
        return None

    def reset(self):
        """Resets the cache values while preserving the objects"""
        for layer_idx in range(len(self.key_cache)):
            # In-place ops prevent breaking the static address
            self.key_cache[layer_idx].zero_()
            self.value_cache[layer_idx].zero_()
=======
        return self.max_cache_len

    def get_seq_length(self, layer_idx: Optional[int] = 0):
        return None

    def reset(self):
        """Resets the cache values while preserving the objects"""
        for layer_idx in range(len(self.key_cache)):
            # In-place ops prevent breaking the static address
            self.key_cache[layer_idx].zero_()
            self.value_cache[layer_idx].zero_()


class MambaCache:
    """
    Cache for mamba model which does not have attention mechanism and key value states.

    Arguments:
        config (`PretrainedConfig):
            The configuration file defining the shape-related attributes required to initialize the static cache.
        batch_size (`int`):
            The batch size with which the model will be used. Note that a new instance must be instantiated if a
            smaller batch size is used.
        dtype (`torch.dtype`, *optional*, defaults to `torch.float16`):
            The default `dtype` to use when initializing the layer.
        device (`torch.device` or `str`, *optional*):
            The device on which the cache should be initialized. Should be the same as the layer.

    Attributes:
        dtype: (`torch.dtype`):
            The default `dtype` used to initializing the cache.
        intermediate_size: (`int`):
            Model's intermediate_size taken from config.
        ssm_state_size: (`int`):
            Model's state_size taken from config.
        conv_kernel_size: (`int`):
            Model's convolution kernel size taken from config
        conv_states: (`torch.Tensor`):
            A tensor of shape `[layer_idx, batch_size, intermediate_size, conv_kernel_size]` that holds convolutional states.
        ssm_states: (`torch.Tensor`):
            A tensor of shape `[layer_idx, batch_size, intermediate_size, ssm_state_size]` that holds ssm states

    Example:

        ```python
        >>> from transformers import AutoTokenizer, MambaForCausalLM, MambaCache

        >>> model = MambaForCausalLM.from_pretrained("state-spaces/mamba-130m-hf")
        >>> tokenizer = AutoTokenizer.from_pretrained("state-spaces/mamba-130m-hf")

        >>> inputs = tokenizer(text="My name is Mamba", return_tensors="pt")

        >>> # Prepare a cache class and pass it to model's forward
        >>> past_key_values = MambaCache(config=model.config, batch_size=1, device=model.device, dtype=model.dtype)
        >>> outputs = model(**inputs, past_key_values=past_key_values, use_cache=True)
        >>> past_kv = outputs.past_key_values
        ```
    """

    # TODO (joao): remove `=None` in non-optional arguments in v4.46. Remove from `OBJECTS_TO_IGNORE` as well.
    def __init__(
        self,
        config: PretrainedConfig,
        batch_size: int = None,
        dtype: torch.dtype = torch.float16,
        device: Optional[Union[torch.device, str]] = None,
        max_batch_size: Optional[int] = None,
    ):
        if max_batch_size is not None:
            logger.warning_once(
                f"The 'max_batch_size' argument of {self.__class__.__name__} is deprecated and will be removed in "
                "v4.46. Use the more precisely named 'batch_size' argument instead."
            )
        self.dtype = dtype
        self.batch_size = batch_size or max_batch_size
        self.intermediate_size = config.intermediate_size
        self.ssm_state_size = config.state_size
        self.conv_kernel_size = config.conv_kernel

        self.conv_states: torch.Tensor = torch.zeros(
            config.num_hidden_layers,
            self.batch_size,
            self.intermediate_size,
            self.conv_kernel_size,
            device=device,
            dtype=dtype,
        )
        self.ssm_states: torch.Tensor = torch.zeros(
            config.num_hidden_layers,
            self.batch_size,
            self.intermediate_size,
            self.ssm_state_size,
            device=device,
            dtype=dtype,
        )

        torch._dynamo.mark_static_address(self.conv_states)
        torch._dynamo.mark_static_address(self.ssm_states)

    def update_conv_state(
        self, layer_idx: int, new_conv_state: torch.Tensor, cache_position: torch.LongTensor
    ) -> torch.Tensor:
        conv_state = self.conv_states[layer_idx]
        cache_position = cache_position.clamp(0, self.conv_kernel_size - 1)

        conv_state = conv_state.roll(shifts=-1, dims=-1)
        conv_state[:, :, cache_position] = new_conv_state.to(conv_state.device)
        self.conv_states[layer_idx].zero_()
        self.conv_states[layer_idx] += conv_state
        return self.conv_states[layer_idx]

    def update_ssm_state(self, layer_idx: int, new_ssm_state: torch.Tensor):
        self.ssm_states[layer_idx] = new_ssm_state.to(self.ssm_states.device)
        return self.ssm_states[layer_idx]

    def reset(self):
        self.conv_states.zero_()
        self.ssm_states.zero_()
>>>>>>> 9578c259
<|MERGE_RESOLUTION|>--- conflicted
+++ resolved
@@ -1590,7 +1590,9 @@
     def get_max_length(self) -> Optional[int]:
         # in theory there is no limit because the sliding window size is fixed
         # no matter how long the sentence is
-<<<<<<< HEAD
+        return self.max_cache_len
+
+    def get_seq_length(self, layer_idx: Optional[int] = 0):
         return None
 
 
@@ -1713,124 +1715,4 @@
         for layer_idx in range(len(self.key_cache)):
             # In-place ops prevent breaking the static address
             self.key_cache[layer_idx].zero_()
-            self.value_cache[layer_idx].zero_()
-=======
-        return self.max_cache_len
-
-    def get_seq_length(self, layer_idx: Optional[int] = 0):
-        return None
-
-    def reset(self):
-        """Resets the cache values while preserving the objects"""
-        for layer_idx in range(len(self.key_cache)):
-            # In-place ops prevent breaking the static address
-            self.key_cache[layer_idx].zero_()
-            self.value_cache[layer_idx].zero_()
-
-
-class MambaCache:
-    """
-    Cache for mamba model which does not have attention mechanism and key value states.
-
-    Arguments:
-        config (`PretrainedConfig):
-            The configuration file defining the shape-related attributes required to initialize the static cache.
-        batch_size (`int`):
-            The batch size with which the model will be used. Note that a new instance must be instantiated if a
-            smaller batch size is used.
-        dtype (`torch.dtype`, *optional*, defaults to `torch.float16`):
-            The default `dtype` to use when initializing the layer.
-        device (`torch.device` or `str`, *optional*):
-            The device on which the cache should be initialized. Should be the same as the layer.
-
-    Attributes:
-        dtype: (`torch.dtype`):
-            The default `dtype` used to initializing the cache.
-        intermediate_size: (`int`):
-            Model's intermediate_size taken from config.
-        ssm_state_size: (`int`):
-            Model's state_size taken from config.
-        conv_kernel_size: (`int`):
-            Model's convolution kernel size taken from config
-        conv_states: (`torch.Tensor`):
-            A tensor of shape `[layer_idx, batch_size, intermediate_size, conv_kernel_size]` that holds convolutional states.
-        ssm_states: (`torch.Tensor`):
-            A tensor of shape `[layer_idx, batch_size, intermediate_size, ssm_state_size]` that holds ssm states
-
-    Example:
-
-        ```python
-        >>> from transformers import AutoTokenizer, MambaForCausalLM, MambaCache
-
-        >>> model = MambaForCausalLM.from_pretrained("state-spaces/mamba-130m-hf")
-        >>> tokenizer = AutoTokenizer.from_pretrained("state-spaces/mamba-130m-hf")
-
-        >>> inputs = tokenizer(text="My name is Mamba", return_tensors="pt")
-
-        >>> # Prepare a cache class and pass it to model's forward
-        >>> past_key_values = MambaCache(config=model.config, batch_size=1, device=model.device, dtype=model.dtype)
-        >>> outputs = model(**inputs, past_key_values=past_key_values, use_cache=True)
-        >>> past_kv = outputs.past_key_values
-        ```
-    """
-
-    # TODO (joao): remove `=None` in non-optional arguments in v4.46. Remove from `OBJECTS_TO_IGNORE` as well.
-    def __init__(
-        self,
-        config: PretrainedConfig,
-        batch_size: int = None,
-        dtype: torch.dtype = torch.float16,
-        device: Optional[Union[torch.device, str]] = None,
-        max_batch_size: Optional[int] = None,
-    ):
-        if max_batch_size is not None:
-            logger.warning_once(
-                f"The 'max_batch_size' argument of {self.__class__.__name__} is deprecated and will be removed in "
-                "v4.46. Use the more precisely named 'batch_size' argument instead."
-            )
-        self.dtype = dtype
-        self.batch_size = batch_size or max_batch_size
-        self.intermediate_size = config.intermediate_size
-        self.ssm_state_size = config.state_size
-        self.conv_kernel_size = config.conv_kernel
-
-        self.conv_states: torch.Tensor = torch.zeros(
-            config.num_hidden_layers,
-            self.batch_size,
-            self.intermediate_size,
-            self.conv_kernel_size,
-            device=device,
-            dtype=dtype,
-        )
-        self.ssm_states: torch.Tensor = torch.zeros(
-            config.num_hidden_layers,
-            self.batch_size,
-            self.intermediate_size,
-            self.ssm_state_size,
-            device=device,
-            dtype=dtype,
-        )
-
-        torch._dynamo.mark_static_address(self.conv_states)
-        torch._dynamo.mark_static_address(self.ssm_states)
-
-    def update_conv_state(
-        self, layer_idx: int, new_conv_state: torch.Tensor, cache_position: torch.LongTensor
-    ) -> torch.Tensor:
-        conv_state = self.conv_states[layer_idx]
-        cache_position = cache_position.clamp(0, self.conv_kernel_size - 1)
-
-        conv_state = conv_state.roll(shifts=-1, dims=-1)
-        conv_state[:, :, cache_position] = new_conv_state.to(conv_state.device)
-        self.conv_states[layer_idx].zero_()
-        self.conv_states[layer_idx] += conv_state
-        return self.conv_states[layer_idx]
-
-    def update_ssm_state(self, layer_idx: int, new_ssm_state: torch.Tensor):
-        self.ssm_states[layer_idx] = new_ssm_state.to(self.ssm_states.device)
-        return self.ssm_states[layer_idx]
-
-    def reset(self):
-        self.conv_states.zero_()
-        self.ssm_states.zero_()
->>>>>>> 9578c259
+            self.value_cache[layer_idx].zero_()