# THIS FILE HAS BEEN AUTOGENERATED. To update:
# 1. modify the `_deps` dict in setup.py
# 2. run `make deps_table_update``
deps = {
    "Pillow": "Pillow>=10.0.1,<=15.0",
    "accelerate": "accelerate>=0.21.0",
    "av": "av==9.2.0",
    "beautifulsoup4": "beautifulsoup4",
    "codecarbon": "codecarbon==1.2.0",
    "cookiecutter": "cookiecutter==1.7.3",
    "dataclasses": "dataclasses",
    "datasets": "datasets!=2.5.0",
    "decord": "decord==0.6.0",
    "deepspeed": "deepspeed>=0.9.3",
    "diffusers": "diffusers",
    "dill": "dill<0.3.5",
    "evaluate": "evaluate>=0.2.0",
    "faiss-cpu": "faiss-cpu",
    "fastapi": "fastapi",
    "filelock": "filelock",
    "flax": "flax>=0.4.1,<=0.7.0",
    "fsspec": "fsspec<2023.10.0",
    "ftfy": "ftfy",
    "fugashi": "fugashi>=1.0",
    "GitPython": "GitPython<3.1.19",
    "hf-doc-builder": "hf-doc-builder>=0.3.0",
    "huggingface-hub": "huggingface-hub>=0.19.3,<1.0",
    "importlib_metadata": "importlib_metadata",
    "ipadic": "ipadic>=1.0.0,<2.0",
    "isort": "isort>=5.5.4",
    "jax": "jax>=0.4.1,<=0.4.13",
    "jaxlib": "jaxlib>=0.4.1,<=0.4.13",
    "jieba": "jieba",
    "kenlm": "kenlm",
    "keras": "keras<2.16",
    "keras-nlp": "keras-nlp>=0.3.1",
    "librosa": "librosa",
    "nltk": "nltk",
    "natten": "natten>=0.14.6",
    "numpy": "numpy>=1.17",
    "onnxconverter-common": "onnxconverter-common",
    "onnxruntime-tools": "onnxruntime-tools>=1.4.2",
    "onnxruntime": "onnxruntime>=1.4.0",
    "opencv-python": "opencv-python",
<<<<<<< HEAD
    "optimum-benchmark": "optimum-benchmark>=0.3.0",
=======
>>>>>>> bb618d93
    "optuna": "optuna",
    "optax": "optax>=0.0.8,<=0.1.4",
    "packaging": "packaging>=20.0",
    "parameterized": "parameterized",
    "phonemizer": "phonemizer",
    "protobuf": "protobuf",
    "psutil": "psutil",
    "pyyaml": "pyyaml>=5.1",
    "pydantic": "pydantic<2",
    "pytest": "pytest>=7.2.0",
    "pytest-timeout": "pytest-timeout",
    "pytest-xdist": "pytest-xdist",
    "python": "python>=3.8.0",
    "ray[tune]": "ray[tune]>=2.7.0",
    "regex": "regex!=2019.12.17",
    "requests": "requests",
    "rhoknp": "rhoknp>=1.1.0,<1.3.1",
    "rjieba": "rjieba",
    "rouge-score": "rouge-score!=0.0.7,!=0.0.8,!=0.1,!=0.1.1",
    "ruff": "ruff==0.1.5",
    "sacrebleu": "sacrebleu>=1.4.12,<2.0.0",
    "sacremoses": "sacremoses",
    "safetensors": "safetensors>=0.3.1",
    "sagemaker": "sagemaker>=2.31.0",
    "scikit-learn": "scikit-learn",
    "sentencepiece": "sentencepiece>=0.1.91,!=0.1.92",
    "sigopt": "sigopt",
    "starlette": "starlette",
    "sudachipy": "sudachipy>=0.6.6",
    "sudachidict_core": "sudachidict_core>=20220729",
    "tensorboard": "tensorboard",
    "tensorflow-cpu": "tensorflow-cpu>=2.6,<2.16",
    "tensorflow": "tensorflow>=2.6,<2.16",
    "tensorflow-text": "tensorflow-text<2.16",
    "tf2onnx": "tf2onnx",
    "timeout-decorator": "timeout-decorator",
    "timm": "timm",
    "tokenizers": "tokenizers>=0.14,<0.19",
    "torch": "torch>=1.10,!=1.12.0",
    "torchaudio": "torchaudio",
    "torchvision": "torchvision",
    "pyctcdecode": "pyctcdecode>=0.4.0",
    "tqdm": "tqdm>=4.27",
    "unidic": "unidic>=1.0.2",
    "unidic_lite": "unidic_lite>=1.0.7",
    "urllib3": "urllib3<2.0.0",
    "uvicorn": "uvicorn",
}<|MERGE_RESOLUTION|>--- conflicted
+++ resolved
@@ -42,10 +42,7 @@
     "onnxruntime-tools": "onnxruntime-tools>=1.4.2",
     "onnxruntime": "onnxruntime>=1.4.0",
     "opencv-python": "opencv-python",
-<<<<<<< HEAD
     "optimum-benchmark": "optimum-benchmark>=0.3.0",
-=======
->>>>>>> bb618d93
     "optuna": "optuna",
     "optax": "optax>=0.0.8,<=0.1.4",
     "packaging": "packaging>=20.0",
