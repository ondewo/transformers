# coding=utf-8
# Copyright 2020 The HuggingFace Inc. team.
#
# Licensed under the Apache License, Version 2.0 (the "License");
# you may not use this file except in compliance with the License.
# You may obtain a copy of the License at
#
#     http://www.apache.org/licenses/LICENSE-2.0
#
# Unless required by applicable law or agreed to in writing, software
# distributed under the License is distributed on an "AS IS" BASIS,
# WITHOUT WARRANTIES OR CONDITIONS OF ANY KIND, either express or implied.
# See the License for the specific language governing permissions and
# limitations under the License.
"""
 Tokenization classes for fast tokenizers (provided by HuggingFace's tokenizers library). For slow (python) tokenizers
 see tokenization_utils.py
"""
import copy
import json
import os
from collections import defaultdict
from typing import Any, Dict, List, Optional, Tuple, Union

import tokenizers.pre_tokenizers as pre_tokenizers_fast
from tokenizers import Encoding as EncodingFast
from tokenizers import Tokenizer as TokenizerFast
from tokenizers.decoders import Decoder as DecoderFast
from tokenizers.trainers import BpeTrainer, UnigramTrainer, WordLevelTrainer, WordPieceTrainer

from .convert_slow_tokenizer import convert_slow_tokenizer
from .tokenization_utils import PreTrainedTokenizer
from .tokenization_utils_base import (
    INIT_TOKENIZER_DOCSTRING,
    AddedToken,
    BatchEncoding,
    PreTokenizedInput,
    PreTokenizedInputPair,
    PreTrainedTokenizerBase,
    SpecialTokensMixin,
    TextInput,
    TextInputPair,
    TruncationStrategy,
)
from .utils import PaddingStrategy, add_end_docstrings, logging


logger = logging.get_logger(__name__)

# Fast tokenizers (provided by HuggingFace tokenizer's library) can be saved in a single file
TOKENIZER_FILE = "tokenizer.json"
SPECIAL_TOKENS_MAP_FILE = "special_tokens_map.json"
TOKENIZER_CONFIG_FILE = "tokenizer_config.json"

# Slow tokenizers have an additional added tokens files
ADDED_TOKENS_FILE = "added_tokens.json"

INIT_TOKENIZER_DOCSTRING += """
        tokenizer_object ([`tokenizers.Tokenizer`]):
            A [`tokenizers.Tokenizer`] object from 🤗 tokenizers to instantiate from. See [Using tokenizers from 🤗
            tokenizers](../fast_tokenizers) for more information.
        tokenizer_file ([`str`]):
            A path to a local JSON file representing a previously serialized [`tokenizers.Tokenizer`] object from 🤗
            tokenizers.
"""

MODEL_TO_TRAINER_MAPPING = {
    "BPE": BpeTrainer,
    "Unigram": UnigramTrainer,
    "WordLevel": WordLevelTrainer,
    "WordPiece": WordPieceTrainer,
}

VOCAB_FILES_NAMES = {"tokenizer_file": TOKENIZER_FILE}


@add_end_docstrings(INIT_TOKENIZER_DOCSTRING)
class PreTrainedTokenizerFast(PreTrainedTokenizerBase):
    """
    Base class for all fast tokenizers (wrapping HuggingFace tokenizers library).

    Inherits from [`~tokenization_utils_base.PreTrainedTokenizerBase`].

    Handles all the shared methods for tokenization and special tokens, as well as methods for
    downloading/caching/loading pretrained tokenizers, as well as adding tokens to the vocabulary.

    This class also contains the added tokens in a unified way on top of all tokenizers so we don't have to handle the
    specific vocabulary augmentation methods of the various underlying dictionary structures (BPE, sentencepiece...).
    """

    vocab_files_names = VOCAB_FILES_NAMES
    slow_tokenizer_class: PreTrainedTokenizer = None

    def __init__(self, *args, **kwargs):
        tokenizer_object = kwargs.pop("tokenizer_object", None)
        slow_tokenizer = kwargs.pop("__slow_tokenizer", None)
        fast_tokenizer_file = kwargs.pop("tokenizer_file", None)
        from_slow = kwargs.pop("from_slow", False)
        added_tokens_decoder = kwargs.pop("added_tokens_decoder", {})

        if from_slow and slow_tokenizer is None and self.slow_tokenizer_class is None:
            raise ValueError(
                "Cannot instantiate this tokenizer from a slow version. If it's based on sentencepiece, make sure you "
                "have sentencepiece installed."
            )

        if tokenizer_object is not None:
            fast_tokenizer = copy.deepcopy(tokenizer_object)
        elif fast_tokenizer_file is not None and not from_slow:
            # We have a serialization from tokenizers which let us directly build the backend
            fast_tokenizer = TokenizerFast.from_file(fast_tokenizer_file)
        elif slow_tokenizer is not None:
            # We need to convert a slow tokenizer to build the backend
            fast_tokenizer = convert_slow_tokenizer(slow_tokenizer)
<<<<<<< HEAD
        elif gguf_file is not None:
            # We need to convert a slow tokenizer to build the backend
            gguf_param = load_gguf_checkpoint(kwargs.get("vocab_file"))
            architecture = gguf_param["config"]["model_type"]
            tokenizer_dict = gguf_param["tokenizer"]
            tokenizer_config = gguf_param["tokenizer_config"]
            fast_tokenizer, additional_kwargs = convert_gguf_tokenizer(architecture, tokenizer_dict)

            kwargs.update(tokenizer_config)
            if len(additional_kwargs) > 0:
                kwargs.update(additional_kwargs)

=======
>>>>>>> bb618d93
        elif self.slow_tokenizer_class is not None:
            # We need to create and convert a slow tokenizer to build the backend
            slow_tokenizer = self.slow_tokenizer_class(*args, **kwargs)
            fast_tokenizer = convert_slow_tokenizer(slow_tokenizer)
        else:
            raise ValueError(
                "Couldn't instantiate the backend tokenizer from one of: \n"
                "(1) a `tokenizers` library serialization file, \n"
                "(2) a slow tokenizer instance to convert or \n"
                "(3) an equivalent slow tokenizer class to instantiate and convert. \n"
                "You need to have sentencepiece installed to convert a slow tokenizer to a fast one."
            )

        self._tokenizer = fast_tokenizer

        if slow_tokenizer is not None:
            kwargs.update(slow_tokenizer.init_kwargs)

        self._decode_use_source_tokenizer = False

        _truncation = self._tokenizer.truncation

        if _truncation is not None:
            self._tokenizer.enable_truncation(**_truncation)
            kwargs.setdefault("max_length", _truncation["max_length"])
            kwargs.setdefault("truncation_side", _truncation["direction"])
            kwargs.setdefault("stride", _truncation["stride"])
            kwargs.setdefault("truncation_strategy", _truncation["strategy"])
        else:
            self._tokenizer.no_truncation()

        _padding = self._tokenizer.padding
        if _padding is not None:
            self._tokenizer.enable_padding(**_padding)
            kwargs.setdefault("pad_token", _padding["pad_token"])
            kwargs.setdefault("pad_token_type_id", _padding["pad_type_id"])
            kwargs.setdefault("padding_side", _padding["direction"])
            kwargs.setdefault("max_length", _padding["length"])
            kwargs.setdefault("pad_to_multiple_of", _padding["pad_to_multiple_of"])

        # We call this after having initialized the backend tokenizer because we update it.
        super().__init__(**kwargs)

        # The following logic will be replace with a single add_tokens once a fix is pushed to tokenizers
        # allows converting a slow -> fast, non-legacy: if the `tokenizer.json` does not have all the added tokens
        # uses the information stored in `added_tokens_decoder`.
        # this is costly for fast tokenizers as we re-compute the regex again. But not all tokens are added tokens
        tokens_to_add = [
            token
            for index, token in sorted(added_tokens_decoder.items(), key=lambda x: x[0])
            if token not in self.added_tokens_decoder
        ]
        encoder = list(self.added_tokens_encoder.keys()) + [str(token) for token in tokens_to_add]
        # if some of the special tokens are strings, we check if we don't already have a token
        tokens_to_add += [
            token for token in self.all_special_tokens_extended if token not in encoder and token not in tokens_to_add
        ]
        if len(tokens_to_add) > 0:
            # super hack: if a token.special is set, tokenizer ignores it for now so FIXME @ArthurZ
            # Accumulate added tokens into batches of special/non-special tokens, because calling add_tokens() for
            # individual tokens would repeatedly rebuild a trie, which can be slow.
            is_last_special = None
            tokens = []
            special_tokens = self.all_special_tokens
            for token in tokens_to_add:
                is_special = (
                    (token.special or str(token) in special_tokens)
                    if isinstance(token, AddedToken)
                    else str(token) in special_tokens
                )
                if is_last_special is None or is_last_special == is_special:
                    tokens.append(token)
                else:
                    self._add_tokens(tokens, special_tokens=is_last_special)
                    tokens = [token]
                is_last_special = is_special
            if tokens:
                self._add_tokens(tokens, special_tokens=is_last_special)

    @property
    def is_fast(self) -> bool:
        return True

    @property
    def can_save_slow_tokenizer(self) -> bool:
        """
        `bool`: Whether or not the slow tokenizer can be saved. Usually for sentencepiece based slow tokenizer, this
        can only be `True` if the original `"sentencepiece.model"` was not deleted.
        """
        return True

    @property
    def vocab_size(self) -> int:
        """
        `int`: Size of the base vocabulary (without the added tokens).
        """
        return self._tokenizer.get_vocab_size(with_added_tokens=False)

    def get_vocab(self) -> Dict[str, int]:
        return self._tokenizer.get_vocab(with_added_tokens=True)

    @property
    def vocab(self) -> Dict[str, int]:
        return self.get_vocab()

    @property
    def added_tokens_encoder(self) -> Dict[str, int]:
        """
        Returns the sorted mapping from string to index. The added tokens encoder is cached for performance
        optimisation in `self._added_tokens_encoder` for the slow tokenizers.
        """
        return {k.content: v for v, k in sorted(self.added_tokens_decoder.items(), key=lambda item: item[0])}

    @property
    def added_tokens_decoder(self) -> Dict[int, AddedToken]:
        """
        Returns the added tokens in the vocabulary as a dictionary of index to AddedToken.

        Returns:
            `Dict[str, int]`: The added tokens.
        """
        return self._tokenizer.get_added_tokens_decoder()

    def get_added_vocab(self) -> Dict[str, int]:
        """
        Returns the added tokens in the vocabulary as a dictionary of token to index.

        Returns:
            `Dict[str, int]`: The added tokens.
        """
        return {k.content: v for v, k in sorted(self.added_tokens_decoder.items(), key=lambda item: item[0])}

    def __len__(self) -> int:
        """
        Size of the full vocabulary with the added tokens.
        """
        return self._tokenizer.get_vocab_size(with_added_tokens=True)

    @property
    def backend_tokenizer(self) -> TokenizerFast:
        """
        `tokenizers.implementations.BaseTokenizer`: The Rust tokenizer used as a backend.
        """
        return self._tokenizer

    @property
    def decoder(self) -> DecoderFast:
        """
        `tokenizers.decoders.Decoder`: The Rust decoder for this tokenizer.
        """
        return self._tokenizer.decoder

    def _convert_encoding(
        self,
        encoding: EncodingFast,
        return_token_type_ids: Optional[bool] = None,
        return_attention_mask: Optional[bool] = None,
        return_overflowing_tokens: bool = False,
        return_special_tokens_mask: bool = False,
        return_offsets_mapping: bool = False,
        return_length: bool = False,
        verbose: bool = True,
    ) -> Tuple[Dict[str, Any], List[EncodingFast]]:
        """
        Convert the encoding representation (from low-level HuggingFace tokenizer output) to a python Dict and a list
        of encodings, take care of building a batch from overflowing tokens.

        Overflowing tokens are converted to additional examples (like batches) so the output values of the dict are
        lists (overflows) of lists (tokens).

        Output shape: (overflows, sequence length)
        """
        if return_token_type_ids is None:
            return_token_type_ids = "token_type_ids" in self.model_input_names
        if return_attention_mask is None:
            return_attention_mask = "attention_mask" in self.model_input_names

        if return_overflowing_tokens and encoding.overflowing is not None:
            encodings = [encoding] + encoding.overflowing
        else:
            encodings = [encoding]

        encoding_dict = defaultdict(list)
        for e in encodings:
            encoding_dict["input_ids"].append(e.ids)

            if return_token_type_ids:
                encoding_dict["token_type_ids"].append(e.type_ids)
            if return_attention_mask:
                encoding_dict["attention_mask"].append(e.attention_mask)
            if return_special_tokens_mask:
                encoding_dict["special_tokens_mask"].append(e.special_tokens_mask)
            if return_offsets_mapping:
                encoding_dict["offset_mapping"].append(e.offsets)
            if return_length:
                encoding_dict["length"].append(len(e.ids))

        return encoding_dict, encodings

    def convert_tokens_to_ids(self, tokens: Union[str, List[str]]) -> Union[int, List[int]]:
        """
        Converts a token string (or a sequence of tokens) in a single integer id (or a sequence of ids), using the
        vocabulary.

        Args:
            tokens (`str` or `List[str]`): One or several token(s) to convert to token id(s).

        Returns:
            `int` or `List[int]`: The token id or list of token ids.
        """
        if tokens is None:
            return None

        if isinstance(tokens, str):
            return self._convert_token_to_id_with_added_voc(tokens)

        return [self._convert_token_to_id_with_added_voc(token) for token in tokens]

    def _convert_token_to_id_with_added_voc(self, token: str) -> int:
        index = self._tokenizer.token_to_id(token)
        if index is None:
            return self.unk_token_id
        return index

    def _convert_id_to_token(self, index: int) -> Optional[str]:
        return self._tokenizer.id_to_token(int(index))

    def _add_tokens(self, new_tokens: List[Union[str, AddedToken]], special_tokens=False) -> int:
        if special_tokens:
            return self._tokenizer.add_special_tokens(new_tokens)

        return self._tokenizer.add_tokens(new_tokens)

    def num_special_tokens_to_add(self, pair: bool = False) -> int:
        """
        Returns the number of added tokens when encoding a sequence with special tokens.

        <Tip>

        This encodes a dummy input and checks the number of added tokens, and is therefore not efficient. Do not put
        this inside your training loop.

        </Tip>

        Args:
            pair (`bool`, *optional*, defaults to `False`):
                Whether the number of added tokens should be computed in the case of a sequence pair or a single
                sequence.

        Returns:
            `int`: Number of special tokens added to sequences.
        """
        return self._tokenizer.num_special_tokens_to_add(pair)

    def convert_ids_to_tokens(
        self, ids: Union[int, List[int]], skip_special_tokens: bool = False
    ) -> Union[str, List[str]]:
        """
        Converts a single index or a sequence of indices in a token or a sequence of tokens, using the vocabulary and
        added tokens.

        Args:
            ids (`int` or `List[int]`):
                The token id (or token ids) to convert to tokens.
            skip_special_tokens (`bool`, *optional*, defaults to `False`):
                Whether or not to remove special tokens in the decoding.

        Returns:
            `str` or `List[str]`: The decoded token(s).
        """
        if isinstance(ids, int):
            return self._tokenizer.id_to_token(ids)
        tokens = []
        for index in ids:
            index = int(index)
            if skip_special_tokens and index in self.all_special_ids:
                continue
            tokens.append(self._tokenizer.id_to_token(index))
        return tokens

    def tokenize(self, text: str, pair: Optional[str] = None, add_special_tokens: bool = False, **kwargs) -> List[str]:
        return self.encode_plus(text=text, text_pair=pair, add_special_tokens=add_special_tokens, **kwargs).tokens()

    def set_truncation_and_padding(
        self,
        padding_strategy: PaddingStrategy,
        truncation_strategy: TruncationStrategy,
        max_length: int,
        stride: int,
        pad_to_multiple_of: Optional[int],
    ):
        """
        Define the truncation and the padding strategies for fast tokenizers (provided by HuggingFace tokenizers
        library) and restore the tokenizer settings afterwards.

        The provided tokenizer has no padding / truncation strategy before the managed section. If your tokenizer set a
        padding / truncation strategy before, then it will be reset to no padding / truncation when exiting the managed
        section.

        Args:
            padding_strategy ([`~utils.PaddingStrategy`]):
                The kind of padding that will be applied to the input
            truncation_strategy ([`~tokenization_utils_base.TruncationStrategy`]):
                The kind of truncation that will be applied to the input
            max_length (`int`):
                The maximum size of a sequence.
            stride (`int`):
                The stride to use when handling overflow.
            pad_to_multiple_of (`int`, *optional*):
                If set will pad the sequence to a multiple of the provided value. This is especially useful to enable
                the use of Tensor Cores on NVIDIA hardware with compute capability `>= 7.5` (Volta).
        """
        _truncation = self._tokenizer.truncation
        _padding = self._tokenizer.padding
        # Set truncation and padding on the backend tokenizer
        if truncation_strategy == TruncationStrategy.DO_NOT_TRUNCATE:
            if _truncation is not None:
                self._tokenizer.no_truncation()
        else:
            target = {
                "max_length": max_length,
                "stride": stride,
                "strategy": truncation_strategy.value,
                "direction": self.truncation_side,
            }

            # _truncation might contain more keys that the target `transformers`
            # supports. Use only the target keys to trigger `enable_truncation`.
            # This should enable this code to works on various `tokenizers`
            # targets.
            if _truncation is None:
                current = None
            else:
                current = {k: _truncation.get(k, None) for k in target}

            if current != target:
                self._tokenizer.enable_truncation(**target)

        if padding_strategy == PaddingStrategy.DO_NOT_PAD:
            if _padding is not None:
                self._tokenizer.no_padding()
        else:
            length = max_length if padding_strategy == PaddingStrategy.MAX_LENGTH else None
            target = {
                "length": length,
                "direction": self.padding_side,
                "pad_id": self.pad_token_id,
                "pad_token": self.pad_token,
                "pad_type_id": self.pad_token_type_id,
                "pad_to_multiple_of": pad_to_multiple_of,
            }
            if _padding != target:
                self._tokenizer.enable_padding(**target)

    def _batch_encode_plus(
        self,
        batch_text_or_text_pairs: Union[
            List[TextInput], List[TextInputPair], List[PreTokenizedInput], List[PreTokenizedInputPair]
        ],
        add_special_tokens: bool = True,
        padding_strategy: PaddingStrategy = PaddingStrategy.DO_NOT_PAD,
        truncation_strategy: TruncationStrategy = TruncationStrategy.DO_NOT_TRUNCATE,
        max_length: Optional[int] = None,
        stride: int = 0,
        is_split_into_words: bool = False,
        pad_to_multiple_of: Optional[int] = None,
        return_tensors: Optional[str] = None,
        return_token_type_ids: Optional[bool] = None,
        return_attention_mask: Optional[bool] = None,
        return_overflowing_tokens: bool = False,
        return_special_tokens_mask: bool = False,
        return_offsets_mapping: bool = False,
        return_length: bool = False,
        verbose: bool = True,
    ) -> BatchEncoding:
        if not isinstance(batch_text_or_text_pairs, (tuple, list)):
            raise TypeError(
                f"batch_text_or_text_pairs has to be a list or a tuple (got {type(batch_text_or_text_pairs)})"
            )

        # Set the truncation and padding strategy and restore the initial configuration
        self.set_truncation_and_padding(
            padding_strategy=padding_strategy,
            truncation_strategy=truncation_strategy,
            max_length=max_length,
            stride=stride,
            pad_to_multiple_of=pad_to_multiple_of,
        )

        encodings = self._tokenizer.encode_batch(
            batch_text_or_text_pairs,
            add_special_tokens=add_special_tokens,
            is_pretokenized=is_split_into_words,
        )

        # Convert encoding to dict
        # `Tokens` has type: Tuple[
        #                       List[Dict[str, List[List[int]]]] or List[Dict[str, 2D-Tensor]],
        #                       List[EncodingFast]
        #                    ]
        # with nested dimensions corresponding to batch, overflows, sequence length
        tokens_and_encodings = [
            self._convert_encoding(
                encoding=encoding,
                return_token_type_ids=return_token_type_ids,
                return_attention_mask=return_attention_mask,
                return_overflowing_tokens=return_overflowing_tokens,
                return_special_tokens_mask=return_special_tokens_mask,
                return_offsets_mapping=return_offsets_mapping,
                return_length=return_length,
                verbose=verbose,
            )
            for encoding in encodings
        ]

        # Convert the output to have dict[list] from list[dict] and remove the additional overflows dimension
        # From (variable) shape (batch, overflows, sequence length) to ~ (batch * overflows, sequence length)
        # (we say ~ because the number of overflow varies with the example in the batch)
        #
        # To match each overflowing sample with the original sample in the batch
        # we add an overflow_to_sample_mapping array (see below)
        sanitized_tokens = {}
        for key in tokens_and_encodings[0][0].keys():
            stack = [e for item, _ in tokens_and_encodings for e in item[key]]
            sanitized_tokens[key] = stack
        sanitized_encodings = [e for _, item in tokens_and_encodings for e in item]

        # If returning overflowing tokens, we need to return a mapping
        # from the batch idx to the original sample
        if return_overflowing_tokens:
            overflow_to_sample_mapping = []
            for i, (toks, _) in enumerate(tokens_and_encodings):
                overflow_to_sample_mapping += [i] * len(toks["input_ids"])
            sanitized_tokens["overflow_to_sample_mapping"] = overflow_to_sample_mapping

        for input_ids in sanitized_tokens["input_ids"]:
            self._eventual_warn_about_too_long_sequence(input_ids, max_length, verbose)
        return BatchEncoding(sanitized_tokens, sanitized_encodings, tensor_type=return_tensors)

    def _encode_plus(
        self,
        text: Union[TextInput, PreTokenizedInput],
        text_pair: Optional[Union[TextInput, PreTokenizedInput]] = None,
        add_special_tokens: bool = True,
        padding_strategy: PaddingStrategy = PaddingStrategy.DO_NOT_PAD,
        truncation_strategy: TruncationStrategy = TruncationStrategy.DO_NOT_TRUNCATE,
        max_length: Optional[int] = None,
        stride: int = 0,
        is_split_into_words: bool = False,
        pad_to_multiple_of: Optional[int] = None,
        return_tensors: Optional[bool] = None,
        return_token_type_ids: Optional[bool] = None,
        return_attention_mask: Optional[bool] = None,
        return_overflowing_tokens: bool = False,
        return_special_tokens_mask: bool = False,
        return_offsets_mapping: bool = False,
        return_length: bool = False,
        verbose: bool = True,
        **kwargs,
    ) -> BatchEncoding:
        batched_input = [(text, text_pair)] if text_pair else [text]
        batched_output = self._batch_encode_plus(
            batched_input,
            is_split_into_words=is_split_into_words,
            add_special_tokens=add_special_tokens,
            padding_strategy=padding_strategy,
            truncation_strategy=truncation_strategy,
            max_length=max_length,
            stride=stride,
            pad_to_multiple_of=pad_to_multiple_of,
            return_tensors=return_tensors,
            return_token_type_ids=return_token_type_ids,
            return_attention_mask=return_attention_mask,
            return_overflowing_tokens=return_overflowing_tokens,
            return_special_tokens_mask=return_special_tokens_mask,
            return_offsets_mapping=return_offsets_mapping,
            return_length=return_length,
            verbose=verbose,
            **kwargs,
        )

        # Return tensor is None, then we can remove the leading batch axis
        # Overflowing tokens are returned as a batch of output so we keep them in this case
        if return_tensors is None and not return_overflowing_tokens:
            batched_output = BatchEncoding(
                {
                    key: value[0] if len(value) > 0 and isinstance(value[0], list) else value
                    for key, value in batched_output.items()
                },
                batched_output.encodings,
            )

        self._eventual_warn_about_too_long_sequence(batched_output["input_ids"], max_length, verbose)

        return batched_output

    def convert_tokens_to_string(self, tokens: List[str]) -> str:
        return self.backend_tokenizer.decoder.decode(tokens)

    def _decode(
        self,
        token_ids: Union[int, List[int]],
        skip_special_tokens: bool = False,
        clean_up_tokenization_spaces: bool = None,
        **kwargs,
    ) -> str:
        self._decode_use_source_tokenizer = kwargs.pop("use_source_tokenizer", False)

        if isinstance(token_ids, int):
            token_ids = [token_ids]
        text = self._tokenizer.decode(token_ids, skip_special_tokens=skip_special_tokens)

        clean_up_tokenization_spaces = (
            clean_up_tokenization_spaces
            if clean_up_tokenization_spaces is not None
            else self.clean_up_tokenization_spaces
        )
        if clean_up_tokenization_spaces:
            clean_text = self.clean_up_tokenization(text)
            return clean_text
        else:
            return text

    def _save_pretrained(
        self,
        save_directory: Union[str, os.PathLike],
        file_names: Tuple[str],
        legacy_format: Optional[bool] = None,
        filename_prefix: Optional[str] = None,
    ) -> Tuple[str]:
        """
        Save a tokenizer using the slow-tokenizer/legacy format: vocabulary + added tokens as well as in a unique JSON
        file containing {config + vocab + added-tokens}.
        """
        save_directory = str(save_directory)

        if self.slow_tokenizer_class is None and legacy_format is True:
            raise ValueError(
                "Your tokenizer does not have a legacy version defined and therefore cannot register this version. You"
                " might consider leaving the legacy_format at `None` or setting it to `False`."
            )

        save_slow = (
            (legacy_format is None or legacy_format is True)
            and self.slow_tokenizer_class is not None
            and self.can_save_slow_tokenizer
        )
        save_fast = legacy_format is None or legacy_format is False

        if save_slow:
            added_tokens_file = os.path.join(
                save_directory, (filename_prefix + "-" if filename_prefix else "") + ADDED_TOKENS_FILE
            )
            # make sure to be foward compatible
            added_vocab = {tok: index for tok, index in self.added_tokens_encoder.items() if index >= self.vocab_size}
            if added_vocab:
                with open(added_tokens_file, "w", encoding="utf-8") as f:
                    out_str = json.dumps(added_vocab, indent=2, sort_keys=True, ensure_ascii=False) + "\n"
                    f.write(out_str)

            vocab_files = self.save_vocabulary(save_directory, filename_prefix=filename_prefix)
            file_names = file_names + vocab_files + (added_tokens_file,)

        if save_fast:
            tokenizer_file = os.path.join(
                save_directory, (filename_prefix + "-" if filename_prefix else "") + TOKENIZER_FILE
            )
            self.backend_tokenizer.save(tokenizer_file)
            file_names = file_names + (tokenizer_file,)

        return file_names

    def train_new_from_iterator(
        self,
        text_iterator,
        vocab_size,
        length=None,
        new_special_tokens=None,
        special_tokens_map=None,
        **kwargs,
    ):
        """
        Trains a tokenizer on a new corpus with the same defaults (in terms of special tokens or tokenization pipeline)
        as the current one.

        Args:
            text_iterator (generator of `List[str]`):
                The training corpus. Should be a generator of batches of texts, for instance a list of lists of texts
                if you have everything in memory.
            vocab_size (`int`):
                The size of the vocabulary you want for your tokenizer.
            length (`int`, *optional*):
                The total number of sequences in the iterator. This is used to provide meaningful progress tracking
            new_special_tokens (list of `str` or `AddedToken`, *optional*):
                A list of new special tokens to add to the tokenizer you are training.
            special_tokens_map (`Dict[str, str]`, *optional*):
                If you want to rename some of the special tokens this tokenizer uses, pass along a mapping old special
                token name to new special token name in this argument.
            kwargs (`Dict[str, Any]`, *optional*):
                Additional keyword arguments passed along to the trainer from the 🤗 Tokenizers library.

        Returns:
            [`PreTrainedTokenizerFast`]: A new tokenizer of the same type as the original one, trained on
            `text_iterator`.

        """
        tokenizer_json = json.loads(self._tokenizer.to_str())
        # Remove added tokens for now (uses IDs of tokens)
        added_tokens = tokenizer_json.pop("added_tokens")
        # Remove post processor for now (uses IDs of tokens)
        post_processor = tokenizer_json.pop("post_processor")

        unk_token = None
        # Remove vocab
        if tokenizer_json["model"]["type"] == "BPE":
            tokenizer_json["model"]["vocab"] = {}
            tokenizer_json["model"]["merges"] = []
        elif tokenizer_json["model"]["type"] == "Unigram":
            if tokenizer_json["model"]["unk_id"] is not None:
                unk_id = tokenizer_json["model"]["unk_id"]
                unk_token = tokenizer_json["model"]["vocab"][unk_id][0]
                if special_tokens_map is not None and unk_token in special_tokens_map:
                    unk_token = special_tokens_map[unk_token]
                tokenizer_json["model"]["unk_id"] = 0
                tokenizer_json["model"]["vocab"] = [[unk_token, 0.0]]
        elif tokenizer_json["model"]["type"] in ["WordLevel", "WordPiece"]:
            tokenizer_json["model"]["vocab"] = {}
        else:
            raise ValueError(
                f"This method does not support this type of tokenizer (found {tokenizer_json['model']['type']}) "
                "only BPE, Unigram, WordLevel and WordPiece."
            )

        if (
            special_tokens_map is not None
            and "unk_token" in tokenizer_json["model"]
            and tokenizer_json["model"]["unk_token"] in special_tokens_map
        ):
            tokenizer_json["model"]["unk_token"] = special_tokens_map[tokenizer_json["model"]["unk_token"]]

        tokenizer = TokenizerFast.from_str(json.dumps(tokenizer_json))

        # Get the special tokens from the current tokenizer if none are specified.
        special_tokens = []
        for added_token in added_tokens:
            special = added_token.pop("special", None)
            _ = added_token.pop("id", None)
            if tokenizer_json["model"]["type"] != "Unigram" and not special:
                continue
            if special_tokens_map is not None and added_token["content"] in special_tokens_map:
                added_token["content"] = special_tokens_map[added_token["content"]]
            special_tokens.append(AddedToken(**added_token))

        if new_special_tokens is not None:
            special_tokens.extend(new_special_tokens)

        # Trainer needs to know the end of word / continuing subword thingies in BPE
        if (
            tokenizer_json["model"]["type"] == "BPE"
            and "continuing_subword_prefix" not in kwargs
            and tokenizer_json["model"]["continuing_subword_prefix"] is not None
        ):
            kwargs["continuing_subword_prefix"] = tokenizer_json["model"]["continuing_subword_prefix"]
        if (
            tokenizer_json["model"]["type"] == "BPE"
            and "end_of_word_suffix" not in kwargs
            and tokenizer_json["model"]["end_of_word_suffix"] is not None
        ):
            kwargs["end_of_word_suffix"] = tokenizer_json["model"]["end_of_word_suffix"]
        if tokenizer_json["model"]["type"] == "Unigram" and unk_token is not None:
            kwargs["unk_token"] = unk_token
        if tokenizer_json["pre_tokenizer"] is not None and tokenizer_json["pre_tokenizer"]["type"] == "ByteLevel":
            kwargs["initial_alphabet"] = pre_tokenizers_fast.ByteLevel.alphabet()

        trainer_class = MODEL_TO_TRAINER_MAPPING[tokenizer_json["model"]["type"]]
        trainer = trainer_class(vocab_size=vocab_size, special_tokens=special_tokens, **kwargs)
        tokenizer.train_from_iterator(text_iterator, length=length, trainer=trainer)

        if post_processor is not None:
            trained_tokenizer_json = json.loads(tokenizer.to_str())
            # Almost done, we just have to adjust the token IDs in the post processor
            if "special_tokens" in post_processor:
                for key in post_processor["special_tokens"]:
                    tokens = post_processor["special_tokens"][key]["tokens"]
                    if special_tokens_map is not None:
                        tokens = [special_tokens_map.get(token, token) for token in tokens]
                    post_processor["special_tokens"][key]["tokens"] = tokens
                    post_processor["special_tokens"][key]["ids"] = [tokenizer.token_to_id(token) for token in tokens]

            for special_token in ["cls", "sep"]:
                if special_token in post_processor:
                    token, _ = post_processor[special_token]
                    if special_tokens_map is not None and token in special_tokens_map:
                        token = special_tokens_map[token]
                    token_id = tokenizer.token_to_id(token)
                    post_processor[special_token] = [token, token_id]

            trained_tokenizer_json["post_processor"] = post_processor
            tokenizer = TokenizerFast.from_str(json.dumps(trained_tokenizer_json))

        kwargs = self.init_kwargs.copy()
        # Map pad/cls/mask token at the Transformers level
        special_tokens_list = SpecialTokensMixin.SPECIAL_TOKENS_ATTRIBUTES.copy()
        special_tokens_list.remove("additional_special_tokens")
        for token in special_tokens_list:
            # Get the private one to avoid unnecessary warnings.
            if getattr(self, f"_{token}") is not None:
                special_token = getattr(self, token)
                if special_tokens_map is not None and special_token in special_tokens_map:
                    special_token = special_tokens_map[special_token]

                special_token_full = getattr(self, f"_{token}")
                if isinstance(special_token_full, AddedToken):
                    # Create an added token with the same parameters except the content
                    kwargs[token] = AddedToken(
                        special_token,
                        single_word=special_token_full.single_word,
                        lstrip=special_token_full.lstrip,
                        rstrip=special_token_full.rstrip,
                        normalized=special_token_full.normalized,
                        special=True,
                    )
                else:
                    kwargs[token] = special_token

        additional_special_tokens = self.additional_special_tokens
        if new_special_tokens is not None:
            additional_special_tokens.extend(new_special_tokens)
        if len(additional_special_tokens) > 0:
            kwargs["additional_special_tokens"] = additional_special_tokens

        return self.__class__(tokenizer_object=tokenizer, **kwargs)<|MERGE_RESOLUTION|>--- conflicted
+++ resolved
@@ -112,7 +112,6 @@
         elif slow_tokenizer is not None:
             # We need to convert a slow tokenizer to build the backend
             fast_tokenizer = convert_slow_tokenizer(slow_tokenizer)
-<<<<<<< HEAD
         elif gguf_file is not None:
             # We need to convert a slow tokenizer to build the backend
             gguf_param = load_gguf_checkpoint(kwargs.get("vocab_file"))
@@ -125,8 +124,6 @@
             if len(additional_kwargs) > 0:
                 kwargs.update(additional_kwargs)
 
-=======
->>>>>>> bb618d93
         elif self.slow_tokenizer_class is not None:
             # We need to create and convert a slow tokenizer to build the backend
             slow_tokenizer = self.slow_tokenizer_class(*args, **kwargs)
