# coding=utf-8
# Copyright 2022 The HuggingFace Inc. team.
#
# Licensed under the Apache License, Version 2.0 (the "License");
# you may not use this file except in compliance with the License.
# You may obtain a copy of the License at
#
#     http://www.apache.org/licenses/LICENSE-2.0
#
# Unless required by applicable law or agreed to in writing, software
# distributed under the License is distributed on an "AS IS" BASIS,
# WITHOUT WARRANTIES OR CONDITIONS OF ANY KIND, either express or implied.
# See the License for the specific language governing permissions and
# limitations under the License.
"""
 Processing saving/loading class for common processors.
"""

import os
import warnings
from pathlib import Path
from typing import Optional, Union

from .dynamic_module_utils import custom_object_save
<<<<<<< HEAD
from .tokenization_utils_base import PreTrainedTokenizerBase
from .utils import PushToHubMixin, copy_func, direct_transformers_import, logging
=======
from .image_utils import ChannelDimension, is_vision_available, valid_images


if is_vision_available():
    from .image_utils import PILImageResampling

from .tokenization_utils_base import (
    PaddingStrategy,
    PreTrainedTokenizerBase,
    TruncationStrategy,
)
from .utils import (
    CHAT_TEMPLATE_NAME,
    PROCESSOR_NAME,
    PushToHubMixin,
    TensorType,
    add_model_info_to_auto_map,
    add_model_info_to_custom_pipelines,
    cached_file,
    copy_func,
    direct_transformers_import,
    download_url,
    is_offline_mode,
    is_remote_url,
    logging,
)
>>>>>>> e39b6c1c


logger = logging.get_logger(__name__)

# Dynamically import the Transformers module to grab the attribute classes of the processor form their names.
transformers_module = direct_transformers_import(Path(__file__).parent)


AUTO_TO_BASE_CLASS_MAPPING = {
    "AutoTokenizer": "PreTrainedTokenizerBase",
    "AutoFeatureExtractor": "FeatureExtractionMixin",
    "AutoImageProcessor": "ImageProcessingMixin",
}


class ProcessorMixin(PushToHubMixin):
    """
    This is a mixin used to provide saving/loading functionality for all processor classes.
    """

    attributes = ["feature_extractor", "tokenizer"]
    # Names need to be attr_class for attr in attributes
    feature_extractor_class = None
    tokenizer_class = None
    _auto_class = None

    # args have to match the attributes class attribute
    def __init__(self, *args, **kwargs):
        # Sanitize args and kwargs
        for key in kwargs:
            if key not in self.attributes:
                raise TypeError(f"Unexpected keyword argument {key}.")
        for arg, attribute_name in zip(args, self.attributes):
            if attribute_name in kwargs:
                raise TypeError(f"Got multiple values for argument {attribute_name}.")
            else:
                kwargs[attribute_name] = arg

        if len(kwargs) != len(self.attributes):
            raise ValueError(
                f"This processor requires {len(self.attributes)} arguments: {', '.join(self.attributes)}. Got "
                f"{len(args)} arguments instead."
            )

        # Check each arg is of the proper class (this will also catch a user initializing in the wrong order)
        for attribute_name, arg in kwargs.items():
            class_name = getattr(self, f"{attribute_name}_class")
            # Nothing is ever going to be an instance of "AutoXxx", in that case we check the base class.
            class_name = AUTO_TO_BASE_CLASS_MAPPING.get(class_name, class_name)
            if isinstance(class_name, tuple):
                proper_class = tuple(getattr(transformers_module, n) for n in class_name if n is not None)
            else:
                proper_class = getattr(transformers_module, class_name)

            if not isinstance(arg, proper_class):
                raise ValueError(
                    f"Received a {type(arg).__name__} for argument {attribute_name}, but a {class_name} was expected."
                )

            setattr(self, attribute_name, arg)

<<<<<<< HEAD
=======
    def to_dict(self) -> Dict[str, Any]:
        """
        Serializes this instance to a Python dictionary.

        Returns:
            `Dict[str, Any]`: Dictionary of all the attributes that make up this processor instance.
        """
        output = copy.deepcopy(self.__dict__)

        # Get the kwargs in `__init__`.
        sig = inspect.signature(self.__init__)
        # Only save the attributes that are presented in the kwargs of `__init__`.
        attrs_to_save = sig.parameters
        # Don't save attributes like `tokenizer`, `image processor` etc.
        attrs_to_save = [x for x in attrs_to_save if x not in self.__class__.attributes]
        # extra attributes to be kept
        attrs_to_save += ["auto_map"]

        output = {k: v for k, v in output.items() if k in attrs_to_save}

        output["processor_class"] = self.__class__.__name__

        if "tokenizer" in output:
            del output["tokenizer"]
        if "image_processor" in output:
            del output["image_processor"]
        if "feature_extractor" in output:
            del output["feature_extractor"]
        if "chat_template" in output:
            del output["chat_template"]

        # Some attributes have different names but containing objects that are not simple strings
        output = {
            k: v
            for k, v in output.items()
            if not (isinstance(v, PushToHubMixin) or v.__class__.__name__ == "BeamSearchDecoderCTC")
        }

        return output

    def to_json_string(self) -> str:
        """
        Serializes this instance to a JSON string.

        Returns:
            `str`: String containing all the attributes that make up this feature_extractor instance in JSON format.
        """
        dictionary = self.to_dict()

        return json.dumps(dictionary, indent=2, sort_keys=True) + "\n"

    def to_json_file(self, json_file_path: Union[str, os.PathLike]):
        """
        Save this instance to a JSON file.

        Args:
            json_file_path (`str` or `os.PathLike`):
                Path to the JSON file in which this processor instance's parameters will be saved.
        """
        with open(json_file_path, "w", encoding="utf-8") as writer:
            writer.write(self.to_json_string())

>>>>>>> e39b6c1c
    def __repr__(self):
        attributes_repr = [f"- {name}: {repr(getattr(self, name))}" for name in self.attributes]
        attributes_repr = "\n".join(attributes_repr)
        return f"{self.__class__.__name__}:\n{attributes_repr}"

    def save_pretrained(self, save_directory, push_to_hub: bool = False, **kwargs):
        """
        Saves the attributes of this processor (feature extractor, tokenizer...) in the specified directory so that it
        can be reloaded using the [`~ProcessorMixin.from_pretrained`] method.

        <Tip>

        This class method is simply calling [`~feature_extraction_utils.FeatureExtractionMixin.save_pretrained`] and
        [`~tokenization_utils_base.PreTrainedTokenizerBase.save_pretrained`]. Please refer to the docstrings of the
        methods above for more information.

        </Tip>

        Args:
            save_directory (`str` or `os.PathLike`):
                Directory where the feature extractor JSON file and the tokenizer files will be saved (directory will
                be created if it does not exist).
            push_to_hub (`bool`, *optional*, defaults to `False`):
                Whether or not to push your model to the Hugging Face model hub after saving it. You can specify the
                repository you want to push to with `repo_id` (will default to the name of `save_directory` in your
                namespace).
            kwargs (`Dict[str, Any]`, *optional*):
                Additional key word arguments passed along to the [`~utils.PushToHubMixin.push_to_hub`] method.
        """
        use_auth_token = kwargs.pop("use_auth_token", None)

        if use_auth_token is not None:
            warnings.warn(
                "The `use_auth_token` argument is deprecated and will be removed in v5 of Transformers. Please use `token` instead.",
                FutureWarning,
            )
            if kwargs.get("token", None) is not None:
                raise ValueError(
                    "`token` and `use_auth_token` are both specified. Please set only the argument `token`."
                )
            kwargs["token"] = use_auth_token

        os.makedirs(save_directory, exist_ok=True)

        if push_to_hub:
            commit_message = kwargs.pop("commit_message", None)
            repo_id = kwargs.pop("repo_id", save_directory.split(os.path.sep)[-1])
            repo_id = self._create_repo(repo_id, **kwargs)
            files_timestamps = self._get_files_timestamps(save_directory)
        # If we have a custom config, we copy the file defining it in the folder and set the attributes so it can be
        # loaded from the Hub.
        if self._auto_class is not None:
            attrs = [getattr(self, attribute_name) for attribute_name in self.attributes]
            configs = [(a.init_kwargs if isinstance(a, PreTrainedTokenizerBase) else a) for a in attrs]
            custom_object_save(self, save_directory, config=configs)

        for attribute_name in self.attributes:
            attribute = getattr(self, attribute_name)
            # Include the processor class in the attribute config so this processor can then be reloaded with the
            # `AutoProcessor` API.
            if hasattr(attribute, "_set_processor_class"):
                attribute._set_processor_class(self.__class__.__name__)
            attribute.save_pretrained(save_directory)

        if self._auto_class is not None:
            # We added an attribute to the init_kwargs of the tokenizers, which needs to be cleaned up.
            for attribute_name in self.attributes:
                attribute = getattr(self, attribute_name)
                if isinstance(attribute, PreTrainedTokenizerBase):
                    del attribute.init_kwargs["auto_map"]

        if push_to_hub:
            self._upload_modified_files(
                save_directory,
                repo_id,
                files_timestamps,
                commit_message=commit_message,
                token=kwargs.get("token"),
            )

<<<<<<< HEAD
=======
        if set(processor_dict.keys()) == {"processor_class"}:
            return []
        return [output_processor_file]

    @classmethod
    def get_processor_dict(
        cls, pretrained_model_name_or_path: Union[str, os.PathLike], **kwargs
    ) -> Tuple[Dict[str, Any], Dict[str, Any]]:
        """
        From a `pretrained_model_name_or_path`, resolve to a dictionary of parameters, to be used for instantiating a
        processor of type [`~processing_utils.ProcessingMixin`] using `from_args_and_dict`.

        Parameters:
            pretrained_model_name_or_path (`str` or `os.PathLike`):
                The identifier of the pre-trained checkpoint from which we want the dictionary of parameters.
            subfolder (`str`, *optional*, defaults to `""`):
                In case the relevant files are located inside a subfolder of the model repo on huggingface.co, you can
                specify the folder name here.

        Returns:
            `Tuple[Dict, Dict]`: The dictionary(ies) that will be used to instantiate the processor object.
        """
        cache_dir = kwargs.pop("cache_dir", None)
        force_download = kwargs.pop("force_download", False)
        resume_download = kwargs.pop("resume_download", None)
        proxies = kwargs.pop("proxies", None)
        token = kwargs.pop("token", None)
        local_files_only = kwargs.pop("local_files_only", False)
        revision = kwargs.pop("revision", None)
        subfolder = kwargs.pop("subfolder", "")

        from_pipeline = kwargs.pop("_from_pipeline", None)
        from_auto_class = kwargs.pop("_from_auto", False)

        user_agent = {"file_type": "processor", "from_auto_class": from_auto_class}
        if from_pipeline is not None:
            user_agent["using_pipeline"] = from_pipeline

        if is_offline_mode() and not local_files_only:
            logger.info("Offline mode: forcing local_files_only=True")
            local_files_only = True

        pretrained_model_name_or_path = str(pretrained_model_name_or_path)
        is_local = os.path.isdir(pretrained_model_name_or_path)
        if os.path.isdir(pretrained_model_name_or_path):
            processor_file = os.path.join(pretrained_model_name_or_path, PROCESSOR_NAME)
            chat_template_file = os.path.join(pretrained_model_name_or_path, "chat_template.json")

        if os.path.isfile(pretrained_model_name_or_path):
            resolved_processor_file = pretrained_model_name_or_path
            # cant't load chat-template when given a file as pretrained_model_name_or_path
            resolved_chat_template_file = None
            is_local = True
        elif is_remote_url(pretrained_model_name_or_path):
            processor_file = pretrained_model_name_or_path
            resolved_processor_file = download_url(pretrained_model_name_or_path)
            # can't load chat-template when given a file url as pretrained_model_name_or_path
            resolved_chat_template_file = None
        else:
            processor_file = PROCESSOR_NAME
            chat_template_file = CHAT_TEMPLATE_NAME
            try:
                # Load from local folder or from cache or download from model Hub and cache
                resolved_processor_file = cached_file(
                    pretrained_model_name_or_path,
                    processor_file,
                    cache_dir=cache_dir,
                    force_download=force_download,
                    proxies=proxies,
                    resume_download=resume_download,
                    local_files_only=local_files_only,
                    token=token,
                    user_agent=user_agent,
                    revision=revision,
                    subfolder=subfolder,
                    _raise_exceptions_for_missing_entries=False,
                )

                # Load chat template from a separate json if exists
                # because making it part of processor-config break BC.
                # Processors in older version do not accept any kwargs
                resolved_chat_template_file = cached_file(
                    pretrained_model_name_or_path,
                    chat_template_file,
                    cache_dir=cache_dir,
                    force_download=force_download,
                    proxies=proxies,
                    resume_download=resume_download,
                    local_files_only=local_files_only,
                    token=token,
                    user_agent=user_agent,
                    revision=revision,
                    subfolder=subfolder,
                    _raise_exceptions_for_missing_entries=False,
                )
            except EnvironmentError:
                # Raise any environment error raise by `cached_file`. It will have a helpful error message adapted to
                # the original exception.
                raise
            except Exception:
                # For any other exception, we throw a generic error.
                raise EnvironmentError(
                    f"Can't load processor for '{pretrained_model_name_or_path}'. If you were trying to load"
                    " it from 'https://huggingface.co/models', make sure you don't have a local directory with the"
                    f" same name. Otherwise, make sure '{pretrained_model_name_or_path}' is the correct path to a"
                    f" directory containing a {PROCESSOR_NAME} file"
                )

        # Add chat template as kwarg before returning because most models don't have processor config
        chat_template = None
        if resolved_chat_template_file is not None:
            with open(resolved_chat_template_file, "r", encoding="utf-8") as reader:
                text = reader.read()
            chat_template = json.loads(text)["chat_template"]
            kwargs["chat_template"] = chat_template

        # Existing processors on the Hub created before #27761 being merged don't have `processor_config.json` (if not
        # updated afterward), and we need to keep `from_pretrained` work. So here it fallbacks to the empty dict.
        # (`cached_file` called using `_raise_exceptions_for_missing_entries=False` to avoid exception)
        # However, for models added in the future, we won't get the expected error if this file is missing.
        if resolved_processor_file is None:
            return {}, kwargs

        try:
            # Load processor dict
            with open(resolved_processor_file, "r", encoding="utf-8") as reader:
                text = reader.read()
            processor_dict = json.loads(text)

        except json.JSONDecodeError:
            raise EnvironmentError(
                f"It looks like the config file at '{resolved_processor_file}' is not a valid JSON file."
            )

        if is_local:
            logger.info(f"loading configuration file {resolved_processor_file}")
        else:
            logger.info(f"loading configuration file {processor_file} from cache at {resolved_processor_file}")

        if "chat_template" in processor_dict and processor_dict["chat_template"] is not None:
            logger.warning_once(
                "Chat templates should be in a 'chat_template.json' file but found key='chat_template' "
                "in the processor's config. Make sure to move your template to its own file."
            )

        if not is_local:
            if "auto_map" in processor_dict:
                processor_dict["auto_map"] = add_model_info_to_auto_map(
                    processor_dict["auto_map"], pretrained_model_name_or_path
                )
            if "custom_pipelines" in processor_dict:
                processor_dict["custom_pipelines"] = add_model_info_to_custom_pipelines(
                    processor_dict["custom_pipelines"], pretrained_model_name_or_path
                )

        return processor_dict, kwargs

    @classmethod
    def from_args_and_dict(cls, args, processor_dict: Dict[str, Any], **kwargs):
        """
        Instantiates a type of [`~processing_utils.ProcessingMixin`] from a Python dictionary of parameters.

        Args:
            processor_dict (`Dict[str, Any]`):
                Dictionary that will be used to instantiate the processor object. Such a dictionary can be
                retrieved from a pretrained checkpoint by leveraging the
                [`~processing_utils.ProcessingMixin.to_dict`] method.
            kwargs (`Dict[str, Any]`):
                Additional parameters from which to initialize the processor object.

        Returns:
            [`~processing_utils.ProcessingMixin`]: The processor object instantiated from those
            parameters.
        """
        processor_dict = processor_dict.copy()
        return_unused_kwargs = kwargs.pop("return_unused_kwargs", False)
        chat_template = kwargs.pop("chat_template", None)

        # We have to pop up some unused (but specific) kwargs and then validate that it doesn't contain unused kwargs
        # If we don't pop, some specific kwargs will raise a warning
        if "processor_class" in processor_dict:
            del processor_dict["processor_class"]

        if "auto_map" in processor_dict:
            del processor_dict["auto_map"]

        unused_kwargs = cls.validate_init_kwargs(processor_config=processor_dict, valid_kwargs=cls.valid_kwargs)
        processor = cls(*args, **processor_dict)
        if chat_template is not None:
            setattr(processor, "chat_template", chat_template)

        # Update processor with kwargs if needed
        for key in set(kwargs.keys()):
            if hasattr(processor, key):
                setattr(processor, key, kwargs.pop(key))

        kwargs.update(unused_kwargs)
        logger.info(f"Processor {processor}")
        if return_unused_kwargs:
            return processor, kwargs
        else:
            return processor

    def _merge_kwargs(
        self,
        ModelProcessorKwargs: ProcessingKwargs,
        tokenizer_init_kwargs: Optional[Dict] = None,
        **kwargs,
    ) -> Dict[str, Dict]:
        """
        Method to merge dictionaries of kwargs cleanly separated by modality within a Processor instance.
        The order of operations is as follows:
            1) kwargs passed as before have highest priority to preserve BC.
                ```python
                high_priority_kwargs = {"crop_size" = {"height": 222, "width": 222}, "padding" = "max_length"}
                processor(..., **high_priority_kwargs)
                ```
            2) kwargs passed as modality-specific kwargs have second priority. This is the recommended API.
                ```python
                processor(..., text_kwargs={"padding": "max_length"}, images_kwargs={"crop_size": {"height": 222, "width": 222}}})
                ```
            3) kwargs passed during instantiation of a modality processor have fourth priority.
                ```python
                tokenizer = tokenizer_class(..., {"padding": "max_length"})
                image_processor = image_processor_class(...)
                processor(tokenizer, image_processor) # will pass max_length unless overriden by kwargs at call
                ```
            4) defaults kwargs specified at processor level have lowest priority.
                ```python
                class MyProcessingKwargs(ProcessingKwargs, CommonKwargs, TextKwargs, ImagesKwargs, total=False):
                    _defaults = {
                        "text_kwargs": {
                            "padding": "max_length",
                            "max_length": 64,
                        },
                    }
                ```
        Args:
            ModelProcessorKwargs (`ProcessingKwargs`):
                Typed dictionary of kwargs specifically required by the model passed.
            tokenizer_init_kwargs (`Dict`, *optional*):
                Dictionary of kwargs the tokenizer was instantiated with and need to take precedence over defaults.

        Returns:
            output_kwargs (`Dict`):
                Dictionary of per-modality kwargs to be passed to each modality-specific processor.

        """
        # Initialize dictionaries
        output_kwargs = {
            "text_kwargs": {},
            "images_kwargs": {},
            "audio_kwargs": {},
            "videos_kwargs": {},
            "common_kwargs": {},
        }

        default_kwargs = {
            "text_kwargs": {},
            "images_kwargs": {},
            "audio_kwargs": {},
            "videos_kwargs": {},
            "common_kwargs": {},
        }

        # get defaults from set model processor kwargs if they exist
        for modality in default_kwargs:
            default_kwargs[modality] = ModelProcessorKwargs._defaults.get(modality, {}).copy()
            # update defaults with arguments from tokenizer init
            for modality_key in ModelProcessorKwargs.__annotations__[modality].__annotations__.keys():
                # init with tokenizer init kwargs if necessary
                if modality_key in tokenizer_init_kwargs:
                    default_kwargs[modality][modality_key] = tokenizer_init_kwargs[modality_key]
        # now defaults kwargs are updated with the tokenizers defaults.
        # pass defaults to output dictionary
        output_kwargs.update(default_kwargs)

        # update modality kwargs with passed kwargs
        non_modality_kwargs = set(kwargs) - set(output_kwargs)
        for modality in output_kwargs:
            for modality_key in ModelProcessorKwargs.__annotations__[modality].__annotations__.keys():
                # check if we received a structured kwarg dict or not to handle it correctly
                if modality in kwargs:
                    kwarg_value = kwargs[modality].pop(modality_key, "__empty__")
                    # check if this key was passed as a flat kwarg.
                    if kwarg_value != "__empty__" and modality_key in non_modality_kwargs:
                        raise ValueError(
                            f"Keyword argument {modality_key} was passed two times: in a dictionary for {modality} and as a **kwarg."
                        )
                elif modality_key in kwargs:
                    kwarg_value = kwargs.pop(modality_key, "__empty__")
                else:
                    kwarg_value = "__empty__"
                if kwarg_value != "__empty__":
                    output_kwargs[modality][modality_key] = kwarg_value
        # if something remains in kwargs, it belongs to common after flattening
        if set(kwargs) & set(default_kwargs):
            # here kwargs is dictionary-based since it shares keys with default set
            [output_kwargs["common_kwargs"].update(subdict) for _, subdict in kwargs.items()]
        else:
            # here it's a flat dict
            output_kwargs["common_kwargs"].update(kwargs)

        # all modality-specific kwargs are updated with common kwargs
        for modality in output_kwargs:
            output_kwargs[modality].update(output_kwargs["common_kwargs"])
        return output_kwargs

>>>>>>> e39b6c1c
    @classmethod
    def from_pretrained(
        cls,
        pretrained_model_name_or_path: Union[str, os.PathLike],
        cache_dir: Optional[Union[str, os.PathLike]] = None,
        force_download: bool = False,
        local_files_only: bool = False,
        token: Optional[Union[str, bool]] = None,
        revision: str = "main",
        **kwargs,
    ):
        r"""
        Instantiate a processor associated with a pretrained model.

        <Tip>

        This class method is simply calling the feature extractor
        [`~feature_extraction_utils.FeatureExtractionMixin.from_pretrained`], image processor
        [`~image_processing_utils.ImageProcessingMixin`] and the tokenizer
        [`~tokenization_utils_base.PreTrainedTokenizer.from_pretrained`] methods. Please refer to the docstrings of the
        methods above for more information.

        </Tip>

        Args:
            pretrained_model_name_or_path (`str` or `os.PathLike`):
                This can be either:

                - a string, the *model id* of a pretrained feature_extractor hosted inside a model repo on
                  huggingface.co. Valid model ids can be located at the root-level, like `bert-base-uncased`, or
                  namespaced under a user or organization name, like `dbmdz/bert-base-german-cased`.
                - a path to a *directory* containing a feature extractor file saved using the
                  [`~SequenceFeatureExtractor.save_pretrained`] method, e.g., `./my_model_directory/`.
                - a path or url to a saved feature extractor JSON *file*, e.g.,
                  `./my_model_directory/preprocessor_config.json`.
            **kwargs
                Additional keyword arguments passed along to both
                [`~feature_extraction_utils.FeatureExtractionMixin.from_pretrained`] and
                [`~tokenization_utils_base.PreTrainedTokenizer.from_pretrained`].
        """
        kwargs["cache_dir"] = cache_dir
        kwargs["force_download"] = force_download
        kwargs["local_files_only"] = local_files_only
        kwargs["revision"] = revision

        use_auth_token = kwargs.pop("use_auth_token", None)
        if use_auth_token is not None:
            warnings.warn(
                "The `use_auth_token` argument is deprecated and will be removed in v5 of Transformers. Please use `token` instead.",
                FutureWarning,
            )
            if token is not None:
                raise ValueError(
                    "`token` and `use_auth_token` are both specified. Please set only the argument `token`."
                )
            token = use_auth_token

        if token is not None:
            kwargs["token"] = token

        args = cls._get_arguments_from_pretrained(pretrained_model_name_or_path, **kwargs)
        return cls(*args)

    @classmethod
    def register_for_auto_class(cls, auto_class="AutoProcessor"):
        """
        Register this class with a given auto class. This should only be used for custom feature extractors as the ones
        in the library are already mapped with `AutoProcessor`.

        <Tip warning={true}>

        This API is experimental and may have some slight breaking changes in the next releases.

        </Tip>

        Args:
            auto_class (`str` or `type`, *optional*, defaults to `"AutoProcessor"`):
                The auto class to register this new feature extractor with.
        """
        if not isinstance(auto_class, str):
            auto_class = auto_class.__name__

        import transformers.models.auto as auto_module

        if not hasattr(auto_module, auto_class):
            raise ValueError(f"{auto_class} is not a valid auto class.")

        cls._auto_class = auto_class

    @classmethod
    def _get_arguments_from_pretrained(cls, pretrained_model_name_or_path, **kwargs):
        args = []
        for attribute_name in cls.attributes:
            class_name = getattr(cls, f"{attribute_name}_class")
            if isinstance(class_name, tuple):
                classes = tuple(getattr(transformers_module, n) if n is not None else None for n in class_name)
                use_fast = kwargs.get("use_fast", True)
                if use_fast and classes[1] is not None:
                    attribute_class = classes[1]
                else:
                    attribute_class = classes[0]
            else:
                attribute_class = getattr(transformers_module, class_name)

            args.append(attribute_class.from_pretrained(pretrained_model_name_or_path, **kwargs))
        return args

    @property
    def model_input_names(self):
        first_attribute = getattr(self, self.attributes[0])
        return getattr(first_attribute, "model_input_names", None)


def _validate_images_text_input_order(images, text):
    """
    For backward compatibility: reverse the order of `images` and `text` inputs if they are swapped.
    This method should only be called for processors where `images` and `text` have been swapped for uniformization purposes.
    Note that this method assumes that two `None` inputs are valid inputs. If this is not the case, it should be handled
    in the processor's `__call__` method before calling this method.
    """

    def _is_valid_text_input_for_processor(t):
        if isinstance(t, str):
            # Strings are fine
            return True
        elif isinstance(t, (list, tuple)):
            # List are fine as long as they are...
            if len(t) == 0:
                # ... not empty
                return False
            for t_s in t:
                return _is_valid_text_input_for_processor(t_s)
        return False

    def _is_valid(input, validator):
        return validator(input) or input is None

    images_is_valid = _is_valid(images, valid_images)
    images_is_text = _is_valid_text_input_for_processor(images) if not images_is_valid else False

    text_is_valid = _is_valid(text, _is_valid_text_input_for_processor)
    text_is_images = valid_images(text) if not text_is_valid else False
    # Handle cases where both inputs are valid
    if images_is_valid and text_is_valid:
        return images, text

    # Handle cases where inputs need to and can be swapped
    if (images is None and text_is_images) or (text is None and images_is_text) or (images_is_text and text_is_images):
        logger.warning_once(
            "You may have used the wrong order for inputs. `images` should be passed before `text`. "
            "The `images` and `text` inputs will be swapped. This behavior will be deprecated in transformers v4.47."
        )
        return text, images

    raise ValueError("Invalid input type. Check that `images` and/or `text` are valid inputs.")


ProcessorMixin.push_to_hub = copy_func(ProcessorMixin.push_to_hub)
if ProcessorMixin.push_to_hub.__doc__ is not None:
    ProcessorMixin.push_to_hub.__doc__ = ProcessorMixin.push_to_hub.__doc__.format(
        object="processor", object_class="AutoProcessor", object_files="processor files"
    )<|MERGE_RESOLUTION|>--- conflicted
+++ resolved
@@ -22,10 +22,6 @@
 from typing import Optional, Union
 
 from .dynamic_module_utils import custom_object_save
-<<<<<<< HEAD
-from .tokenization_utils_base import PreTrainedTokenizerBase
-from .utils import PushToHubMixin, copy_func, direct_transformers_import, logging
-=======
 from .image_utils import ChannelDimension, is_vision_available, valid_images
 
 
@@ -52,7 +48,6 @@
     is_remote_url,
     logging,
 )
->>>>>>> e39b6c1c
 
 
 logger = logging.get_logger(__name__)
@@ -114,8 +109,6 @@
 
             setattr(self, attribute_name, arg)
 
-<<<<<<< HEAD
-=======
     def to_dict(self) -> Dict[str, Any]:
         """
         Serializes this instance to a Python dictionary.
@@ -178,7 +171,6 @@
         with open(json_file_path, "w", encoding="utf-8") as writer:
             writer.write(self.to_json_string())
 
->>>>>>> e39b6c1c
     def __repr__(self):
         attributes_repr = [f"- {name}: {repr(getattr(self, name))}" for name in self.attributes]
         attributes_repr = "\n".join(attributes_repr)
@@ -259,8 +251,6 @@
                 token=kwargs.get("token"),
             )
 
-<<<<<<< HEAD
-=======
         if set(processor_dict.keys()) == {"processor_class"}:
             return []
         return [output_processor_file]
@@ -569,7 +559,6 @@
             output_kwargs[modality].update(output_kwargs["common_kwargs"])
         return output_kwargs
 
->>>>>>> e39b6c1c
     @classmethod
     def from_pretrained(
         cls,
