--- conflicted
+++ resolved
@@ -45,11 +45,7 @@
     add_start_docstrings,
     add_start_docstrings_to_model_forward,
     is_flash_attn_2_available,
-<<<<<<< HEAD
-    is_flash_attn_greater_or_equal_2_10,
-=======
     is_torchdynamo_compiling,
->>>>>>> e39b6c1c
     logging,
     replace_return_docstrings,
 )
@@ -858,12 +854,8 @@
     "The bare Mixtral Model outputting raw hidden-states without any specific head on top.",
     MIXTRAL_START_DOCSTRING,
 )
-<<<<<<< HEAD
-# Copied from transformers.models.mistral.modeling_mistral.MistralPreTrainedModel with Mistral->Mixtral
-=======
 # copied from transformers.models.qwen2.modeling_qwen2.Qwen2PreTrainedModel with Qwen2->Mixtral
 # TODO (Raushan): bring back copied after compile compatibility
->>>>>>> e39b6c1c
 class MixtralPreTrainedModel(PreTrainedModel):
     config_class = MixtralConfig
     base_model_prefix = "model"
@@ -1032,18 +1024,6 @@
                 )
                 use_cache = False
 
-<<<<<<< HEAD
-        if use_cache:
-            use_legacy_cache = not isinstance(past_key_values, Cache)
-            if use_legacy_cache:
-                past_key_values = DynamicCache.from_legacy_cache(past_key_values)
-            past_key_values_length = past_key_values.get_usable_length(seq_length)
-
-        if position_ids is None:
-            device = input_ids.device if input_ids is not None else inputs_embeds.device
-            position_ids = torch.arange(
-                past_key_values_length, seq_length + past_key_values_length, dtype=torch.long, device=device
-=======
         use_legacy_cache = False
         if use_cache and not isinstance(past_key_values, Cache) and not self.training:
             use_legacy_cache = True
@@ -1051,7 +1031,6 @@
             logger.warning_once(
                 "We detected that you are passing `past_key_values` as a tuple and this is deprecated and will be removed in v4.43. "
                 "Please use an appropriate `Cache` class (https://huggingface.co/docs/transformers/internal/generation_utils#transformers.Cache)"
->>>>>>> e39b6c1c
             )
             position_ids = position_ids.unsqueeze(0).view(-1, seq_length)
         else:
@@ -1151,8 +1130,6 @@
             router_logits=all_router_logits,
         )
 
-<<<<<<< HEAD
-=======
     # Copied from transformers.models.llama.modeling_llama.LlamaModel._update_causal_mask
     def _update_causal_mask(
         self,
@@ -1220,7 +1197,6 @@
 
         return causal_mask
 
->>>>>>> e39b6c1c
 
 class MixtralForCausalLM(MixtralPreTrainedModel):
     _tied_weights_keys = ["lm_head.weight"]
@@ -1270,11 +1246,8 @@
         output_hidden_states: Optional[bool] = None,
         output_router_logits: Optional[bool] = None,
         return_dict: Optional[bool] = None,
-<<<<<<< HEAD
-=======
         cache_position: Optional[torch.LongTensor] = None,
         num_logits_to_keep: int = 0,
->>>>>>> e39b6c1c
     ) -> Union[Tuple, MoeCausalLMOutputWithPast]:
         r"""
         Args:
@@ -1380,9 +1353,6 @@
         )
 
     def prepare_inputs_for_generation(
-<<<<<<< HEAD
-        self, input_ids, past_key_values=None, attention_mask=None, inputs_embeds=None, **kwargs
-=======
         self,
         input_ids,
         past_key_values=None,
@@ -1394,7 +1364,6 @@
         use_cache=True,
         num_logits_to_keep=None,
         **kwargs,
->>>>>>> e39b6c1c
     ):
         # Omit tokens covered by past_key_values
         if past_key_values is not None:
