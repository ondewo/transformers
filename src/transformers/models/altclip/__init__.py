# Copyright 2020 The HuggingFace Team. All rights reserved.
#
# Licensed under the Apache License, Version 2.0 (the "License");
# you may not use this file except in compliance with the License.
# You may obtain a copy of the License at
#
#     http://www.apache.org/licenses/LICENSE-2.0
#
# Unless required by applicable law or agreed to in writing, software
# distributed under the License is distributed on an "AS IS" BASIS,
# WITHOUT WARRANTIES OR CONDITIONS OF ANY KIND, either express or implied.
# See the License for the specific language governing permissions and
# limitations under the License.
from typing import TYPE_CHECKING

<<<<<<< HEAD
from ...utils import OptionalDependencyNotAvailable, _LazyModule, is_tokenizers_available, is_torch_available


_import_structure = {
    "configuration_altclip": [
        "ALTCLIP_PRETRAINED_CONFIG_ARCHIVE_MAP",
        "AltCLIPConfig",
        "AltCLIPTextConfig",
        "AltCLIPVisionConfig",
    ],
    "processing_altclip": ["AltCLIPProcessor"],
}

try:
    if not is_torch_available():
        raise OptionalDependencyNotAvailable()
except OptionalDependencyNotAvailable:
    pass
else:
    _import_structure["modeling_altclip"] = [
        "ALTCLIP_PRETRAINED_MODEL_ARCHIVE_LIST",
        "AltCLIPPreTrainedModel",
        "AltCLIPModel",
        "AltCLIPTextModel",
        "AltCLIPVisionModel",
    ]


if TYPE_CHECKING:
    from .configuration_altclip import (
        ALTCLIP_PRETRAINED_CONFIG_ARCHIVE_MAP,
        AltCLIPConfig,
        AltCLIPTextConfig,
        AltCLIPVisionConfig,
    )
    from .processing_altclip import AltCLIPProcessor

    try:
        if not is_torch_available():
            raise OptionalDependencyNotAvailable()
    except OptionalDependencyNotAvailable:
        pass
    else:
        from .modeling_altclip import (
            ALTCLIP_PRETRAINED_MODEL_ARCHIVE_LIST,
            AltCLIPModel,
            AltCLIPPreTrainedModel,
            AltCLIPTextModel,
            AltCLIPVisionModel,
        )


=======
from ...utils import _LazyModule
from ...utils.import_utils import define_import_structure


if TYPE_CHECKING:
    from .configuration_altclip import *
    from .modeling_altclip import *
    from .processing_altclip import *
>>>>>>> e39b6c1c
else:
    import sys

    _file = globals()["__file__"]
    sys.modules[__name__] = _LazyModule(__name__, _file, define_import_structure(_file), module_spec=__spec__)<|MERGE_RESOLUTION|>--- conflicted
+++ resolved
@@ -13,60 +13,6 @@
 # limitations under the License.
 from typing import TYPE_CHECKING
 
-<<<<<<< HEAD
-from ...utils import OptionalDependencyNotAvailable, _LazyModule, is_tokenizers_available, is_torch_available
-
-
-_import_structure = {
-    "configuration_altclip": [
-        "ALTCLIP_PRETRAINED_CONFIG_ARCHIVE_MAP",
-        "AltCLIPConfig",
-        "AltCLIPTextConfig",
-        "AltCLIPVisionConfig",
-    ],
-    "processing_altclip": ["AltCLIPProcessor"],
-}
-
-try:
-    if not is_torch_available():
-        raise OptionalDependencyNotAvailable()
-except OptionalDependencyNotAvailable:
-    pass
-else:
-    _import_structure["modeling_altclip"] = [
-        "ALTCLIP_PRETRAINED_MODEL_ARCHIVE_LIST",
-        "AltCLIPPreTrainedModel",
-        "AltCLIPModel",
-        "AltCLIPTextModel",
-        "AltCLIPVisionModel",
-    ]
-
-
-if TYPE_CHECKING:
-    from .configuration_altclip import (
-        ALTCLIP_PRETRAINED_CONFIG_ARCHIVE_MAP,
-        AltCLIPConfig,
-        AltCLIPTextConfig,
-        AltCLIPVisionConfig,
-    )
-    from .processing_altclip import AltCLIPProcessor
-
-    try:
-        if not is_torch_available():
-            raise OptionalDependencyNotAvailable()
-    except OptionalDependencyNotAvailable:
-        pass
-    else:
-        from .modeling_altclip import (
-            ALTCLIP_PRETRAINED_MODEL_ARCHIVE_LIST,
-            AltCLIPModel,
-            AltCLIPPreTrainedModel,
-            AltCLIPTextModel,
-            AltCLIPVisionModel,
-        )
-
-
-=======
 from ...utils import _LazyModule
 from ...utils.import_utils import define_import_structure
 
@@ -75,7 +21,6 @@
     from .configuration_altclip import *
     from .modeling_altclip import *
     from .processing_altclip import *
->>>>>>> e39b6c1c
 else:
     import sys
 
