# coding=utf-8
# Copyright 2023 The HuggingFace Inc. team.
#
# Licensed under the Apache License, Version 2.0 (the "License");
# you may not use this file except in compliance with the License.
# You may obtain a copy of the License at
#
#     http://www.apache.org/licenses/LICENSE-2.0
#
# Unless required by applicable law or agreed to in writing, software
# distributed under the License is distributed on an "AS IS" BASIS,
# WITHOUT WARRANTIES OR CONDITIONS OF ANY KIND, either express or implied.
# See the License for the specific language governing permissions and
# limitations under the License.
"""
Processor class for InstructBLIP. Largely copy of Blip2Processor with addition of a tokenizer for the Q-Former.
"""

import os
from typing import List, Optional, Union

from ...image_processing_utils import BatchFeature
from ...image_utils import ImageInput
from ...processing_utils import ProcessorMixin
from ...tokenization_utils_base import PaddingStrategy, PreTokenizedInput, TextInput, TruncationStrategy
from ...utils import TensorType
from ..auto import AutoTokenizer


class InstructBlipProcessor(ProcessorMixin):
    r"""
    Constructs an InstructBLIP processor which wraps a BLIP image processor and a LLaMa/T5 tokenizer into a single
    processor.

    [`InstructBlipProcessor`] offers all the functionalities of [`BlipImageProcessor`] and [`AutoTokenizer`]. See the
    docstring of [`~BlipProcessor.__call__`] and [`~BlipProcessor.decode`] for more information.

    Args:
        image_processor (`BlipImageProcessor`):
            An instance of [`BlipImageProcessor`]. The image processor is a required input.
        tokenizer (`AutoTokenizer`):
            An instance of ['PreTrainedTokenizer`]. The tokenizer is a required input.
        qformer_tokenizer (`AutoTokenizer`):
            An instance of ['PreTrainedTokenizer`]. The Q-Former tokenizer is a required input.
    """

<<<<<<< HEAD
    attributes = ["image_processor", "tokenizer"]
=======
    attributes = ["image_processor", "tokenizer", "qformer_tokenizer"]
    valid_kwargs = ["num_query_tokens"]
>>>>>>> e39b6c1c
    image_processor_class = "BlipImageProcessor"
    tokenizer_class = "AutoTokenizer"
    qformer_tokenizer_class = "AutoTokenizer"

<<<<<<< HEAD
    def __init__(self, image_processor, tokenizer, qformer_tokenizer):
        super().__init__(image_processor, tokenizer)

        # add QFormer tokenizer
        self.qformer_tokenizer = qformer_tokenizer
=======
    def __init__(self, image_processor, tokenizer, qformer_tokenizer, num_query_tokens=None, **kwargs):
        self.image_token = AddedToken("<image>", normalized=False, special=True)
        tokenizer.add_tokens([self.image_token], special_tokens=True)
        self.num_query_tokens = num_query_tokens
        super().__init__(image_processor, tokenizer, qformer_tokenizer)
>>>>>>> e39b6c1c

    def __call__(
        self,
        images: ImageInput = None,
        text: Union[TextInput, PreTokenizedInput, List[TextInput], List[PreTokenizedInput]] = None,
        add_special_tokens: bool = True,
        padding: Union[bool, str, PaddingStrategy] = False,
        truncation: Union[bool, str, TruncationStrategy] = None,
        max_length: Optional[int] = None,
        stride: int = 0,
        pad_to_multiple_of: Optional[int] = None,
        return_attention_mask: Optional[bool] = None,
        return_overflowing_tokens: bool = False,
        return_special_tokens_mask: bool = False,
        return_offsets_mapping: bool = False,
        return_token_type_ids: bool = False,
        return_length: bool = False,
        verbose: bool = True,
        return_tensors: Optional[Union[str, TensorType]] = None,
        **kwargs,
    ) -> BatchFeature:
        """
        This method uses [`BlipImageProcessor.__call__`] method to prepare image(s) for the model, and
        [`BertTokenizerFast.__call__`] to prepare text for the model.

        Please refer to the docstring of the above two methods for more information.
        """
        if images is None and text is None:
            raise ValueError("You have to specify at least images or text.")

        encoding = BatchFeature()

        if text is not None:
            text_encoding = self.tokenizer(
                text=text,
                add_special_tokens=add_special_tokens,
                padding=padding,
                truncation=truncation,
                max_length=max_length,
                stride=stride,
                pad_to_multiple_of=pad_to_multiple_of,
                return_attention_mask=return_attention_mask,
                return_overflowing_tokens=return_overflowing_tokens,
                return_special_tokens_mask=return_special_tokens_mask,
                return_offsets_mapping=return_offsets_mapping,
                return_token_type_ids=return_token_type_ids,
                return_length=return_length,
                verbose=verbose,
                return_tensors=return_tensors,
                **kwargs,
            )
            encoding.update(text_encoding)
            qformer_text_encoding = self.qformer_tokenizer(
                text=text,
                add_special_tokens=add_special_tokens,
                padding=padding,
                truncation=truncation,
                max_length=max_length,
                stride=stride,
                pad_to_multiple_of=pad_to_multiple_of,
                return_attention_mask=return_attention_mask,
                return_overflowing_tokens=return_overflowing_tokens,
                return_special_tokens_mask=return_special_tokens_mask,
                return_offsets_mapping=return_offsets_mapping,
                return_token_type_ids=return_token_type_ids,
                return_length=return_length,
                verbose=verbose,
                return_tensors=return_tensors,
                **kwargs,
            )
            encoding["qformer_input_ids"] = qformer_text_encoding.pop("input_ids")
            encoding["qformer_attention_mask"] = qformer_text_encoding.pop("attention_mask")

        if images is not None:
            image_encoding = self.image_processor(images, return_tensors=return_tensors)
            encoding.update(image_encoding)

        return encoding

    # Copied from transformers.models.blip.processing_blip.BlipProcessor.batch_decode with BertTokenizerFast->PreTrainedTokenizer
    def batch_decode(self, *args, **kwargs):
        """
        This method forwards all its arguments to PreTrainedTokenizer's [`~PreTrainedTokenizer.batch_decode`]. Please
        refer to the docstring of this method for more information.
        """
        return self.tokenizer.batch_decode(*args, **kwargs)

    # Copied from transformers.models.blip.processing_blip.BlipProcessor.decode with BertTokenizerFast->PreTrainedTokenizer
    def decode(self, *args, **kwargs):
        """
        This method forwards all its arguments to PreTrainedTokenizer's [`~PreTrainedTokenizer.decode`]. Please refer to
        the docstring of this method for more information.
        """
        return self.tokenizer.decode(*args, **kwargs)

    @property
    # Copied from transformers.models.blip.processing_blip.BlipProcessor.model_input_names
    def model_input_names(self):
        tokenizer_input_names = self.tokenizer.model_input_names
        image_processor_input_names = self.image_processor.model_input_names
        return list(dict.fromkeys(tokenizer_input_names + image_processor_input_names))

    # overwrite to save the Q-Former tokenizer in a separate folder
    def save_pretrained(self, save_directory, **kwargs):
        if os.path.isfile(save_directory):
            raise ValueError(f"Provided path ({save_directory}) should be a directory, not a file")
        os.makedirs(save_directory, exist_ok=True)
        qformer_tokenizer_path = os.path.join(save_directory, "qformer_tokenizer")
        self.qformer_tokenizer.save_pretrained(qformer_tokenizer_path)

        # We modify the attributes so that only the tokenizer and image processor are saved in the main folder
        qformer_present = "qformer_tokenizer" in self.attributes
        if qformer_present:
            self.attributes.remove("qformer_tokenizer")

        outputs = super().save_pretrained(save_directory, **kwargs)

        if qformer_present:
            self.attributes += ["qformer_tokenizer"]
        return outputs

    # overwrite to load the Q-Former tokenizer from a separate folder
    @classmethod
    def from_pretrained(cls, pretrained_model_name_or_path, **kwargs):
        qformer_tokenizer = AutoTokenizer.from_pretrained(pretrained_model_name_or_path, subfolder="qformer_tokenizer")
        args = cls._get_arguments_from_pretrained(pretrained_model_name_or_path, **kwargs)
        args.append(qformer_tokenizer)
        return cls(*args)<|MERGE_RESOLUTION|>--- conflicted
+++ resolved
@@ -44,29 +44,17 @@
             An instance of ['PreTrainedTokenizer`]. The Q-Former tokenizer is a required input.
     """
 
-<<<<<<< HEAD
-    attributes = ["image_processor", "tokenizer"]
-=======
     attributes = ["image_processor", "tokenizer", "qformer_tokenizer"]
     valid_kwargs = ["num_query_tokens"]
->>>>>>> e39b6c1c
     image_processor_class = "BlipImageProcessor"
     tokenizer_class = "AutoTokenizer"
     qformer_tokenizer_class = "AutoTokenizer"
 
-<<<<<<< HEAD
-    def __init__(self, image_processor, tokenizer, qformer_tokenizer):
-        super().__init__(image_processor, tokenizer)
-
-        # add QFormer tokenizer
-        self.qformer_tokenizer = qformer_tokenizer
-=======
     def __init__(self, image_processor, tokenizer, qformer_tokenizer, num_query_tokens=None, **kwargs):
         self.image_token = AddedToken("<image>", normalized=False, special=True)
         tokenizer.add_tokens([self.image_token], special_tokens=True)
         self.num_query_tokens = num_query_tokens
         super().__init__(image_processor, tokenizer, qformer_tokenizer)
->>>>>>> e39b6c1c
 
     def __call__(
         self,
