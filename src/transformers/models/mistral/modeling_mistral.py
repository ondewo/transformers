# coding=utf-8
# Copyright 2023 Mistral AI and the HuggingFace Inc. team. All rights reserved.
#
# This code is based on EleutherAI's GPT-NeoX library and the GPT-NeoX
# and OPT implementations in this library. It has been modified from its
# original forms to accommodate minor architectural differences compared
# to GPT-NeoX and OPT used by the Meta AI team that trained the model.
#
# Licensed under the Apache License, Version 2.0 (the "License");
# you may not use this file except in compliance with the License.
# You may obtain a copy of the License at
#
#     http://www.apache.org/licenses/LICENSE-2.0
#
# Unless required by applicable law or agreed to in writing, software
# distributed under the License is distributed on an "AS IS" BASIS,
# WITHOUT WARRANTIES OR CONDITIONS OF ANY KIND, either express or implied.
# See the License for the specific language governing permissions and
# limitations under the License.
""" PyTorch Mistral model."""
import inspect
import math
import warnings
from typing import List, Optional, Tuple, Union

import torch
import torch.nn.functional as F
import torch.utils.checkpoint
from torch import nn
from torch.nn import BCEWithLogitsLoss, CrossEntropyLoss, MSELoss

from ...activations import ACT2FN
from ...cache_utils import Cache, DynamicCache
from ...modeling_attn_mask_utils import _prepare_4d_causal_attention_mask
from ...modeling_outputs import BaseModelOutputWithPast, CausalLMOutputWithPast, SequenceClassifierOutputWithPast
from ...modeling_utils import PreTrainedModel
from ...utils import (
    add_start_docstrings,
    add_start_docstrings_to_model_forward,
    is_flash_attn_2_available,
    is_flash_attn_greater_or_equal_2_10,
    is_torchdynamo_compiling,
    logging,
    replace_return_docstrings,
)
from .configuration_mistral import MistralConfig


if is_flash_attn_2_available():
    from flash_attn import flash_attn_func, flash_attn_varlen_func
    from flash_attn.bert_padding import index_first_axis, pad_input, unpad_input  # noqa

    _flash_supports_window_size = "window_size" in list(inspect.signature(flash_attn_func).parameters)


logger = logging.get_logger(__name__)

_CONFIG_FOR_DOC = "MistralConfig"


# Copied from transformers.models.llama.modeling_llama._get_unpad_data
def _get_unpad_data(attention_mask):
    seqlens_in_batch = attention_mask.sum(dim=-1, dtype=torch.int32)
    indices = torch.nonzero(attention_mask.flatten(), as_tuple=False).flatten()
    max_seqlen_in_batch = seqlens_in_batch.max().item()
    cu_seqlens = F.pad(torch.cumsum(seqlens_in_batch, dim=0, dtype=torch.torch.int32), (1, 0))
    return (
        indices,
        cu_seqlens,
        max_seqlen_in_batch,
    )


# Copied from transformers.models.llama.modeling_llama.LlamaRMSNorm with Llama->Mistral
class MistralRMSNorm(nn.Module):
    def __init__(self, hidden_size, eps=1e-6):
        """
        MistralRMSNorm is equivalent to T5LayerNorm
        """
        super().__init__()
        self.weight = nn.Parameter(torch.ones(hidden_size))
        self.variance_epsilon = eps

    def forward(self, hidden_states):
        input_dtype = hidden_states.dtype
        hidden_states = hidden_states.to(torch.float32)
        variance = hidden_states.pow(2).mean(-1, keepdim=True)
        hidden_states = hidden_states * torch.rsqrt(variance + self.variance_epsilon)
        return self.weight * hidden_states.to(input_dtype)


# Copied from transformers.models.llama.modeling_llama.LlamaRotaryEmbedding with Llama->Mistral
class MistralRotaryEmbedding(nn.Module):
    def __init__(self, dim, max_position_embeddings=2048, base=10000, device=None):
        super().__init__()

        self.dim = dim
        self.max_position_embeddings = max_position_embeddings
        self.base = base
        inv_freq = 1.0 / (self.base ** (torch.arange(0, self.dim, 2).float().to(device) / self.dim))
        self.register_buffer("inv_freq", inv_freq, persistent=False)

        # Build here to make `torch.jit.trace` work.
        self._set_cos_sin_cache(
            seq_len=max_position_embeddings, device=self.inv_freq.device, dtype=torch.get_default_dtype()
        )

    def _set_cos_sin_cache(self, seq_len, device, dtype):
        self.max_seq_len_cached = seq_len
        t = torch.arange(self.max_seq_len_cached, device=device, dtype=self.inv_freq.dtype)

        freqs = torch.outer(t, self.inv_freq)
        # Different from paper, but it uses a different permutation in order to obtain the same calculation
        emb = torch.cat((freqs, freqs), dim=-1)
        self.register_buffer("cos_cached", emb.cos().to(dtype), persistent=False)
        self.register_buffer("sin_cached", emb.sin().to(dtype), persistent=False)

    def forward(self, x, seq_len=None):
        # x: [bs, num_attention_heads, seq_len, head_size]
        if seq_len > self.max_seq_len_cached:
            self._set_cos_sin_cache(seq_len=seq_len, device=x.device, dtype=x.dtype)

        return (
            self.cos_cached[:seq_len].to(dtype=x.dtype),
            self.sin_cached[:seq_len].to(dtype=x.dtype),
        )


# Copied from transformers.models.llama.modeling_llama.rotate_half
def rotate_half(x):
    """Rotates half the hidden dims of the input."""
    x1 = x[..., : x.shape[-1] // 2]
    x2 = x[..., x.shape[-1] // 2 :]
    return torch.cat((-x2, x1), dim=-1)


# Copied from transformers.models.llama.modeling_llama.apply_rotary_pos_emb
def apply_rotary_pos_emb(q, k, cos, sin, position_ids, unsqueeze_dim=1):
    """Applies Rotary Position Embedding to the query and key tensors.

    Args:
        q (`torch.Tensor`): The query tensor.
        k (`torch.Tensor`): The key tensor.
        cos (`torch.Tensor`): The cosine part of the rotary embedding.
        sin (`torch.Tensor`): The sine part of the rotary embedding.
        position_ids (`torch.Tensor`):
            The position indices of the tokens corresponding to the query and key tensors. For example, this can be
            used to pass offsetted position ids when working with a KV-cache.
        unsqueeze_dim (`int`, *optional*, defaults to 1):
            The 'unsqueeze_dim' argument specifies the dimension along which to unsqueeze cos[position_ids] and
            sin[position_ids] so that they can be properly broadcasted to the dimensions of q and k. For example, note
            that cos[position_ids] and sin[position_ids] have the shape [batch_size, seq_len, head_dim]. Then, if q and
            k have the shape [batch_size, heads, seq_len, head_dim], then setting unsqueeze_dim=1 makes
            cos[position_ids] and sin[position_ids] broadcastable to the shapes of q and k. Similarly, if q and k have
            the shape [batch_size, seq_len, heads, head_dim], then set unsqueeze_dim=2.
    Returns:
        `tuple(torch.Tensor)` comprising of the query and key tensors rotated using the Rotary Position Embedding.
    """
    cos = cos[position_ids].unsqueeze(unsqueeze_dim)
    sin = sin[position_ids].unsqueeze(unsqueeze_dim)
    q_embed = (q * cos) + (rotate_half(q) * sin)
    k_embed = (k * cos) + (rotate_half(k) * sin)
    return q_embed, k_embed


class MistralMLP(nn.Module):
    def __init__(self, config):
        super().__init__()
        self.config = config
        self.hidden_size = config.hidden_size
        self.intermediate_size = config.intermediate_size
        self.gate_proj = nn.Linear(self.hidden_size, self.intermediate_size, bias=False)
        self.up_proj = nn.Linear(self.hidden_size, self.intermediate_size, bias=False)
        self.down_proj = nn.Linear(self.intermediate_size, self.hidden_size, bias=False)
        self.act_fn = ACT2FN[config.hidden_act]

    def forward(self, x):
        return self.down_proj(self.act_fn(self.gate_proj(x)) * self.up_proj(x))


# Copied from transformers.models.llama.modeling_llama.repeat_kv
def repeat_kv(hidden_states: torch.Tensor, n_rep: int) -> torch.Tensor:
    """
    This is the equivalent of torch.repeat_interleave(x, dim=1, repeats=n_rep). The hidden states go from (batch,
    num_key_value_heads, seqlen, head_dim) to (batch, num_attention_heads, seqlen, head_dim)
    """
    batch, num_key_value_heads, slen, head_dim = hidden_states.shape
    if n_rep == 1:
        return hidden_states
    hidden_states = hidden_states[:, :, None, :, :].expand(batch, num_key_value_heads, n_rep, slen, head_dim)
    return hidden_states.reshape(batch, num_key_value_heads * n_rep, slen, head_dim)


class MistralAttention(nn.Module):
    """
    Multi-headed attention from 'Attention Is All You Need' paper. Modified to use sliding window attention: Longformer
    and "Generating Long Sequences with Sparse Transformers".
    """

    def __init__(self, config: MistralConfig, layer_idx: Optional[int] = None):
        super().__init__()
        self.config = config
        self.layer_idx = layer_idx
        if layer_idx is None:
            logger.warning_once(
                f"Instantiating {self.__class__.__name__} without passing `layer_idx` is not recommended and will "
                "to errors during the forward call, if caching is used. Please make sure to provide a `layer_idx` "
                "when creating this class."
            )

        self.hidden_size = config.hidden_size
        self.num_heads = config.num_attention_heads
        self.head_dim = self.hidden_size // self.num_heads
        self.num_key_value_heads = config.num_key_value_heads
        self.num_key_value_groups = self.num_heads // self.num_key_value_heads
        self.max_position_embeddings = config.max_position_embeddings
        self.rope_theta = config.rope_theta
        self.is_causal = True
        self.attention_dropout = config.attention_dropout

        if (self.head_dim * self.num_heads) != self.hidden_size:
            raise ValueError(
                f"hidden_size must be divisible by num_heads (got `hidden_size`: {self.hidden_size}"
                f" and `num_heads`: {self.num_heads})."
            )
        self.q_proj = nn.Linear(self.hidden_size, self.num_heads * self.head_dim, bias=False)
        self.k_proj = nn.Linear(self.hidden_size, self.num_key_value_heads * self.head_dim, bias=False)
        self.v_proj = nn.Linear(self.hidden_size, self.num_key_value_heads * self.head_dim, bias=False)
        self.o_proj = nn.Linear(self.num_heads * self.head_dim, self.hidden_size, bias=False)

        self.rotary_emb = MistralRotaryEmbedding(
            self.head_dim,
            max_position_embeddings=self.max_position_embeddings,
            base=self.rope_theta,
        )

    def _shape(self, tensor: torch.Tensor, seq_len: int, bsz: int):
        return tensor.view(bsz, seq_len, self.num_heads, self.head_dim).transpose(1, 2).contiguous()

    def forward(
        self,
        hidden_states: torch.Tensor,
        attention_mask: Optional[torch.Tensor] = None,
        position_ids: Optional[torch.LongTensor] = None,
        past_key_value: Optional[Cache] = None,
        output_attentions: bool = False,
        use_cache: bool = False,
        **kwargs,
    ) -> Tuple[torch.Tensor, Optional[torch.Tensor], Optional[Tuple[torch.Tensor]]]:
        if "padding_mask" in kwargs:
            warnings.warn(
                "Passing `padding_mask` is deprecated and will be removed in v4.37. Please make sure use `attention_mask` instead.`"
            )
        bsz, q_len, _ = hidden_states.size()

        query_states = self.q_proj(hidden_states)
        key_states = self.k_proj(hidden_states)
        value_states = self.v_proj(hidden_states)

        query_states = query_states.view(bsz, q_len, self.num_heads, self.head_dim).transpose(1, 2)
        key_states = key_states.view(bsz, q_len, self.num_key_value_heads, self.head_dim).transpose(1, 2)
        value_states = value_states.view(bsz, q_len, self.num_key_value_heads, self.head_dim).transpose(1, 2)

        kv_seq_len = key_states.shape[-2]
        if past_key_value is not None:
            if self.layer_idx is None:
                raise ValueError(
                    f"The cache structure has changed since version v4.36. If you are using {self.__class__.__name__} "
                    "for auto-regressive decoding with k/v caching, please make sure to initialize the attention class "
                    "with a layer index."
                )
            kv_seq_len += past_key_value.get_usable_length(kv_seq_len, self.layer_idx)
        cos, sin = self.rotary_emb(value_states, seq_len=kv_seq_len)
        query_states, key_states = apply_rotary_pos_emb(query_states, key_states, cos, sin, position_ids)

        if past_key_value is not None:
            cache_kwargs = {"sin": sin, "cos": cos}  # Specific to RoPE models
            key_states, value_states = past_key_value.update(key_states, value_states, self.layer_idx, cache_kwargs)

        # repeat k/v heads if n_kv_heads < n_heads
        key_states = repeat_kv(key_states, self.num_key_value_groups)
        value_states = repeat_kv(value_states, self.num_key_value_groups)

        attn_weights = torch.matmul(query_states, key_states.transpose(2, 3)) / math.sqrt(self.head_dim)

        if attn_weights.size() != (bsz, self.num_heads, q_len, kv_seq_len):
            raise ValueError(
                f"Attention weights should be of size {(bsz, self.num_heads, q_len, kv_seq_len)}, but is"
                f" {attn_weights.size()}"
            )

        if attention_mask is not None:
            if attention_mask.size() != (bsz, 1, q_len, kv_seq_len):
                raise ValueError(
                    f"Attention mask should be of size {(bsz, 1, q_len, kv_seq_len)}, but is {attention_mask.size()}"
                )

            attn_weights = attn_weights + attention_mask

        # upcast attention to fp32
        attn_weights = nn.functional.softmax(attn_weights, dim=-1, dtype=torch.float32).to(query_states.dtype)
        attn_weights = nn.functional.dropout(attn_weights, p=self.attention_dropout, training=self.training)
        attn_output = torch.matmul(attn_weights, value_states)

        if attn_output.size() != (bsz, self.num_heads, q_len, self.head_dim):
            raise ValueError(
                f"`attn_output` should be of size {(bsz, self.num_heads, q_len, self.head_dim)}, but is"
                f" {attn_output.size()}"
            )

        attn_output = attn_output.transpose(1, 2).contiguous()
        attn_output = attn_output.reshape(bsz, q_len, self.hidden_size)

        attn_output = self.o_proj(attn_output)

        if not output_attentions:
            attn_weights = None

        return attn_output, attn_weights, past_key_value


class MistralFlashAttention2(MistralAttention):
    """
    Mistral flash attention module. This module inherits from `MistralAttention` as the weights of the module stays
    untouched. The only required change would be on the forward pass where it needs to correctly call the public API of
    flash attention and deal with padding tokens in case the input contains any of them.
    """

    # Copied from transformers.models.llama.modeling_llama.LlamaFlashAttention2.__init__
    def __init__(self, *args, **kwargs):
        super().__init__(*args, **kwargs)

        # TODO: Should be removed once Flash Attention for RoCm is bumped to 2.1.
        # flash_attn<2.1 generates top-left aligned causal mask, while what is needed here is bottom-right alignement, that was made default for flash_attn>=2.1. This attribute is used to handle this difference. Reference: https://github.com/Dao-AILab/flash-attention/releases/tag/v2.1.0.
        # Beware that with flash_attn<2.1, using q_seqlen != k_seqlen (except for the case q_seqlen == 1) produces a wrong mask (top-left).
        self._flash_attn_uses_top_left_mask = not is_flash_attn_greater_or_equal_2_10()

    def forward(
        self,
        hidden_states: torch.Tensor,
        attention_mask: Optional[torch.Tensor] = None,
        position_ids: Optional[torch.LongTensor] = None,
        past_key_value: Optional[Cache] = None,
        output_attentions: bool = False,
        use_cache: bool = False,
        **kwargs,
    ):
        if "padding_mask" in kwargs:
            warnings.warn(
                "Passing `padding_mask` is deprecated and will be removed in v4.37. Please make sure use `attention_mask` instead.`"
            )

            # overwrite attention_mask with padding_mask
            attention_mask = kwargs.pop("padding_mask")
        bsz, q_len, _ = hidden_states.size()

        query_states = self.q_proj(hidden_states)
        key_states = self.k_proj(hidden_states)
        value_states = self.v_proj(hidden_states)

        query_states = query_states.view(bsz, q_len, self.num_heads, self.head_dim).transpose(1, 2)
        key_states = key_states.view(bsz, q_len, self.num_key_value_heads, self.head_dim).transpose(1, 2)
        value_states = value_states.view(bsz, q_len, self.num_key_value_heads, self.head_dim).transpose(1, 2)

        kv_seq_len = key_states.shape[-2]
        if past_key_value is not None:
            if self.layer_idx is None:
                raise ValueError(
                    f"The cache structure has changed since version v4.36. If you are using {self.__class__.__name__} "
                    "for auto-regressive decoding with k/v caching, please make sure to initialize the attention class "
                    "with a layer index."
                )
            kv_seq_len += past_key_value.get_usable_length(kv_seq_len, self.layer_idx)

        # Because the input can be padded, the absolute sequence length depends on the max position id.
        rotary_seq_len = max(kv_seq_len, position_ids[:, -1].max().item()) + 1
        cos, sin = self.rotary_emb(value_states, seq_len=rotary_seq_len)

        query_states, key_states = apply_rotary_pos_emb(query_states, key_states, cos, sin, position_ids)

        use_sliding_windows = (
            _flash_supports_window_size
            and getattr(self.config, "sliding_window", None) is not None
            and kv_seq_len > self.config.sliding_window
        )

        if not _flash_supports_window_size:
            logger.warning_once(
                "The current flash attention version does not support sliding window attention, for a more memory efficient implementation"
                " make sure to upgrade flash-attn library."
            )

        if past_key_value is not None:
            # Activate slicing cache only if the config has a value `sliding_windows` attribute
            cache_has_contents = past_key_value.get_seq_length(self.layer_idx) > 0
            if (
                getattr(self.config, "sliding_window", None) is not None
                and kv_seq_len > self.config.sliding_window
                and cache_has_contents
            ):
                slicing_tokens = 1 - self.config.sliding_window

                past_key = past_key_value[self.layer_idx][0]
                past_value = past_key_value[self.layer_idx][1]

                past_key = past_key[:, :, slicing_tokens:, :].contiguous()
                past_value = past_value[:, :, slicing_tokens:, :].contiguous()

                if past_key.shape[-2] != self.config.sliding_window - 1:
                    raise ValueError(
                        f"past key must have a shape of (`batch_size, num_heads, self.config.sliding_window-1, head_dim`), got"
                        f" {past_key.shape}"
                    )

                if attention_mask is not None:
                    attention_mask = attention_mask[:, slicing_tokens:]
                    attention_mask = torch.cat([attention_mask, torch.ones_like(attention_mask[:, -1:])], dim=-1)

            cache_kwargs = {"sin": sin, "cos": cos}  # Specific to RoPE models
            key_states, value_states = past_key_value.update(key_states, value_states, self.layer_idx, cache_kwargs)

        # repeat k/v heads if n_kv_heads < n_heads
        key_states = repeat_kv(key_states, self.num_key_value_groups)
        value_states = repeat_kv(value_states, self.num_key_value_groups)
        dropout_rate = 0.0 if not self.training else self.attention_dropout

        # In PEFT, usually we cast the layer norms in float32 for training stability reasons
        # therefore the input hidden states gets silently casted in float32. Hence, we need
        # cast them back in float16 just to be sure everything works as expected.
        input_dtype = query_states.dtype
        if input_dtype == torch.float32:
            # Handle the case where the model is quantized
            if hasattr(self.config, "_pre_quantization_dtype"):
                target_dtype = self.config._pre_quantization_dtype
            else:
                target_dtype = self.q_proj.weight.dtype

            logger.warning_once(
                f"The input hidden states seems to be silently casted in float32, this might be related to"
                f" the fact you have upcasted embedding or layer norm layers in float32. We will cast back the input in"
                f" {target_dtype}."
            )

            query_states = query_states.to(target_dtype)
            key_states = key_states.to(target_dtype)
            value_states = value_states.to(target_dtype)

        # Reashape to the expected shape for Flash Attention
        query_states = query_states.transpose(1, 2)
        key_states = key_states.transpose(1, 2)
        value_states = value_states.transpose(1, 2)

        attn_output = self._flash_attention_forward(
            query_states,
            key_states,
            value_states,
            attention_mask,
            q_len,
            dropout=dropout_rate,
            use_sliding_windows=use_sliding_windows,
        )

        attn_output = attn_output.reshape(bsz, q_len, self.hidden_size).contiguous()
        attn_output = self.o_proj(attn_output)

        if not output_attentions:
            attn_weights = None

        return attn_output, attn_weights, past_key_value

    def _flash_attention_forward(
        self,
        query_states,
        key_states,
        value_states,
        attention_mask,
        query_length,
        dropout=0.0,
        softmax_scale=None,
        use_sliding_windows=False,
    ):
        """
        Calls the forward method of Flash Attention - if the input hidden states contain at least one padding token
        first unpad the input, then computes the attention scores and pad the final attention scores.

        Args:
            query_states (`torch.Tensor`):
                Input query states to be passed to Flash Attention API
            key_states (`torch.Tensor`):
                Input key states to be passed to Flash Attention API
            value_states (`torch.Tensor`):
                Input value states to be passed to Flash Attention API
            attention_mask (`torch.Tensor`):
                The padding mask - corresponds to a tensor of size `(batch_size, seq_len)` where 0 stands for the
                position of padding tokens and 1 for the position of non-padding tokens.
            dropout (`int`, *optional*):
                Attention dropout
            softmax_scale (`float`, *optional*):
                The scaling of QK^T before applying softmax. Default to 1 / sqrt(head_dim)
            use_sliding_windows (`bool`, *optional*):
                Whether to activate sliding window attention.
        """
        if not self._flash_attn_uses_top_left_mask:
            causal = self.is_causal
        else:
            # TODO: Remove the `query_length != 1` check once Flash Attention for RoCm is bumped to 2.1. For details, please see the comment in LlamaFlashAttention2 __init__.
            causal = self.is_causal and query_length != 1

        # Contains at least one padding token in the sequence
        if attention_mask is not None:
            batch_size = query_states.shape[0]
            query_states, key_states, value_states, indices_q, cu_seq_lens, max_seq_lens = self._upad_input(
                query_states, key_states, value_states, attention_mask, query_length
            )

            cu_seqlens_q, cu_seqlens_k = cu_seq_lens
            max_seqlen_in_batch_q, max_seqlen_in_batch_k = max_seq_lens

            if not use_sliding_windows:
                attn_output_unpad = flash_attn_varlen_func(
                    query_states,
                    key_states,
                    value_states,
                    cu_seqlens_q=cu_seqlens_q,
                    cu_seqlens_k=cu_seqlens_k,
                    max_seqlen_q=max_seqlen_in_batch_q,
                    max_seqlen_k=max_seqlen_in_batch_k,
                    dropout_p=dropout,
                    softmax_scale=softmax_scale,
                    causal=causal,
                )
            else:
                attn_output_unpad = flash_attn_varlen_func(
                    query_states,
                    key_states,
                    value_states,
                    cu_seqlens_q=cu_seqlens_q,
                    cu_seqlens_k=cu_seqlens_k,
                    max_seqlen_q=max_seqlen_in_batch_q,
                    max_seqlen_k=max_seqlen_in_batch_k,
                    dropout_p=dropout,
                    softmax_scale=softmax_scale,
                    causal=causal,
                    window_size=(self.config.sliding_window, self.config.sliding_window),
                )

            attn_output = pad_input(attn_output_unpad, indices_q, batch_size, query_length)
        else:
            if not use_sliding_windows:
                attn_output = flash_attn_func(
                    query_states,
                    key_states,
                    value_states,
                    dropout,
                    softmax_scale=softmax_scale,
                    causal=causal,
                )
            else:
                attn_output = flash_attn_func(
                    query_states,
                    key_states,
                    value_states,
                    dropout,
                    softmax_scale=softmax_scale,
                    causal=causal,
                    window_size=(self.config.sliding_window, self.config.sliding_window),
                )

        return attn_output

    def _upad_input(self, query_layer, key_layer, value_layer, attention_mask, query_length):
        batch_size, kv_seq_len, num_heads, head_dim = key_layer.shape

        # On the first iteration we need to properly re-create the padding mask
        # by slicing it on the proper place
        if kv_seq_len != attention_mask.shape[-1]:
            attention_mask_num_tokens = attention_mask.shape[-1]
            attention_mask = attention_mask[:, attention_mask_num_tokens - kv_seq_len :]

        indices_k, cu_seqlens_k, max_seqlen_in_batch_k = _get_unpad_data(attention_mask)

        key_layer = index_first_axis(key_layer.reshape(batch_size * kv_seq_len, num_heads, head_dim), indices_k)
        value_layer = index_first_axis(value_layer.reshape(batch_size * kv_seq_len, num_heads, head_dim), indices_k)

        if query_length == kv_seq_len:
            query_layer = index_first_axis(
                query_layer.reshape(batch_size * kv_seq_len, num_heads, head_dim), indices_k
            )
            cu_seqlens_q = cu_seqlens_k
            max_seqlen_in_batch_q = max_seqlen_in_batch_k
            indices_q = indices_k
        elif query_length == 1:
            max_seqlen_in_batch_q = 1
            cu_seqlens_q = torch.arange(
                batch_size + 1, dtype=torch.int32, device=query_layer.device
            )  # There is a memcpy here, that is very bad.
            indices_q = cu_seqlens_q[:-1]
            query_layer = query_layer.squeeze(1)
        else:
            # The -q_len: slice assumes left padding.
            attention_mask = attention_mask[:, -query_length:]
            query_layer, indices_q, cu_seqlens_q, max_seqlen_in_batch_q = unpad_input(query_layer, attention_mask)

        return (
            query_layer,
            key_layer,
            value_layer,
            indices_q,
            (cu_seqlens_q, cu_seqlens_k),
            (max_seqlen_in_batch_q, max_seqlen_in_batch_k),
        )


MISTRAL_ATTENTION_CLASSES = {
    "eager": MistralAttention,
    "flash_attention_2": MistralFlashAttention2,
}


class MistralDecoderLayer(nn.Module):
    def __init__(self, config: MistralConfig, layer_idx: int):
        super().__init__()
        self.hidden_size = config.hidden_size

        self.self_attn = MISTRAL_ATTENTION_CLASSES[config._attn_implementation](config, layer_idx)

        self.mlp = MistralMLP(config)
        self.input_layernorm = MistralRMSNorm(config.hidden_size, eps=config.rms_norm_eps)
        self.post_attention_layernorm = MistralRMSNorm(config.hidden_size, eps=config.rms_norm_eps)

    def forward(
        self,
        hidden_states: torch.Tensor,
        attention_mask: Optional[torch.Tensor] = None,
        position_ids: Optional[torch.LongTensor] = None,
        past_key_value: Optional[Tuple[torch.Tensor]] = None,
        output_attentions: Optional[bool] = False,
        use_cache: Optional[bool] = False,
        **kwargs,
    ) -> Tuple[torch.FloatTensor, Optional[Tuple[torch.FloatTensor, torch.FloatTensor]]]:
        if "padding_mask" in kwargs:
            warnings.warn(
                "Passing `padding_mask` is deprecated and will be removed in v4.37. Please make sure use `attention_mask` instead.`"
            )
        """
        Args:
            hidden_states (`torch.FloatTensor`): input to the layer of shape `(batch, seq_len, embed_dim)`
            attention_mask (`torch.FloatTensor`, *optional*): attention mask of size
                `(batch, sequence_length)` where padding elements are indicated by 0.
            output_attentions (`bool`, *optional*):
                Whether or not to return the attentions tensors of all attention layers. See `attentions` under
                returned tensors for more detail.
            use_cache (`bool`, *optional*):
                If set to `True`, `past_key_values` key value states are returned and can be used to speed up decoding
                (see `past_key_values`).
            past_key_value (`Tuple(torch.FloatTensor)`, *optional*): cached past key and value projection states
        """

        residual = hidden_states

        hidden_states = self.input_layernorm(hidden_states)

        # Self Attention
        hidden_states, self_attn_weights, present_key_value = self.self_attn(
            hidden_states=hidden_states,
            attention_mask=attention_mask,
            position_ids=position_ids,
            past_key_value=past_key_value,
            output_attentions=output_attentions,
            use_cache=use_cache,
        )
        hidden_states = residual + hidden_states

        # Fully Connected
        residual = hidden_states
        hidden_states = self.post_attention_layernorm(hidden_states)
        hidden_states = self.mlp(hidden_states)
        hidden_states = residual + hidden_states

        outputs = (hidden_states,)

        if output_attentions:
            outputs += (self_attn_weights,)

        if use_cache:
            outputs += (present_key_value,)

        return outputs


MISTRAL_START_DOCSTRING = r"""
    This model inherits from [`PreTrainedModel`]. Check the superclass documentation for the generic methods the
    library implements for all its model (such as downloading or saving, resizing the input embeddings, pruning heads
    etc.)

    This model is also a PyTorch [torch.nn.Module](https://pytorch.org/docs/stable/nn.html#torch.nn.Module) subclass.
    Use it as a regular PyTorch Module and refer to the PyTorch documentation for all matter related to general usage
    and behavior.

    Parameters:
        config ([`MistralConfig`]):
            Model configuration class with all the parameters of the model. Initializing with a config file does not
            load the weights associated with the model, only the configuration. Check out the
            [`~PreTrainedModel.from_pretrained`] method to load the model weights.
"""


@add_start_docstrings(
    "The bare Mistral Model outputting raw hidden-states without any specific head on top.",
    MISTRAL_START_DOCSTRING,
)
class MistralPreTrainedModel(PreTrainedModel):
    config_class = MistralConfig
    base_model_prefix = "model"
    supports_gradient_checkpointing = True
    _no_split_modules = ["MistralDecoderLayer"]
    _skip_keys_device_placement = "past_key_values"
    _supports_flash_attn_2 = True
    _supports_cache_class = True

    def _init_weights(self, module):
        std = self.config.initializer_range
        if isinstance(module, nn.Linear):
            module.weight.data.normal_(mean=0.0, std=std)
            if module.bias is not None:
                module.bias.data.zero_()
        elif isinstance(module, nn.Embedding):
            module.weight.data.normal_(mean=0.0, std=std)
            if module.padding_idx is not None:
                module.weight.data[module.padding_idx].zero_()


MISTRAL_INPUTS_DOCSTRING = r"""
    Args:
        input_ids (`torch.LongTensor` of shape `(batch_size, sequence_length)`):
            Indices of input sequence tokens in the vocabulary. Padding will be ignored by default should you provide
            it.

            Indices can be obtained using [`AutoTokenizer`]. See [`PreTrainedTokenizer.encode`] and
            [`PreTrainedTokenizer.__call__`] for details.

            [What are input IDs?](../glossary#input-ids)
        attention_mask (`torch.Tensor` of shape `(batch_size, sequence_length)`, *optional*):
            Mask to avoid performing attention on padding token indices. Mask values selected in `[0, 1]`:

            - 1 for tokens that are **not masked**,
            - 0 for tokens that are **masked**.

            [What are attention masks?](../glossary#attention-mask)

            Indices can be obtained using [`AutoTokenizer`]. See [`PreTrainedTokenizer.encode`] and
            [`PreTrainedTokenizer.__call__`] for details.

            If `past_key_values` is used, optionally only the last `decoder_input_ids` have to be input (see
            `past_key_values`).

            If you want to change padding behavior, you should read [`modeling_opt._prepare_decoder_attention_mask`]
            and modify to your needs. See diagram 1 in [the paper](https://arxiv.org/abs/1910.13461) for more
            information on the default strategy.

            - 1 indicates the head is **not masked**,
            - 0 indicates the head is **masked**.
        position_ids (`torch.LongTensor` of shape `(batch_size, sequence_length)`, *optional*):
            Indices of positions of each input sequence tokens in the position embeddings. Selected in the range `[0,
            config.n_positions - 1]`.

            [What are position IDs?](../glossary#position-ids)
        past_key_values (`Cache` or `tuple(tuple(torch.FloatTensor))`, *optional*):
            Pre-computed hidden-states (key and values in the self-attention blocks and in the cross-attention
            blocks) that can be used to speed up sequential decoding. This typically consists in the `past_key_values`
            returned by the model at a previous stage of decoding, when `use_cache=True` or `config.use_cache=True`.

            Two formats are allowed:
            - a [`~cache_utils.Cache`] instance, see our
            [kv cache guide](https://huggingface.co/docs/transformers/en/kv_cache);
            - Tuple of `tuple(torch.FloatTensor)` of length `config.n_layers`, with each tuple having 2 tensors of
            shape `(batch_size, num_heads, sequence_length, embed_size_per_head)`). This is also known as the legacy
            cache format.

            The model will output the same cache format that is fed as input. If no `past_key_values` are passed, the
            legacy cache format will be returned.

            If `past_key_values` are used, the user can optionally input only the last `input_ids` (those that don't
            have their past key value states given to this model) of shape `(batch_size, 1)` instead of all `input_ids`
            of shape `(batch_size, sequence_length)`.
        inputs_embeds (`torch.FloatTensor` of shape `(batch_size, sequence_length, hidden_size)`, *optional*):
            Optionally, instead of passing `input_ids` you can choose to directly pass an embedded representation. This
            is useful if you want more control over how to convert `input_ids` indices into associated vectors than the
            model's internal embedding lookup matrix.
        use_cache (`bool`, *optional*):
            If set to `True`, `past_key_values` key value states are returned and can be used to speed up decoding (see
            `past_key_values`).
        output_attentions (`bool`, *optional*):
            Whether or not to return the attentions tensors of all attention layers. See `attentions` under returned
            tensors for more detail.
        output_hidden_states (`bool`, *optional*):
            Whether or not to return the hidden states of all layers. See `hidden_states` under returned tensors for
            more detail.
        return_dict (`bool`, *optional*):
            Whether or not to return a [`~utils.ModelOutput`] instead of a plain tuple.
"""


@add_start_docstrings(
    "The bare Mistral Model outputting raw hidden-states without any specific head on top.",
    MISTRAL_START_DOCSTRING,
)
class MistralModel(MistralPreTrainedModel):
    """
    Transformer decoder consisting of *config.num_hidden_layers* layers. Each layer is a [`MistralDecoderLayer`]

    Args:
        config: MistralConfig
    """

    def __init__(self, config: MistralConfig):
        super().__init__(config)
        self.padding_idx = config.pad_token_id
        self.vocab_size = config.vocab_size

        self.embed_tokens = nn.Embedding(config.vocab_size, config.hidden_size, self.padding_idx)
        self.layers = nn.ModuleList(
            [MistralDecoderLayer(config, layer_idx) for layer_idx in range(config.num_hidden_layers)]
        )
        self._use_flash_attention_2 = config._attn_implementation == "flash_attention_2"
        self.norm = MistralRMSNorm(config.hidden_size, eps=config.rms_norm_eps)

        self.gradient_checkpointing = False
        # Initialize weights and apply final processing
        self.post_init()

    def get_input_embeddings(self):
        return self.embed_tokens

    def set_input_embeddings(self, value):
        self.embed_tokens = value

    @add_start_docstrings_to_model_forward(MISTRAL_INPUTS_DOCSTRING)
    def forward(
        self,
        input_ids: torch.LongTensor = None,
        attention_mask: Optional[torch.Tensor] = None,
        position_ids: Optional[torch.LongTensor] = None,
        past_key_values: Optional[List[torch.FloatTensor]] = None,
        inputs_embeds: Optional[torch.FloatTensor] = None,
        use_cache: Optional[bool] = None,
        output_attentions: Optional[bool] = None,
        output_hidden_states: Optional[bool] = None,
        return_dict: Optional[bool] = None,
    ) -> Union[Tuple, BaseModelOutputWithPast]:
        output_attentions = output_attentions if output_attentions is not None else self.config.output_attentions
        output_hidden_states = (
            output_hidden_states if output_hidden_states is not None else self.config.output_hidden_states
        )
        use_cache = use_cache if use_cache is not None else self.config.use_cache

        return_dict = return_dict if return_dict is not None else self.config.use_return_dict

        # retrieve input_ids and inputs_embeds
        if input_ids is not None and inputs_embeds is not None:
            raise ValueError("You cannot specify both decoder_input_ids and decoder_inputs_embeds at the same time")
        elif input_ids is not None:
            batch_size, seq_length = input_ids.shape
        elif inputs_embeds is not None:
            batch_size, seq_length, _ = inputs_embeds.shape
        else:
            raise ValueError("You have to specify either decoder_input_ids or decoder_inputs_embeds")

        if self.gradient_checkpointing and self.training:
            if use_cache:
                logger.warning_once(
                    "`use_cache=True` is incompatible with gradient checkpointing. Setting `use_cache=False`..."
                )
                use_cache = False

        past_key_values_length = 0

        if use_cache:
            use_legacy_cache = not isinstance(past_key_values, Cache)
            if use_legacy_cache:
                past_key_values = DynamicCache.from_legacy_cache(past_key_values)
            past_key_values_length = past_key_values.get_usable_length(seq_length)

        if position_ids is None:
            device = input_ids.device if input_ids is not None else inputs_embeds.device
            position_ids = torch.arange(
                past_key_values_length, seq_length + past_key_values_length, dtype=torch.long, device=device
            )
            position_ids = position_ids.unsqueeze(0).view(-1, seq_length)
        else:
            position_ids = position_ids.view(-1, seq_length).long()

        if inputs_embeds is None:
            inputs_embeds = self.embed_tokens(input_ids)

<<<<<<< HEAD
        if attention_mask is not None and self._use_flash_attention_2 and use_cache:
            is_padding_right = attention_mask[:, -1].sum().item() != batch_size
            if is_padding_right:
                raise ValueError(
                    "You are attempting to perform batched generation with padding_side='right'"
                    " this may lead to unexpected behaviour for Flash Attention version of Mistral. Make sure to "
                    " call `tokenizer.padding_side  = 'left'` before tokenizing the input. "
                )
=======
        return_legacy_cache = False
        if use_cache and not isinstance(past_key_values, Cache) and not self.training:
            past_key_values = DynamicCache.from_legacy_cache(past_key_values)
            return_legacy_cache = True
            logger.warning_once(
                "We detected that you are passing `past_key_values` as a tuple and this is deprecated and will be removed in v4.43. "
                "Please use an appropriate `Cache` class (https://huggingface.co/docs/transformers/internal/generation_utils#transformers.Cache)"
            )
>>>>>>> e39b6c1c

        if self._use_flash_attention_2:
            # 2d mask is passed through the layers
            attention_mask = attention_mask if (attention_mask is not None and 0 in attention_mask) else None
        else:
            # 4d mask is passed through the layers
            attention_mask = _prepare_4d_causal_attention_mask(
                attention_mask,
                (batch_size, seq_length),
                inputs_embeds,
                past_key_values_length,
                sliding_window=self.config.sliding_window,
            )

        hidden_states = inputs_embeds

        # decoder layers
        all_hidden_states = () if output_hidden_states else None
        all_self_attns = () if output_attentions else None
        next_decoder_cache = None

        for decoder_layer in self.layers:
            if output_hidden_states:
                all_hidden_states += (hidden_states,)

            if self.gradient_checkpointing and self.training:
                layer_outputs = self._gradient_checkpointing_func(
                    decoder_layer.__call__,
                    hidden_states,
                    attention_mask,
                    position_ids,
                    past_key_values,
                    output_attentions,
                    use_cache,
                )
            else:
                layer_outputs = decoder_layer(
                    hidden_states,
                    attention_mask=attention_mask,
                    position_ids=position_ids,
                    past_key_value=past_key_values,
                    output_attentions=output_attentions,
                    use_cache=use_cache,
                )

            hidden_states = layer_outputs[0]

            if use_cache:
                next_decoder_cache = layer_outputs[2 if output_attentions else 1]

            if output_attentions:
                all_self_attns += (layer_outputs[1],)

        hidden_states = self.norm(hidden_states)

        # add hidden states from the last decoder layer
        if output_hidden_states:
            all_hidden_states += (hidden_states,)

        next_cache = None
        if use_cache:
            next_cache = next_decoder_cache.to_legacy_cache() if use_legacy_cache else next_decoder_cache

        if not return_dict:
            return tuple(v for v in [hidden_states, next_cache, all_hidden_states, all_self_attns] if v is not None)
        return BaseModelOutputWithPast(
            last_hidden_state=hidden_states,
            past_key_values=next_cache,
            hidden_states=all_hidden_states,
            attentions=all_self_attns,
        )

<<<<<<< HEAD
=======
    def _update_causal_mask(
        self,
        attention_mask: torch.Tensor,
        input_tensor: torch.Tensor,
        cache_position: torch.Tensor,
        past_key_values: Cache,
        use_cache: bool,
        output_attentions: bool,
    ):
        if self._attn_implementation == "flash_attention_2":
            if attention_mask is not None and use_cache:
                is_padding_right = attention_mask[:, -1].sum().item() != input_tensor.size()[0]
                if is_padding_right:
                    raise ValueError(
                        "You are attempting to perform batched generation with padding_side='right'"
                        " this may lead to unexpected behaviour for Flash Attention version of Mistral. Make sure to "
                        " call `tokenizer.padding_side  = 'left'` before tokenizing the input. "
                    )
            if attention_mask is not None and 0.0 in attention_mask:
                return attention_mask
            return None

        # For SDPA, when possible, we will rely on its `is_causal` argument instead of its `attn_mask` argument, in
        # order to dispatch on Flash Attention 2. This feature is not compatible with static cache, as SDPA will fail
        # to infer the attention mask.

        # cache_position must be valid here no matter which cache we use
        past_seen_tokens = past_key_values.get_seq_length() if past_key_values is not None else 0
        using_static_cache = isinstance(past_key_values, StaticCache)
        using_sliding_window_cache = isinstance(past_key_values, SlidingWindowCache)

        if (
            self.config._attn_implementation == "sdpa"
            and not (using_static_cache or using_sliding_window_cache)
            and not output_attentions
        ):
            if AttentionMaskConverter._ignore_causal_mask_sdpa(
                attention_mask,
                inputs_embeds=input_tensor,
                past_key_values_length=past_seen_tokens,
                sliding_window=self.config.sliding_window,
                is_training=self.training,
            ):
                return None

        dtype, device = input_tensor.dtype, input_tensor.device
        min_dtype = torch.finfo(dtype).min
        sequence_length = input_tensor.shape[1]
        # SlidingWindowCache
        if using_sliding_window_cache:
            target_length = max(sequence_length, self.config.sliding_window)
        # StaticCache
        elif using_static_cache:
            target_length = past_key_values.get_max_length()
        # DynamicCache or no cache
        else:
            target_length = (
                attention_mask.shape[-1]
                if isinstance(attention_mask, torch.Tensor)
                else past_seen_tokens + sequence_length + 1
            )

        if attention_mask is not None and attention_mask.dim() == 4:
            causal_mask = attention_mask
        else:
            causal_mask = torch.full(
                (sequence_length, target_length), fill_value=min_dtype, dtype=dtype, device=device
            )
            exclude_mask = torch.arange(target_length, device=device) > cache_position.reshape(-1, 1)
            if self.config.sliding_window is not None:
                if not using_sliding_window_cache or sequence_length > self.config.sliding_window:
                    exclude_mask.bitwise_or_(
                        torch.arange(target_length, device=device)
                        <= (cache_position.reshape(-1, 1) - self.config.sliding_window)
                    )
            causal_mask *= exclude_mask
            causal_mask = causal_mask[None, None, :, :].expand(input_tensor.shape[0], 1, -1, -1)
            if attention_mask is not None:
                causal_mask = causal_mask.clone()  # copy to contiguous memory for in-place edit
                if attention_mask.dim() == 2:
                    mask_length = attention_mask.shape[-1]
                    padding_mask = causal_mask[:, :, :, :mask_length] + attention_mask[:, None, None, :]
                    padding_mask = padding_mask == 0
                    causal_mask[:, :, :, :mask_length] = causal_mask[:, :, :, :mask_length].masked_fill(
                        padding_mask, min_dtype
                    )

        if (
            self.config._attn_implementation == "sdpa"
            and attention_mask is not None
            and attention_mask.device.type == "cuda"
            and not output_attentions
        ):
            # Attend to all tokens in fully masked rows in the causal_mask, for example the relevant first rows when
            # using left padding. This is required by F.scaled_dot_product_attention memory-efficient attention path.
            # Details: https://github.com/pytorch/pytorch/issues/110213
            causal_mask = AttentionMaskConverter._unmask_unattended(causal_mask, min_dtype)

        return causal_mask

>>>>>>> e39b6c1c

class MistralForCausalLM(MistralPreTrainedModel):
    _tied_weights_keys = ["lm_head.weight"]

    def __init__(self, config):
        super().__init__(config)
        self.model = MistralModel(config)
        self.vocab_size = config.vocab_size
        self.lm_head = nn.Linear(config.hidden_size, config.vocab_size, bias=False)

        # Initialize weights and apply final processing
        self.post_init()

    def get_input_embeddings(self):
        return self.model.embed_tokens

    def set_input_embeddings(self, value):
        self.model.embed_tokens = value

    def get_output_embeddings(self):
        return self.lm_head

    def set_output_embeddings(self, new_embeddings):
        self.lm_head = new_embeddings

    def set_decoder(self, decoder):
        self.model = decoder

    def get_decoder(self):
        return self.model

    @add_start_docstrings_to_model_forward(MISTRAL_INPUTS_DOCSTRING)
    @replace_return_docstrings(output_type=CausalLMOutputWithPast, config_class=_CONFIG_FOR_DOC)
    def forward(
        self,
        input_ids: torch.LongTensor = None,
        attention_mask: Optional[torch.Tensor] = None,
        position_ids: Optional[torch.LongTensor] = None,
        past_key_values: Optional[List[torch.FloatTensor]] = None,
        inputs_embeds: Optional[torch.FloatTensor] = None,
        labels: Optional[torch.LongTensor] = None,
        use_cache: Optional[bool] = None,
        output_attentions: Optional[bool] = None,
        output_hidden_states: Optional[bool] = None,
        return_dict: Optional[bool] = None,
<<<<<<< HEAD
=======
        cache_position: Optional[torch.LongTensor] = None,
        num_logits_to_keep: int = 0,
>>>>>>> e39b6c1c
    ) -> Union[Tuple, CausalLMOutputWithPast]:
        r"""
        Args:
            labels (`torch.LongTensor` of shape `(batch_size, sequence_length)`, *optional*):
                Labels for computing the masked language modeling loss. Indices should either be in `[0, ...,
                config.vocab_size]` or -100 (see `input_ids` docstring). Tokens with indices set to `-100` are ignored
                (masked), the loss is only computed for the tokens with labels in `[0, ..., config.vocab_size]`.

            num_logits_to_keep (`int`, *optional*):
                Calculate logits for the last `num_logits_to_keep` tokens. If `0`, calculate logits for all
                `input_ids` (special case). Only last token logits are needed for generation, and calculating them only for that
                token can save memory, which becomes pretty significant for long sequences or large vocabulary size.

        Returns:

        Example:

        ```python
        >>> from transformers import AutoTokenizer, MistralForCausalLM

        >>> model = MistralForCausalLM.from_pretrained(PATH_TO_CONVERTED_WEIGHTS)
        >>> tokenizer = AutoTokenizer.from_pretrained(PATH_TO_CONVERTED_TOKENIZER)

        >>> prompt = "Hey, are you conscious? Can you talk to me?"
        >>> inputs = tokenizer(prompt, return_tensors="pt")

        >>> # Generate
        >>> generate_ids = model.generate(inputs.input_ids, max_length=30)
        >>> tokenizer.batch_decode(generate_ids, skip_special_tokens=True, clean_up_tokenization_spaces=False)[0]
        "Hey, are you conscious? Can you talk to me?\nI'm not conscious, but I can talk to you."
        ```"""

        output_attentions = output_attentions if output_attentions is not None else self.config.output_attentions
        output_hidden_states = (
            output_hidden_states if output_hidden_states is not None else self.config.output_hidden_states
        )
        return_dict = return_dict if return_dict is not None else self.config.use_return_dict

        # decoder outputs consists of (dec_features, layer_state, dec_hidden, dec_attn)
        outputs = self.model(
            input_ids=input_ids,
            attention_mask=attention_mask,
            position_ids=position_ids,
            past_key_values=past_key_values,
            inputs_embeds=inputs_embeds,
            use_cache=use_cache,
            output_attentions=output_attentions,
            output_hidden_states=output_hidden_states,
            return_dict=return_dict,
        )

        hidden_states = outputs[0]
        if labels is None and not is_torchdynamo_compiling():
            logger.warning_once(
                "Starting from v4.46, the `logits` model output will have the same type as the model (except at train time, where it will always be FP32)"
            )
        # Only compute necessary logits, and do not upcast them to float if we are not computing the loss
        # TODO: remove the float() operation in v4.46
        logits = self.lm_head(hidden_states[:, -num_logits_to_keep:, :]).float()

        loss = None
        if labels is not None:
            # Upcast to float if we need to compute the loss to avoid potential precision issues
            logits = logits.float()
            # Shift so that tokens < n predict n
            shift_logits = logits[..., :-1, :].contiguous()
            shift_labels = labels[..., 1:].contiguous()
            # Flatten the tokens
            loss_fct = CrossEntropyLoss()
            shift_logits = shift_logits.view(-1, self.config.vocab_size)
            shift_labels = shift_labels.view(-1)
            # Enable model parallelism
            shift_labels = shift_labels.to(shift_logits.device)
            loss = loss_fct(shift_logits, shift_labels)

        if not return_dict:
            output = (logits,) + outputs[1:]
            return (loss,) + output if loss is not None else output

        return CausalLMOutputWithPast(
            loss=loss,
            logits=logits,
            past_key_values=outputs.past_key_values,
            hidden_states=outputs.hidden_states,
            attentions=outputs.attentions,
        )

    def prepare_inputs_for_generation(
<<<<<<< HEAD
        self, input_ids, past_key_values=None, attention_mask=None, inputs_embeds=None, **kwargs
=======
        self,
        input_ids,
        past_key_values=None,
        attention_mask=None,
        inputs_embeds=None,
        cache_position=None,
        position_ids=None,
        use_cache=True,
        num_logits_to_keep=None,
        **kwargs,
>>>>>>> e39b6c1c
    ):
        # Omit tokens covered by past_key_values
        if past_key_values is not None:
            if isinstance(past_key_values, Cache):
                cache_length = past_key_values.get_seq_length()
                past_length = past_key_values.seen_tokens
                max_cache_length = past_key_values.get_max_length()
            else:
                cache_length = past_length = past_key_values[0][0].shape[2]
                max_cache_length = None

            # Keep only the unprocessed tokens:
            # 1 - If the length of the attention_mask exceeds the length of input_ids, then we are in a setting where
            # some of the inputs are exclusivelly passed as part of the cache (e.g. when passing input_embeds as
            # input)
            if attention_mask is not None and attention_mask.shape[1] > input_ids.shape[1]:
                input_ids = input_ids[:, -(attention_mask.shape[1] - past_length) :]
            # 2 - If the past_length is smaller than input_ids', then input_ids holds all input tokens. We can discard
            # input_ids based on the past_length.
            elif past_length < input_ids.shape[1]:
                input_ids = input_ids[:, past_length:]
            # 3 - Otherwise (past_length >= input_ids.shape[1]), let's assume input_ids only has unprocessed tokens.

            # If we are about to go beyond the maximum cache length, we need to crop the input attention mask.
            if (
                max_cache_length is not None
                and attention_mask is not None
                and cache_length + input_ids.shape[1] > max_cache_length
            ):
                attention_mask = attention_mask[:, -max_cache_length:]

        position_ids = kwargs.get("position_ids", None)
        if attention_mask is not None and position_ids is None:
            # create position_ids on the fly for batch generation
            position_ids = attention_mask.long().cumsum(-1) - 1
            position_ids.masked_fill_(attention_mask == 0, 1)
            if past_key_values:
                position_ids = position_ids[:, -input_ids.shape[1] :]

        # if `inputs_embeds` are passed, we only want to use them in the 1st generation step
        if inputs_embeds is not None and past_key_values is None:
            model_inputs = {"inputs_embeds": inputs_embeds}
        else:
            model_inputs = {"input_ids": input_ids}

        if num_logits_to_keep is not None:
            model_inputs["num_logits_to_keep"] = num_logits_to_keep

        model_inputs.update(
            {
                "position_ids": position_ids,
                "past_key_values": past_key_values,
                "use_cache": kwargs.get("use_cache"),
                "attention_mask": attention_mask,
            }
        )
        return model_inputs

    @staticmethod
    def _reorder_cache(past_key_values, beam_idx):
        reordered_past = ()
        for layer_past in past_key_values:
            reordered_past += (
                tuple(past_state.index_select(0, beam_idx.to(past_state.device)) for past_state in layer_past),
            )
        return reordered_past


@add_start_docstrings(
    """
    The Mistral Model transformer with a sequence classification head on top (linear layer).

    [`MistralForSequenceClassification`] uses the last token in order to do the classification, as other causal models
    (e.g. GPT-2) do.

    Since it does classification on the last token, it requires to know the position of the last token. If a
    `pad_token_id` is defined in the configuration, it finds the last token that is not a padding token in each row. If
    no `pad_token_id` is defined, it simply takes the last value in each row of the batch. Since it cannot guess the
    padding tokens when `inputs_embeds` are passed instead of `input_ids`, it does the same (take the last value in
    each row of the batch).
    """,
    MISTRAL_START_DOCSTRING,
)
# Copied from transformers.models.llama.modeling_llama.LlamaForSequenceClassification with Llama->Mistral, LLAMA->MISTRAL
class MistralForSequenceClassification(MistralPreTrainedModel):
    def __init__(self, config):
        super().__init__(config)
        self.num_labels = config.num_labels
        self.model = MistralModel(config)
        self.score = nn.Linear(config.hidden_size, self.num_labels, bias=False)

        # Initialize weights and apply final processing
        self.post_init()

    def get_input_embeddings(self):
        return self.model.embed_tokens

    def set_input_embeddings(self, value):
        self.model.embed_tokens = value

    @add_start_docstrings_to_model_forward(MISTRAL_INPUTS_DOCSTRING)
    def forward(
        self,
        input_ids: torch.LongTensor = None,
        attention_mask: Optional[torch.Tensor] = None,
        position_ids: Optional[torch.LongTensor] = None,
        past_key_values: Optional[List[torch.FloatTensor]] = None,
        inputs_embeds: Optional[torch.FloatTensor] = None,
        labels: Optional[torch.LongTensor] = None,
        use_cache: Optional[bool] = None,
        output_attentions: Optional[bool] = None,
        output_hidden_states: Optional[bool] = None,
        return_dict: Optional[bool] = None,
    ) -> Union[Tuple, SequenceClassifierOutputWithPast]:
        r"""
        labels (`torch.LongTensor` of shape `(batch_size,)`, *optional*):
            Labels for computing the sequence classification/regression loss. Indices should be in `[0, ...,
            config.num_labels - 1]`. If `config.num_labels == 1` a regression loss is computed (Mean-Square loss), If
            `config.num_labels > 1` a classification loss is computed (Cross-Entropy).
        """
        return_dict = return_dict if return_dict is not None else self.config.use_return_dict

        transformer_outputs = self.model(
            input_ids,
            attention_mask=attention_mask,
            position_ids=position_ids,
            past_key_values=past_key_values,
            inputs_embeds=inputs_embeds,
            use_cache=use_cache,
            output_attentions=output_attentions,
            output_hidden_states=output_hidden_states,
            return_dict=return_dict,
        )
        hidden_states = transformer_outputs[0]
        logits = self.score(hidden_states)

        if input_ids is not None:
            batch_size = input_ids.shape[0]
        else:
            batch_size = inputs_embeds.shape[0]

        if self.config.pad_token_id is None and batch_size != 1:
            raise ValueError("Cannot handle batch sizes > 1 if no padding token is defined.")
        if self.config.pad_token_id is None:
            sequence_lengths = -1
        else:
            if input_ids is not None:
                sequence_lengths = (torch.eq(input_ids, self.config.pad_token_id).int().argmax(-1) - 1).to(
                    logits.device
                )
            else:
                sequence_lengths = -1

        pooled_logits = logits[torch.arange(batch_size, device=logits.device), sequence_lengths]

        loss = None
        if labels is not None:
            labels = labels.to(logits.device)
            if self.config.problem_type is None:
                if self.num_labels == 1:
                    self.config.problem_type = "regression"
                elif self.num_labels > 1 and (labels.dtype == torch.long or labels.dtype == torch.int):
                    self.config.problem_type = "single_label_classification"
                else:
                    self.config.problem_type = "multi_label_classification"

            if self.config.problem_type == "regression":
                loss_fct = MSELoss()
                if self.num_labels == 1:
                    loss = loss_fct(pooled_logits.squeeze(), labels.squeeze())
                else:
                    loss = loss_fct(pooled_logits, labels)
            elif self.config.problem_type == "single_label_classification":
                loss_fct = CrossEntropyLoss()
                loss = loss_fct(pooled_logits.view(-1, self.num_labels), labels.view(-1))
            elif self.config.problem_type == "multi_label_classification":
                loss_fct = BCEWithLogitsLoss()
                loss = loss_fct(pooled_logits, labels)
        if not return_dict:
            output = (pooled_logits,) + transformer_outputs[1:]
            return ((loss,) + output) if loss is not None else output

        return SequenceClassifierOutputWithPast(
            loss=loss,
            logits=pooled_logits,
            past_key_values=transformer_outputs.past_key_values,
            hidden_states=transformer_outputs.hidden_states,
            attentions=transformer_outputs.attentions,
        )<|MERGE_RESOLUTION|>--- conflicted
+++ resolved
@@ -893,16 +893,6 @@
         if inputs_embeds is None:
             inputs_embeds = self.embed_tokens(input_ids)
 
-<<<<<<< HEAD
-        if attention_mask is not None and self._use_flash_attention_2 and use_cache:
-            is_padding_right = attention_mask[:, -1].sum().item() != batch_size
-            if is_padding_right:
-                raise ValueError(
-                    "You are attempting to perform batched generation with padding_side='right'"
-                    " this may lead to unexpected behaviour for Flash Attention version of Mistral. Make sure to "
-                    " call `tokenizer.padding_side  = 'left'` before tokenizing the input. "
-                )
-=======
         return_legacy_cache = False
         if use_cache and not isinstance(past_key_values, Cache) and not self.training:
             past_key_values = DynamicCache.from_legacy_cache(past_key_values)
@@ -910,20 +900,6 @@
             logger.warning_once(
                 "We detected that you are passing `past_key_values` as a tuple and this is deprecated and will be removed in v4.43. "
                 "Please use an appropriate `Cache` class (https://huggingface.co/docs/transformers/internal/generation_utils#transformers.Cache)"
-            )
->>>>>>> e39b6c1c
-
-        if self._use_flash_attention_2:
-            # 2d mask is passed through the layers
-            attention_mask = attention_mask if (attention_mask is not None and 0 in attention_mask) else None
-        else:
-            # 4d mask is passed through the layers
-            attention_mask = _prepare_4d_causal_attention_mask(
-                attention_mask,
-                (batch_size, seq_length),
-                inputs_embeds,
-                past_key_values_length,
-                sliding_window=self.config.sliding_window,
             )
 
         hidden_states = inputs_embeds
@@ -984,8 +960,6 @@
             attentions=all_self_attns,
         )
 
-<<<<<<< HEAD
-=======
     def _update_causal_mask(
         self,
         attention_mask: torch.Tensor,
@@ -1086,7 +1060,6 @@
 
         return causal_mask
 
->>>>>>> e39b6c1c
 
 class MistralForCausalLM(MistralPreTrainedModel):
     _tied_weights_keys = ["lm_head.weight"]
@@ -1132,11 +1105,8 @@
         output_attentions: Optional[bool] = None,
         output_hidden_states: Optional[bool] = None,
         return_dict: Optional[bool] = None,
-<<<<<<< HEAD
-=======
         cache_position: Optional[torch.LongTensor] = None,
         num_logits_to_keep: int = 0,
->>>>>>> e39b6c1c
     ) -> Union[Tuple, CausalLMOutputWithPast]:
         r"""
         Args:
@@ -1225,9 +1195,6 @@
         )
 
     def prepare_inputs_for_generation(
-<<<<<<< HEAD
-        self, input_ids, past_key_values=None, attention_mask=None, inputs_embeds=None, **kwargs
-=======
         self,
         input_ids,
         past_key_values=None,
@@ -1238,7 +1205,6 @@
         use_cache=True,
         num_logits_to_keep=None,
         **kwargs,
->>>>>>> e39b6c1c
     ):
         # Omit tokens covered by past_key_values
         if past_key_values is not None:
