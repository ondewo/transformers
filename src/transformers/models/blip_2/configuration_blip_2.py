--- conflicted
+++ resolved
@@ -309,9 +309,6 @@
 
     model_type = "blip-2"
 
-<<<<<<< HEAD
-    def __init__(self, vision_config=None, qformer_config=None, text_config=None, num_query_tokens=32, **kwargs):
-=======
     def __init__(
         self,
         vision_config=None,
@@ -322,7 +319,6 @@
         image_token_index=None,
         **kwargs,
     ):
->>>>>>> e39b6c1c
         super().__init__(**kwargs)
 
         if vision_config is None:
@@ -346,11 +342,8 @@
         self.is_encoder_decoder = self.text_config.is_encoder_decoder
 
         self.num_query_tokens = num_query_tokens
-<<<<<<< HEAD
-=======
         self.image_text_hidden_size = image_text_hidden_size
         self.image_token_index = image_token_index
->>>>>>> e39b6c1c
         self.qformer_config.encoder_hidden_size = self.vision_config.hidden_size
         self.use_decoder_only_language_model = self.text_config.model_type in MODEL_FOR_CAUSAL_LM_MAPPING_NAMES
         self.initializer_factor = 1.0
