# coding=utf-8
# Copyright 2022 ABEJA, Inc. and The HuggingFace Inc. team. All rights reserved.
#
# Licensed under the Apache License, Version 2.0 (the "License");
# you may not use this file except in compliance with the License.
# You may obtain a copy of the License at
#
#     http://www.apache.org/licenses/LICENSE-2.0
#
# Unless required by applicable law or agreed to in writing, software
# distributed under the License is distributed on an "AS IS" BASIS,
# WITHOUT WARRANTIES OR CONDITIONS OF ANY KIND, either express or implied.
# See the License for the specific language governing permissions and
# limitations under the License.
""" PyTorch GPTNeoX model."""

import math
from typing import Optional, Tuple, Union

import torch
import torch.utils.checkpoint
from torch import Tensor, nn
from torch.nn import CrossEntropyLoss

from ...activations import ACT2FN
from ...cache_utils import Cache, DynamicCache, StaticCache
from ...file_utils import add_start_docstrings, add_start_docstrings_to_model_forward, replace_return_docstrings
from ...modeling_attn_mask_utils import AttentionMaskConverter
from ...modeling_outputs import BaseModelOutputWithPast, CausalLMOutputWithPast
from ...modeling_rope_utils import ROPE_INIT_FUNCTIONS
from ...modeling_utils import PreTrainedModel
from ...utils import logging
from .configuration_gpt_neox_japanese import GPTNeoXJapaneseConfig


logger = logging.get_logger(__name__)

_CHECKPOINT_FOR_DOC = "abeja/gpt-neox-japanese-2.7b"
_CONFIG_FOR_DOC = "GPTNeoXJapaneseConfig"

GPT_NEOX_JAPANESE_PRETRAINED_MODEL_ARCHIVE_LIST = {
    "https://huggingface.co/abeja/gpt-neox-japanese-2.7b/resolve/main/config.json",
    # See all GPTNeoXJapanese models at https://huggingface.co/models?filter=gpt_neox_japanese
}


# Copied from transformers.models.llama.modeling_llama._prepare_4d_causal_attention_mask_with_cache_position
def _prepare_4d_causal_attention_mask_with_cache_position(
    attention_mask: torch.Tensor,
    sequence_length: int,
    target_length: int,
    dtype: torch.dtype,
    device: torch.device,
    min_dtype: float,
    cache_position: torch.Tensor,
    batch_size: int,
):
    """
    Creates a causal 4D mask of shape `(batch_size, 1, query_length, key_value_length)` from a 2D mask of shape
    `(batch_size, key_value_length)`, or if the input `attention_mask` is already 4D, do nothing.

    Args:
        attention_mask (`torch.Tensor`):
            A 2D attention mask of shape `(batch_size, key_value_length)` or a 4D attention mask of shape `(batch_size, 1, query_length, key_value_length)`.
        sequence_length (`int`):
            The sequence length being processed.
        target_length (`int`):
            The target length: when generating with static cache, the mask should be as long as the static cache, to account for the 0 padding, the part of the cache that is not filled yet.
        dtype (`torch.dtype`):
            The dtype to use for the 4D attention mask.
        device (`torch.device`):
            The device to plcae the 4D attention mask on.
        min_dtype (`float`):
            The minimum value representable with the dtype `dtype`.
        cache_position (`torch.Tensor`):
            Indices depicting the position of the input sequence tokens in the sequence.
        batch_size (`torch.Tensor`):
            Batch size.
    """
    if attention_mask is not None and attention_mask.dim() == 4:
        # In this case we assume that the mask comes already in inverted form and requires no inversion or slicing.
        causal_mask = attention_mask
    else:
        causal_mask = torch.full((sequence_length, target_length), fill_value=min_dtype, dtype=dtype, device=device)
        if sequence_length != 1:
            causal_mask = torch.triu(causal_mask, diagonal=1)
        causal_mask *= torch.arange(target_length, device=device) > cache_position.reshape(-1, 1)
        causal_mask = causal_mask[None, None, :, :].expand(batch_size, 1, -1, -1)
        if attention_mask is not None:
            causal_mask = causal_mask.clone()  # copy to contiguous memory for in-place edit
            mask_length = attention_mask.shape[-1]
            padding_mask = causal_mask[:, :, :, :mask_length] + attention_mask[:, None, None, :]
            padding_mask = padding_mask == 0
            causal_mask[:, :, :, :mask_length] = causal_mask[:, :, :, :mask_length].masked_fill(
                padding_mask, min_dtype
            )

    return causal_mask


class GPTNeoXJapanesePreTrainedModel(PreTrainedModel):
    """
    An abstract class to handle weights initialization and a simple interface for downloading and loading pretrained
    models.
    """

    config_class = GPTNeoXJapaneseConfig
    base_model_prefix = "gpt_neox_japanese"
    _no_split_modules = ["GPTNeoXJapaneseLayer"]
    _skip_keys_device_placement = "past_key_values"
    _supports_cache_class = True
    _supports_quantized_cache = True
    _supports_static_cache = True

    def _init_weights(self, module):
        """Initialize the weights"""
        if isinstance(module, nn.Linear):
            module.weight.data.normal_(mean=0.0, std=self.config.initializer_range)
            if module.bias is not None:
                module.bias.data.zero_()
        elif isinstance(module, nn.Embedding):
            module.weight.data.normal_(mean=0.0, std=self.config.initializer_range)
            if module.padding_idx is not None:
                module.weight.data[module.padding_idx].zero_()
        elif isinstance(module, nn.LayerNorm):
            module.bias.data.zero_()
            module.weight.data.fill_(1.0)


class GPTNeoXJapaneseAttention(nn.Module):
    def __init__(self, config, use_bias=False, layer_idx=None):
        super().__init__()
        self.num_attention_heads = config.num_attention_heads
        self.hidden_size = config.hidden_size
        self.head_size = self.hidden_size // self.num_attention_heads
        if layer_idx is None:
            logger.warning_once(
                f"Instantiating {self.__class__.__name__} without passing a `layer_idx` is not recommended and will "
                "lead to errors during the forward call if caching is used. Please make sure to provide a `layer_idx` "
                "when creating this class."
            )

        self.layer_idx = layer_idx
        self.rotary_ndims = int(self.head_size * config.rotary_pct)
        self.rope_theta = config.rotary_emb_base
        self.rotary_emb = GPTNeoXJapaneseRotaryEmbedding(config=config)
        self.attention_dropout = nn.Dropout(config.attention_dropout)
        self.norm_factor = math.sqrt(self.head_size)

        self.query_key_value = nn.Linear(config.hidden_size, 3 * config.hidden_size, bias=False)
        self.dense = nn.Linear(config.hidden_size, config.hidden_size, bias=False)
        # Activate bias if the last layer
        self.use_bias = use_bias
        self.dense_bias = nn.Parameter(torch.zeros(config.hidden_size)) if use_bias else None

    def forward(
        self,
        hidden_states: torch.FloatTensor,
        attention_mask: torch.FloatTensor,
        position_ids: torch.LongTensor,
        head_mask: Optional[torch.FloatTensor] = None,
        layer_past: Optional[Cache] = None,
        use_cache: Optional[bool] = False,
        output_attentions: Optional[bool] = False,
        cache_position: Optional[torch.LongTensor] = None,
        position_embeddings: Optional[Tuple[torch.Tensor, torch.Tensor]] = None,  # will become mandatory in v4.46
    ):
        # Compute QKV
        # Attention heads [batch, seq_len, hidden_size]
        #   --> [batch, seq_len, (np * 3 * head_size)]
        qkv = self.query_key_value(hidden_states)

        # [batch, seq_len, (num_heads * 3 * head_size)]
        #   --> [batch, seq_len, num_heads, 3 * head_size]
        new_qkv_shape = qkv.size()[:-1] + (self.num_attention_heads, 3 * self.head_size)
        qkv = qkv.view(*new_qkv_shape)

        # [batch, seq_len, num_attention_heads, 3 * head_size] --> 3 [batch, num_attention_heads, seq_len, head_size]
        query = qkv[..., : self.head_size].permute(0, 2, 1, 3)
        key = qkv[..., self.head_size : 2 * self.head_size].permute(0, 2, 1, 3)
        value = qkv[..., 2 * self.head_size :].permute(0, 2, 1, 3)

        # Compute rotary embeddings on rotary_ndims
        query_rot = query[..., : self.rotary_ndims]
        query_pass = query[..., self.rotary_ndims :]
        key_rot = key[..., : self.rotary_ndims]
        key_pass = key[..., self.rotary_ndims :]

        if position_embeddings is None:
            logger.warning_once(
                "The attention layers in this model are transitioning from computing the RoPE embeddings internally "
                "through `position_ids` (2D tensor with the indexes of the tokens), to using externally computed "
                "`position_embeddings` (Tuple of tensors, containing cos and sin). In v4.46 `position_ids` will be "
                "removed and `position_embeddings` will be mandatory."
            )
            cos, sin = self.rotary_emb(value, position_ids)
        else:
            cos, sin = position_embeddings
        query, key = apply_rotary_pos_emb(query_rot, key_rot, cos, sin)
        query = torch.cat((query, query_pass), dim=-1)
        key = torch.cat((key, key_pass), dim=-1)

        # Cache QKV values
        if layer_past is not None:
            cache_kwargs = {
                "sin": sin,
                "cos": cos,
                "partial_rotation_size": self.rotary_ndims,
                "cache_position": cache_position,
            }
            key, value = layer_past.update(key, value, self.layer_idx, cache_kwargs)

        # Compute attention
        attn_output, attn_weights = self._attn(query, key, value, attention_mask, head_mask)

        # Reshape outputs
        attn_output = self._merge_heads(attn_output, self.num_attention_heads, self.head_size)
        attn_output = self.dense(attn_output)

        outputs = (attn_output, layer_past)
        if output_attentions:
            outputs += (attn_weights,)

        return outputs, self.dense_bias

    @classmethod
    def _split_heads(cls, tensor, num_attention_heads, attn_head_size):
        """
        Splits hidden dim into attn_head_size and num_attention_heads
        """
        # tensor: [bs, seq_len, hidden_size]
        new_shape = tensor.size()[:-1] + (num_attention_heads, attn_head_size)
        # -> [bs, seq_len, num_attention_heads, attn_head_size]
        tensor = tensor.view(new_shape)
        # -> [bs, num_attention_heads, seq_len, attn_head_size]
        tensor = tensor.permute(0, 2, 1, 3)
        return tensor

    @classmethod
    def _merge_heads(cls, tensor, num_attention_heads, attn_head_size):
        """
        Merges attn_head_size dim and num_attn_heads dim into hidden dim
        """
        # tensor [bs, num_attention_heads, seq_len, attn_head_size]
        tensor = tensor.permute(0, 2, 1, 3).contiguous()
        # -> [bs, seq_len, num_attention_heads, attn_head_size]
        tensor = tensor.view(tensor.size(0), tensor.size(1), num_attention_heads * attn_head_size)
        # -> [bs, seq_len, hidden_size]
        return tensor

    def _attn(self, query, key, value, attention_mask=None, head_mask=None):
        # q, k, v: [bs, num_attention_heads, seq_len, attn_head_size]
        # compute causal mask from causal mask buffer
        batch_size, num_attention_heads, query_length, attn_head_size = query.size()
        key_length = key.size(-2)

        query = query.view(batch_size * num_attention_heads, query_length, attn_head_size)
        key = key.view(batch_size * num_attention_heads, key_length, attn_head_size)

        # [batch_size * num_heads, q_length, kv_length]
        attn_scores = torch.zeros(
            batch_size * num_attention_heads,
            query_length,
            key_length,
            dtype=query.dtype,
            device=key.device,
        )
        attention_scores = torch.baddbmm(
            attn_scores,
            query,
            key.transpose(1, 2),
            beta=1.0,
            alpha=1.0 / self.norm_factor,
        )

        attention_scores = attention_scores.view(batch_size, num_attention_heads, query_length, -1)
        if attention_mask is not None:  # no matter the length, we just slice it
            causal_mask = attention_mask[:, :, :, : key.shape[-2]]
            attention_scores = attention_scores + causal_mask

        attn_weights = nn.functional.softmax(attention_scores, dim=-1)
        attn_weights = self.attention_dropout(attn_weights)
        attn_weights = attn_weights.to(value.dtype)

        # Mask heads if we want to
        if head_mask is not None:
            attn_weights = attn_weights * head_mask

        attn_output = torch.matmul(attn_weights, value)
        return attn_output, attn_weights


<<<<<<< HEAD
# Copied from transformers.models.gpt_neox.modeling_gpt_neox.GPTNeoXRotaryEmbedding with GPTNeoXRotaryEmbedding->RotaryEmbedding
class RotaryEmbedding(nn.Module):
    def __init__(self, dim, max_position_embeddings=2048, base=10000, device=None):
=======
# Copied from transformers.models.gpt_neox.modeling_gpt_neox.GPTNeoXRotaryEmbedding with GPTNeoX->GPTNeoXJapanese
class GPTNeoXJapaneseRotaryEmbedding(nn.Module):
    def __init__(
        self,
        dim=None,
        max_position_embeddings=2048,
        base=10000,
        device=None,
        scaling_factor=1.0,
        rope_type="default",
        config: Optional[GPTNeoXJapaneseConfig] = None,
    ):
>>>>>>> e39b6c1c
        super().__init__()
        # TODO (joao): remove the `if` below, only used for BC
        self.rope_kwargs = {}
        if config is None:
            logger.warning_once(
                "`GPTNeoXJapaneseRotaryEmbedding` can now be fully parameterized by passing the model config through the "
                "`config` argument. All other arguments will be removed in v4.46"
            )
            self.rope_kwargs = {
                "rope_type": rope_type,
                "factor": scaling_factor,
                "dim": dim,
                "base": base,
                "max_position_embeddings": max_position_embeddings,
            }
            self.rope_type = rope_type
            self.max_seq_len_cached = max_position_embeddings
            self.original_max_seq_len = max_position_embeddings
        else:
            # BC: "rope_type" was originally "type"
            if config.rope_scaling is not None:
                self.rope_type = config.rope_scaling.get("rope_type", config.rope_scaling.get("type"))
            else:
                self.rope_type = "default"
            self.max_seq_len_cached = config.max_position_embeddings
            self.original_max_seq_len = config.max_position_embeddings

<<<<<<< HEAD
        self.dim = dim
        self.max_position_embeddings = max_position_embeddings
        self.base = base
        inv_freq = 1.0 / (self.base ** (torch.arange(0, self.dim, 2).float().to(device) / self.dim))
=======
        self.config = config
        self.rope_init_fn = ROPE_INIT_FUNCTIONS[self.rope_type]

        inv_freq, self.attention_scaling = self.rope_init_fn(self.config, device, **self.rope_kwargs)
>>>>>>> e39b6c1c
        self.register_buffer("inv_freq", inv_freq, persistent=False)
        self.original_inv_freq = self.inv_freq

    def _dynamic_frequency_update(self, position_ids, device):
        """
        dynamic RoPE layers should recompute `inv_freq` in the following situations:
        1 - growing beyond the cached sequence length (allow scaling)
        2 - the current sequence length is in the original scale (avoid losing precision with small sequences)
        """
        seq_len = torch.max(position_ids) + 1
        if seq_len > self.max_seq_len_cached:  # growth
            inv_freq, self.attention_scaling = self.rope_init_fn(
                self.config, device, seq_len=seq_len, **self.rope_kwargs
            )
            self.register_buffer("inv_freq", inv_freq, persistent=False)  # TODO joao: may break with compilation
            self.max_seq_len_cached = seq_len

<<<<<<< HEAD
    def _set_cos_sin_cache(self, seq_len, device, dtype):
        self.max_seq_len_cached = seq_len
        t = torch.arange(self.max_seq_len_cached, device=device, dtype=self.inv_freq.dtype)

        freqs = torch.outer(t, self.inv_freq)
        # Different from paper, but it uses a different permutation in order to obtain the same calculation
        emb = torch.cat((freqs, freqs), dim=-1)
        self.register_buffer("cos_cached", emb.cos().to(dtype), persistent=False)
        self.register_buffer("sin_cached", emb.sin().to(dtype), persistent=False)
=======
        if seq_len < self.original_max_seq_len and self.max_seq_len_cached > self.original_max_seq_len:  # reset
            self.register_buffer("inv_freq", self.original_inv_freq, persistent=False)
            self.max_seq_len_cached = self.original_max_seq_len

    @torch.no_grad()
    def forward(self, x, position_ids):
        if "dynamic" in self.rope_type:
            self._dynamic_frequency_update(position_ids, device=x.device)
>>>>>>> e39b6c1c

        # Core RoPE block
        inv_freq_expanded = self.inv_freq[None, :, None].float().expand(position_ids.shape[0], -1, 1)
        position_ids_expanded = position_ids[:, None, :].float()
        # Force float32 (see https://github.com/huggingface/transformers/pull/29285)
        device_type = x.device.type
        device_type = device_type if isinstance(device_type, str) and device_type != "mps" else "cpu"
        with torch.autocast(device_type=device_type, enabled=False):
            freqs = (inv_freq_expanded.float() @ position_ids_expanded.float()).transpose(1, 2)
            emb = torch.cat((freqs, freqs), dim=-1)
            cos = emb.cos()
            sin = emb.sin()

<<<<<<< HEAD
        return (
            self.cos_cached[:seq_len].to(dtype=x.dtype),
            self.sin_cached[:seq_len].to(dtype=x.dtype),
        )
=======
        # Advanced RoPE types (e.g. yarn) apply a post-processing scaling factor, equivalent to scaling attention
        cos = cos * self.attention_scaling
        sin = sin * self.attention_scaling

        return cos.to(dtype=x.dtype), sin.to(dtype=x.dtype)
>>>>>>> e39b6c1c


def rotate_half(x):
    """Rotates half the hidden dims of the input."""
    x1 = x[..., : x.shape[-1] // 2]
    x2 = x[..., x.shape[-1] // 2 :]
    return torch.cat((-x2, x1), dim=-1)


# Copied from transformers.models.llama.modeling_llama.apply_rotary_pos_emb
def apply_rotary_pos_emb(q, k, cos, sin, position_ids=None, unsqueeze_dim=1):
    """Applies Rotary Position Embedding to the query and key tensors.

    Args:
        q (`torch.Tensor`): The query tensor.
        k (`torch.Tensor`): The key tensor.
        cos (`torch.Tensor`): The cosine part of the rotary embedding.
        sin (`torch.Tensor`): The sine part of the rotary embedding.
        position_ids (`torch.Tensor`, *optional*):
            Deprecated and unused.
        unsqueeze_dim (`int`, *optional*, defaults to 1):
            The 'unsqueeze_dim' argument specifies the dimension along which to unsqueeze cos[position_ids] and
            sin[position_ids] so that they can be properly broadcasted to the dimensions of q and k. For example, note
            that cos[position_ids] and sin[position_ids] have the shape [batch_size, seq_len, head_dim]. Then, if q and
            k have the shape [batch_size, heads, seq_len, head_dim], then setting unsqueeze_dim=1 makes
            cos[position_ids] and sin[position_ids] broadcastable to the shapes of q and k. Similarly, if q and k have
            the shape [batch_size, seq_len, heads, head_dim], then set unsqueeze_dim=2.
    Returns:
        `tuple(torch.Tensor)` comprising of the query and key tensors rotated using the Rotary Position Embedding.
    """
    cos = cos.unsqueeze(unsqueeze_dim)
    sin = sin.unsqueeze(unsqueeze_dim)
    q_embed = (q * cos) + (rotate_half(q) * sin)
    k_embed = (k * cos) + (rotate_half(k) * sin)
    return q_embed, k_embed


def bias_dropout_add(x: Tensor, bias: Tensor, residual: Optional[Tensor], prob: float, training: bool) -> Tensor:
    """add bias to x, apply dropout and residual connection

    Args:
        x (Tensor): main path of output
        bias (Tensor): None or attn_bias of the last attention layer
        residual (Optional[Tensor]): residual value
        prob (float): dropout probability
        training (bool): whether in training mode or not

    Returns:
        Tensor: dropout(x + bias) + residual
    """
    if bias is not None:
        x = x + bias
    out = torch.nn.functional.dropout(x, p=prob, training=training)
    if residual is not None:
        out = residual + out
    return out


class GPTNeoXJapaneseMLP(nn.Module):
    def __init__(self, config):
        super().__init__()
        intermediate_size = int(config.hidden_size * config.intermediate_multiple_size)
        self.dense_h_to_4h = nn.Linear(config.hidden_size, intermediate_size, bias=False)
        # Project back to h.
        self.dense_4h_to_h = nn.Linear(intermediate_size, config.hidden_size, bias=False)
        self.act = ACT2FN[config.hidden_act]

    def forward(self, hidden_states):
        intermediate = self.dense_h_to_4h(hidden_states)
        intermediate = self.act(intermediate)
        output = self.dense_4h_to_h(intermediate)
        return output


class GPTNeoXJapaneseLayer(nn.Module):
    def __init__(self, config, layer_number):
        super().__init__()
        self.layer_number = layer_number
        self.input_layernorm = nn.LayerNorm(config.hidden_size, eps=config.layer_norm_eps)
        self.post_attention_layernorm = nn.LayerNorm(config.hidden_size, eps=config.layer_norm_eps)
        # activate bias only last layer
        self.attention = GPTNeoXJapaneseAttention(
            config=config, use_bias=layer_number == config.num_hidden_layers - 1, layer_idx=layer_number
        )
        self.mlp = GPTNeoXJapaneseMLP(config)
        self.hidden_dropout = config.hidden_dropout

    def forward(
        self,
        hidden_states: Optional[torch.FloatTensor],
        attention_mask: Optional[torch.FloatTensor] = None,
        position_ids: Optional[torch.LongTensor] = None,
        head_mask: Optional[torch.FloatTensor] = None,
        use_cache: Optional[bool] = False,
        layer_past: Optional[Cache] = None,
        output_attentions: Optional[bool] = False,
        cache_position: Optional[torch.LongTensor] = None,
        position_embeddings: Optional[Tuple[torch.Tensor, torch.Tensor]] = None,  # will become mandatory in v4.46
    ):
        residual = hidden_states
        ln_out = self.input_layernorm(hidden_states)
        attention_layer_outputs, attn_bias = self.attention(
            ln_out,
            attention_mask=attention_mask,
            layer_past=layer_past,
            head_mask=head_mask,
            use_cache=use_cache,
            output_attentions=output_attentions,
            position_ids=position_ids,
            cache_position=cache_position,
            position_embeddings=position_embeddings,
        )
        attn_output = attention_layer_outputs[0]  # output_attn: a, present, (attentions)
        outputs = attention_layer_outputs[1:]

        # attn_output = (atten_output + bias) + residual
        attn_output = bias_dropout_add(
            attn_output,
            bias=attn_bias.expand_as(residual) if attn_bias is not None else attn_bias,
            residual=residual,
            prob=self.hidden_dropout,
            training=self.training,
        )
        mlp_output = self.mlp(self.post_attention_layernorm(attn_output))

        # attn_output = (mlp_output + mlp_bias) + atten_output
        attn_output = bias_dropout_add(
            mlp_output, bias=None, residual=attn_output, prob=self.hidden_dropout, training=self.training
        )

        if use_cache:
            outputs = (attn_output,) + outputs
        else:
            outputs = (attn_output,) + outputs[1:]

        return outputs  # hidden_states, present, (attentions)


GPT_NEOX_JAPANESE_START_DOCSTRING = r"""
    This model is a PyTorch [torch.nn.Module](https://pytorch.org/docs/stable/nn.html#torch.nn.Module) sub-class. Use
    it as a regular PyTorch Module and refer to the PyTorch documentation for all matter related to general usage and
    behavior.

    Parameters:
        config ([`~GPTNeoXJapaneseConfig`]): Model configuration class with all the parameters of the model.
            Initializing with a config file does not load the weights associated with the model, only the
            configuration. Check out the [`~PreTrainedModel.from_pretrained`] method to load the model weights.
"""

GPT_NEOX_JAPANESE_INPUTS_DOCSTRING = r"""
    Args:
        input_ids (`torch.LongTensor` of shape `({0})`):
            Indices of input sequence tokens in the vocabulary.

            Indices can be obtained using [`AutoTokenizer`].

        attention_mask (`torch.FloatTensor` of shape `({0})`, *optional*):
            Mask to avoid performing attention on padding token indices. Mask values selected in `[0, 1]`:

            - 1 for tokens that are **not masked**,
            - 0 for tokens that are **masked**.

        token_type_ids (`torch.LongTensor` of shape `({0})`, *optional*):
            Segment token indices to indicate first and second portions of the inputs. Indices are selected in `[0,
            1]`:

            - 0 corresponds to a *sentence A* token,
            - 1 corresponds to a *sentence B* token.

        position_ids (`torch.LongTensor` of shape `({0})`, *optional*):
            Indices of positions of each input sequence tokens in the position embeddings. Selected in the range `[0,
            config.max_position_embeddings - 1]`.

        head_mask (`torch.FloatTensor` of shape `(num_heads,)` or `(num_layers, num_heads)`, *optional*):
            Mask to nullify selected heads of the self-attention modules. Mask values selected in `[0, 1]`:

            - 1 indicates the head is **not masked**,
            - 0 indicates the head is **masked**.

        inputs_embeds (`torch.FloatTensor` of shape `({0}, hidden_size)`, *optional*):
            Optionally, instead of passing `input_ids` you can choose to directly pass an embedded representation. This
            is useful if you want more control over how to convert *input_ids* indices into associated vectors than the
            model's internal embedding lookup matrix.
        past_key_values (`Cache` or `tuple(tuple(torch.FloatTensor))`, *optional*):
            Pre-computed hidden-states (key and values in the self-attention blocks and in the cross-attention
            blocks) that can be used to speed up sequential decoding. This typically consists in the `past_key_values`
            returned by the model at a previous stage of decoding, when `use_cache=True` or `config.use_cache=True`.

            Two formats are allowed:
            - a [`~cache_utils.Cache`] instance;
            - Tuple of `tuple(torch.FloatTensor)` of length `config.n_layers`, with each tuple having 2 tensors of
            shape `(batch_size, num_heads, sequence_length, embed_size_per_head)`). This is also known as the legacy
            cache format.

            The model will output the same cache format that is fed as input. If no `past_key_values` are passed, the
            legacy cache format will be returned.

            If `past_key_values` are used, the user can optionally input only the last `input_ids` (those that don't
            have their past key value states given to this model) of shape `(batch_size, 1)` instead of all `input_ids`
            of shape `(batch_size, sequence_length)`.
        use_cache (`bool`, *optional*):
            If set to `True`, `past_key_values` key value states are returned and can be used to speed up decoding (see
            `past_key_values`).
        output_attentions (`bool`, *optional*):
            Whether or not to return the attentions tensors of all attention layers. See `attentions` under returned
            tensors for more detail.
        output_hidden_states (`bool`, *optional*):
            Whether or not to return the hidden states of all layers. See `hidden_states` under returned tensors for
            more detail.
        return_dict (`bool`, *optional*):
            Whether or not to return a [`~file_utils.ModelOutput`] instead of a plain tuple.
        cache_position (`torch.LongTensor` of shape `(sequence_length)`, *optional*):
            Indices depicting the position of the input sequence tokens in the sequence. Contrarily to `position_ids`,
            this tensor is not affected by padding. It is used to update the cache in the correct position and to infer
            the complete sequence length.
"""


@add_start_docstrings(
    "The bare GPTNeoXJapanese Model transformer outputting raw hidden-states without any specific head on top.",
    GPT_NEOX_JAPANESE_START_DOCSTRING,
)
class GPTNeoXJapaneseModel(GPTNeoXJapanesePreTrainedModel):
    def __init__(self, config):
        super().__init__(config)
        self.config = config

        self.embed_in = nn.Embedding(config.vocab_size, config.hidden_size)
        self.layers = nn.ModuleList(
            [GPTNeoXJapaneseLayer(config=config, layer_number=i) for i in range(config.num_hidden_layers)]
        )
        self.final_layer_norm = nn.LayerNorm(config.hidden_size, eps=config.layer_norm_eps)
        self.rotary_emb = GPTNeoXJapaneseRotaryEmbedding(config=config)

        # Initialize weights and apply final processing
        self.post_init()

    def get_input_embeddings(self):
        return self.embed_in

    def set_input_embeddings(self, value):
        self.embed_in = value

    @add_start_docstrings_to_model_forward(GPT_NEOX_JAPANESE_INPUTS_DOCSTRING.format("batch_size, sequence_length"))
    @replace_return_docstrings(output_type=BaseModelOutputWithPast, config_class=_CONFIG_FOR_DOC)
    def forward(
        self,
        input_ids: Optional[torch.LongTensor] = None,
        attention_mask: Optional[torch.FloatTensor] = None,
        position_ids: Optional[torch.LongTensor] = None,
        head_mask: Optional[torch.FloatTensor] = None,
        inputs_embeds: Optional[torch.FloatTensor] = None,
        past_key_values: Optional[Union[Cache, Tuple[Tuple[torch.FloatTensor]]]] = None,
        use_cache: Optional[bool] = None,
        output_attentions: Optional[bool] = None,
        output_hidden_states: Optional[bool] = None,
        return_dict: Optional[bool] = None,
        cache_position: Optional[torch.LongTensor] = None,
    ) -> Union[Tuple, BaseModelOutputWithPast]:
        r"""
        Returns:

        Example:

        ```python
        >>> from transformers import AutoTokenizer, GPTNeoXJapaneseModel
        >>> import torch

        >>> tokenizer = AutoTokenizer.from_pretrained("abeja/gpt-neox-japanese-2.7b")
        >>> model = GPTNeoXJapaneseModel.from_pretrained("abeja/gpt-neox-japanese-2.7b")

        >>> inputs = tokenizer("日本語のGPT-neoxがHugging Faceで使えます😀", return_tensors="pt")
        >>> outputs = model(**inputs)

        >>> last_hidden_states = outputs.last_hidden_state
        ```
        """
        output_attentions = output_attentions if output_attentions is not None else self.config.output_attentions
        output_hidden_states = (
            output_hidden_states if output_hidden_states is not None else self.config.output_hidden_states
        )
        return_dict = return_dict if return_dict is not None else self.config.use_return_dict
        use_cache = use_cache if use_cache is not None else self.config.use_cache

        if (input_ids is None) ^ (inputs_embeds is not None):
            raise ValueError(
                "You cannot specify both input_ids and inputs_embeds at the same time, and must specify either one"
            )

        if inputs_embeds is None:
            inputs_embeds = self.embed_in(input_ids)

        use_legacy_cache = False
        if use_cache and not isinstance(past_key_values, Cache):
            use_legacy_cache = True
            past_key_values = DynamicCache.from_legacy_cache(past_key_values)
            if not self.training:
                logger.warning_once(
                    "We detected that you are passing `past_key_values` as a tuple and this is deprecated and will be removed in v4.45. "
                    "Please use an appropriate `Cache` class (https://huggingface.co/docs/transformers/internal/generation_utils#transformers.Cache)"
                )

        seq_length = inputs_embeds.shape[1]
        if cache_position is None:
            past_seen_tokens = past_key_values.get_seq_length() if past_key_values is not None else 0
            cache_position = torch.arange(past_seen_tokens, past_seen_tokens + seq_length, device=inputs_embeds.device)

        if position_ids is None:
            position_ids = cache_position.unsqueeze(0)

        causal_mask = self._update_causal_mask(
            attention_mask, inputs_embeds, cache_position, past_key_values, output_attentions
        )

        # Prepare head mask if needed
        # 1.0 in head_mask indicate we keep the head
        # attention_probs has shape bsz x n_heads x N x N
        # input head_mask has shape [num_heads] or [num_hidden_layers x num_heads]
        # and head_mask is converted to shape [num_hidden_layers x batch x num_heads x seq_length x seq_length]
        head_mask = self.get_head_mask(head_mask, self.config.num_hidden_layers)
        hidden_states = inputs_embeds

        # create position embeddings to be shared across the decoder layers
        position_embeddings = self.rotary_emb(hidden_states, position_ids)

        next_decoder_cache = None
        all_attentions = () if output_attentions else None
        all_hidden_states = () if output_hidden_states else None
        for i, layer in enumerate(self.layers):
            if output_hidden_states:
                all_hidden_states = all_hidden_states + (hidden_states,)

            outputs = layer(
                hidden_states,
                attention_mask=causal_mask,
                position_ids=position_ids,
                head_mask=head_mask[i],
                layer_past=past_key_values,
                use_cache=use_cache,
                output_attentions=output_attentions,
                cache_position=cache_position,
                position_embeddings=position_embeddings,
            )
            hidden_states = outputs[0]
            if use_cache is True:
                next_decoder_cache = outputs[1]
            if output_attentions:
                all_attentions = all_attentions + (outputs[2 if use_cache else 1],)

        hidden_states = self.final_layer_norm(hidden_states)
        # Add last hidden state
        if output_hidden_states:
            all_hidden_states = all_hidden_states + (hidden_states,)

        next_cache = None
        if use_cache:
            next_cache = next_decoder_cache.to_legacy_cache() if use_legacy_cache else next_decoder_cache

        if not return_dict:
            return tuple(v for v in [hidden_states, next_cache, all_hidden_states, all_attentions] if v is not None)

        return BaseModelOutputWithPast(
            last_hidden_state=hidden_states,
            past_key_values=next_cache,
            hidden_states=all_hidden_states,
            attentions=all_attentions,
        )

    # Copied from transformers.models.llama.modeling_llama.LlamaModel._update_causal_mask
    def _update_causal_mask(
        self,
        attention_mask: torch.Tensor,
        input_tensor: torch.Tensor,
        cache_position: torch.Tensor,
        past_key_values: Cache,
        output_attentions: bool,
    ):
        if self.config._attn_implementation == "flash_attention_2":
            if attention_mask is not None and 0.0 in attention_mask:
                return attention_mask
            return None

        # For SDPA, when possible, we will rely on its `is_causal` argument instead of its `attn_mask` argument, in
        # order to dispatch on Flash Attention 2. This feature is not compatible with static cache, as SDPA will fail
        # to infer the attention mask.
        past_seen_tokens = past_key_values.get_seq_length() if past_key_values is not None else 0
        using_static_cache = isinstance(past_key_values, StaticCache)

        # When output attentions is True, sdpa implementation's forward method calls the eager implementation's forward
        if self.config._attn_implementation == "sdpa" and not using_static_cache and not output_attentions:
            if AttentionMaskConverter._ignore_causal_mask_sdpa(
                attention_mask,
                inputs_embeds=input_tensor,
                past_key_values_length=past_seen_tokens,
                is_training=self.training,
            ):
                return None

        dtype, device = input_tensor.dtype, input_tensor.device
        min_dtype = torch.finfo(dtype).min
        sequence_length = input_tensor.shape[1]
        if using_static_cache:
            target_length = past_key_values.get_max_length()
        else:
            target_length = (
                attention_mask.shape[-1]
                if isinstance(attention_mask, torch.Tensor)
                else past_seen_tokens + sequence_length + 1
            )

        # In case the provided `attention` mask is 2D, we generate a causal mask here (4D).
        causal_mask = _prepare_4d_causal_attention_mask_with_cache_position(
            attention_mask,
            sequence_length=sequence_length,
            target_length=target_length,
            dtype=dtype,
            device=device,
            min_dtype=min_dtype,
            cache_position=cache_position,
            batch_size=input_tensor.shape[0],
        )

        if (
            self.config._attn_implementation == "sdpa"
            and attention_mask is not None
            and attention_mask.device.type == "cuda"
            and not output_attentions
        ):
            # Attend to all tokens in fully masked rows in the causal_mask, for example the relevant first rows when
            # using left padding. This is required by F.scaled_dot_product_attention memory-efficient attention path.
            # Details: https://github.com/pytorch/pytorch/issues/110213
            causal_mask = AttentionMaskConverter._unmask_unattended(causal_mask, min_dtype)

        return causal_mask


@add_start_docstrings(
    """GPTNeoXJapanese Model with a `language modeling` head on top for Classifier Model fine-tuning.""",
    GPT_NEOX_JAPANESE_START_DOCSTRING,
)
class GPTNeoXJapaneseForCausalLM(GPTNeoXJapanesePreTrainedModel):
    _tied_weights_keys = ["embed_out.weight"]

    def __init__(self, config):
        super().__init__(config)
        self.config = config

        self.gpt_neox_japanese = GPTNeoXJapaneseModel(config)
        self.embed_out = nn.Linear(config.hidden_size, config.vocab_size, bias=False)

        # Initialize weights and apply final processing
        self.post_init()

    def get_output_embeddings(self):
        return self.embed_out

    def set_output_embeddings(self, new_embeddings):
        self.embed_out = new_embeddings

    @add_start_docstrings_to_model_forward(GPT_NEOX_JAPANESE_INPUTS_DOCSTRING.format("batch_size, sequence_length"))
    @replace_return_docstrings(output_type=CausalLMOutputWithPast, config_class=_CONFIG_FOR_DOC)
    def forward(
        self,
        input_ids: Optional[torch.LongTensor] = None,
        attention_mask: Optional[torch.FloatTensor] = None,
        position_ids: Optional[torch.LongTensor] = None,
        inputs_embeds: Optional[torch.FloatTensor] = None,
        head_mask: Optional[torch.FloatTensor] = None,
        past_key_values: Optional[Union[Cache, Tuple[Tuple[torch.FloatTensor]]]] = None,
        labels: Optional[torch.LongTensor] = None,
        use_cache: Optional[bool] = None,
        output_attentions: Optional[bool] = None,
        output_hidden_states: Optional[bool] = None,
        return_dict: Optional[bool] = None,
        cache_position: Optional[torch.LongTensor] = None,
    ) -> Union[Tuple, CausalLMOutputWithPast]:
        r"""
        labels (`torch.LongTensor` of shape `(batch_size, sequence_length)`, *optional*):
            Labels for computing the left-to-right language modeling loss (next word prediction). Indices should be in
            `[-100, 0, ..., config.vocab_size]` (see `input_ids` docstring) Tokens with indices set to `-100` are
            ignored (masked), the loss is only computed for the tokens with labels n `[0, ..., config.vocab_size]`.

        Returns:

        Example:

        ```python
        >>> from transformers import AutoTokenizer, GPTNeoXJapaneseForCausalLM, GPTNeoXJapaneseConfig
        >>> import torch

        >>> tokenizer = AutoTokenizer.from_pretrained("abeja/gpt-neox-japanese-2.7b")
        >>> config = GPTNeoXJapaneseConfig.from_pretrained("abeja/gpt-neox-japanese-2.7b")
        >>> config.is_decoder = True
        >>> model = GPTNeoXJapaneseForCausalLM.from_pretrained("abeja/gpt-neox-japanese-2.7b", config=config)

        >>> inputs = tokenizer("日本語のGPT-neoxがHugging Faceで使えます😀", return_tensors="pt")
        >>> outputs = model(**inputs)

        >>> prediction_logits = outputs.logits
        ```
        """
        return_dict = return_dict if return_dict is not None else self.config.use_return_dict

        outputs = self.gpt_neox_japanese(
            input_ids,
            attention_mask=attention_mask,
            position_ids=position_ids,
            head_mask=head_mask,
            inputs_embeds=inputs_embeds,
            past_key_values=past_key_values,
            use_cache=use_cache,
            output_attentions=output_attentions,
            output_hidden_states=output_hidden_states,
            return_dict=return_dict,
            cache_position=cache_position,
        )

        hidden_states = outputs[0]
        lm_logits = self.embed_out(hidden_states)

        lm_loss = None
        if labels is not None:
            # move labels to correct device to enable model parallelism
            labels = labels.to(lm_logits.device)

            # we are doing next-token prediction; shift prediction scores and input ids by one
            shift_logits = lm_logits[:, :-1, :].contiguous()
            labels = labels[:, 1:].contiguous()
            loss_fct = CrossEntropyLoss()
            lm_loss = loss_fct(shift_logits.view(-1, shift_logits.size(-1)), labels.view(-1))

        if not return_dict:
            output = (lm_logits,) + outputs[1:]
            return ((lm_loss,) + output) if lm_loss is not None else output

        return CausalLMOutputWithPast(
            loss=lm_loss,
            logits=lm_logits,
            past_key_values=outputs.past_key_values,
            hidden_states=outputs.hidden_states,
            attentions=outputs.attentions,
        )

    # Copied from transformers.models.gpt_neox.modeling_gpt_neox.GPTNeoXForCausalLM.prepare_inputs_for_generation
    def prepare_inputs_for_generation(
        self,
        input_ids,
        past_key_values=None,
        attention_mask=None,
        inputs_embeds=None,
        cache_position=None,
        position_ids=None,
        use_cache=True,
        **kwargs,
    ):
        # If we have cache: let's slice `input_ids` through `cache_position`, to keep only the unprocessed tokens
        # Exception 1: when passing input_embeds, input_ids may be missing entries
        # Exception 2: some generation methods do special slicing of input_ids, so we don't need to do it here
        if past_key_values is not None:
            if inputs_embeds is not None:  # Exception 1
                input_ids = input_ids[:, -cache_position.shape[0] :]
            elif input_ids.shape[1] != cache_position.shape[0]:  # Default case (the "else", a no op, is Exception 2)
                input_ids = input_ids[:, cache_position]

        if attention_mask is not None and position_ids is None:
            # create position_ids on the fly for batch generation
            position_ids = attention_mask.long().cumsum(-1) - 1
            position_ids.masked_fill_(attention_mask == 0, 1)
            if past_key_values:
                position_ids = position_ids[:, -input_ids.shape[1] :]

                # This `clone` call is needed to avoid recapturing cuda graphs with `torch.compile`'s  `mode="reduce-overhead`, as otherwise the input `position_ids` would have various stride during the decoding. Here, simply using `.contiguous()` is not sufficient as in the batch size = 1 case, `position_ids` is already contiguous but with varying stride which retriggers a capture.
                position_ids = position_ids.clone(memory_format=torch.contiguous_format)

        # if `inputs_embeds` are passed, we only want to use them in the 1st generation step
        if inputs_embeds is not None and cache_position[0] == 0:
            model_inputs = {"inputs_embeds": inputs_embeds, "input_ids": None}
        else:
            # The clone here is for the same reason as for `position_ids`.
            model_inputs = {"input_ids": input_ids.clone(memory_format=torch.contiguous_format), "inputs_embeds": None}

        if isinstance(past_key_values, StaticCache) and attention_mask.ndim == 2:
            if model_inputs["inputs_embeds"] is not None:
                batch_size, sequence_length, _ = model_inputs["inputs_embeds"].shape
                device = model_inputs["inputs_embeds"].device
            else:
                batch_size, sequence_length = model_inputs["input_ids"].shape
                device = model_inputs["input_ids"].device

            dtype = self.embed_out.weight.dtype
            min_dtype = torch.finfo(dtype).min

            attention_mask = _prepare_4d_causal_attention_mask_with_cache_position(
                attention_mask,
                sequence_length=sequence_length,
                target_length=past_key_values.get_max_length(),
                dtype=dtype,
                device=device,
                min_dtype=min_dtype,
                cache_position=cache_position,
                batch_size=batch_size,
            )

        model_inputs.update(
            {
                "position_ids": position_ids,
                "cache_position": cache_position,
                "past_key_values": past_key_values,
                "use_cache": use_cache,
                "attention_mask": attention_mask,
            }
        )
        return model_inputs

    def _reorder_cache(self, past_key_values, beam_idx):
        reordered_past = ()
        for layer_past in past_key_values:
            reordered_past += (
                tuple(past_state.index_select(0, beam_idx.to(past_state.device)) for past_state in layer_past[:2])
                + layer_past[2:],
            )
        return reordered_past<|MERGE_RESOLUTION|>--- conflicted
+++ resolved
@@ -290,11 +290,6 @@
         return attn_output, attn_weights
 
 
-<<<<<<< HEAD
-# Copied from transformers.models.gpt_neox.modeling_gpt_neox.GPTNeoXRotaryEmbedding with GPTNeoXRotaryEmbedding->RotaryEmbedding
-class RotaryEmbedding(nn.Module):
-    def __init__(self, dim, max_position_embeddings=2048, base=10000, device=None):
-=======
 # Copied from transformers.models.gpt_neox.modeling_gpt_neox.GPTNeoXRotaryEmbedding with GPTNeoX->GPTNeoXJapanese
 class GPTNeoXJapaneseRotaryEmbedding(nn.Module):
     def __init__(
@@ -307,7 +302,6 @@
         rope_type="default",
         config: Optional[GPTNeoXJapaneseConfig] = None,
     ):
->>>>>>> e39b6c1c
         super().__init__()
         # TODO (joao): remove the `if` below, only used for BC
         self.rope_kwargs = {}
@@ -335,17 +329,10 @@
             self.max_seq_len_cached = config.max_position_embeddings
             self.original_max_seq_len = config.max_position_embeddings
 
-<<<<<<< HEAD
-        self.dim = dim
-        self.max_position_embeddings = max_position_embeddings
-        self.base = base
-        inv_freq = 1.0 / (self.base ** (torch.arange(0, self.dim, 2).float().to(device) / self.dim))
-=======
         self.config = config
         self.rope_init_fn = ROPE_INIT_FUNCTIONS[self.rope_type]
 
         inv_freq, self.attention_scaling = self.rope_init_fn(self.config, device, **self.rope_kwargs)
->>>>>>> e39b6c1c
         self.register_buffer("inv_freq", inv_freq, persistent=False)
         self.original_inv_freq = self.inv_freq
 
@@ -363,17 +350,6 @@
             self.register_buffer("inv_freq", inv_freq, persistent=False)  # TODO joao: may break with compilation
             self.max_seq_len_cached = seq_len
 
-<<<<<<< HEAD
-    def _set_cos_sin_cache(self, seq_len, device, dtype):
-        self.max_seq_len_cached = seq_len
-        t = torch.arange(self.max_seq_len_cached, device=device, dtype=self.inv_freq.dtype)
-
-        freqs = torch.outer(t, self.inv_freq)
-        # Different from paper, but it uses a different permutation in order to obtain the same calculation
-        emb = torch.cat((freqs, freqs), dim=-1)
-        self.register_buffer("cos_cached", emb.cos().to(dtype), persistent=False)
-        self.register_buffer("sin_cached", emb.sin().to(dtype), persistent=False)
-=======
         if seq_len < self.original_max_seq_len and self.max_seq_len_cached > self.original_max_seq_len:  # reset
             self.register_buffer("inv_freq", self.original_inv_freq, persistent=False)
             self.max_seq_len_cached = self.original_max_seq_len
@@ -382,7 +358,6 @@
     def forward(self, x, position_ids):
         if "dynamic" in self.rope_type:
             self._dynamic_frequency_update(position_ids, device=x.device)
->>>>>>> e39b6c1c
 
         # Core RoPE block
         inv_freq_expanded = self.inv_freq[None, :, None].float().expand(position_ids.shape[0], -1, 1)
@@ -396,18 +371,11 @@
             cos = emb.cos()
             sin = emb.sin()
 
-<<<<<<< HEAD
-        return (
-            self.cos_cached[:seq_len].to(dtype=x.dtype),
-            self.sin_cached[:seq_len].to(dtype=x.dtype),
-        )
-=======
         # Advanced RoPE types (e.g. yarn) apply a post-processing scaling factor, equivalent to scaling attention
         cos = cos * self.attention_scaling
         sin = sin * self.attention_scaling
 
         return cos.to(dtype=x.dtype), sin.to(dtype=x.dtype)
->>>>>>> e39b6c1c
 
 
 def rotate_half(x):
