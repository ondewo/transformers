# coding=utf-8
# Copyright 2022 Facebook AI and The HuggingFace Inc. team. All rights reserved.
#
# Licensed under the Apache License, Version 2.0 (the "License");
# you may not use this file except in compliance with the License.
# You may obtain a copy of the License at
#
#     http://www.apache.org/licenses/LICENSE-2.0
#
# Unless required by applicable law or agreed to in writing, software
# distributed under the License is distributed on an "AS IS" BASIS,
# WITHOUT WARRANTIES OR CONDITIONS OF ANY KIND, either express or implied.
# See the License for the specific language governing permissions and
# limitations under the License.
""" PyTorch ViT MAE (masked autoencoder) model."""


import collections.abc
import math
from copy import deepcopy
from dataclasses import dataclass
from typing import Optional, Set, Tuple, Union

import numpy as np
import torch
import torch.utils.checkpoint
from torch import nn

from ...activations import ACT2FN
from ...modeling_outputs import BaseModelOutput
from ...modeling_utils import PreTrainedModel
from ...pytorch_utils import find_pruneable_heads_and_indices, prune_linear_layer
from ...utils import (
    ModelOutput,
    add_start_docstrings,
    add_start_docstrings_to_model_forward,
    logging,
    replace_return_docstrings,
    torch_int,
)
from .configuration_vit_mae import ViTMAEConfig


logger = logging.get_logger(__name__)

_CONFIG_FOR_DOC = "ViTMAEConfig"
_CHECKPOINT_FOR_DOC = "facebook/vit-mae-base"

VIT_MAE_PRETRAINED_MODEL_ARCHIVE_LIST = [
    "facebook/vit-mae-base",
    # See all ViTMAE models at https://huggingface.co/models?filter=vit_mae
]


@dataclass
class ViTMAEModelOutput(ModelOutput):
    """
    Class for ViTMAEModel's outputs, with potential hidden states and attentions.

    Args:
        last_hidden_state (`torch.FloatTensor` of shape `(batch_size, sequence_length, hidden_size)`):
            Sequence of hidden-states at the output of the last layer of the model.
        mask (`torch.FloatTensor` of shape `(batch_size, sequence_length)`):
            Tensor indicating which patches are masked (1) and which are not (0).
        ids_restore (`torch.LongTensor` of shape `(batch_size, sequence_length)`):
            Tensor containing the original index of the (shuffled) masked patches.
        hidden_states (`tuple(torch.FloatTensor)`, *optional*, returned when `output_hidden_states=True` is passed or when `config.output_hidden_states=True`):
            Tuple of `torch.FloatTensor` (one for the output of the embeddings + one for the output of each layer) of
            shape `(batch_size, sequence_length, hidden_size)`. Hidden-states of the model at the output of each layer
            plus the initial embedding outputs.
        attentions (`tuple(torch.FloatTensor)`, *optional*, returned when `output_attentions=True` is passed or when `config.output_attentions=True`):
            Tuple of `torch.FloatTensor` (one for each layer) of shape `(batch_size, num_heads, sequence_length,
            sequence_length)`. Attentions weights after the attention softmax, used to compute the weighted average in
            the self-attention heads.
    """

    last_hidden_state: torch.FloatTensor = None
    mask: torch.LongTensor = None
    ids_restore: torch.LongTensor = None
    hidden_states: Optional[Tuple[torch.FloatTensor]] = None
    attentions: Optional[Tuple[torch.FloatTensor]] = None


@dataclass
class ViTMAEDecoderOutput(ModelOutput):
    """
    Class for ViTMAEDecoder's outputs, with potential hidden states and attentions.

    Args:
        logits (`torch.FloatTensor` of shape `(batch_size, sequence_length, patch_size ** 2 * num_channels)`):
            Pixel reconstruction logits.
        hidden_states (`tuple(torch.FloatTensor)`, *optional*, returned when `output_hidden_states=True` is passed or when `config.output_hidden_states=True`):
            Tuple of `torch.FloatTensor` (one for the output of the embeddings + one for the output of each layer) of
            shape `(batch_size, sequence_length, hidden_size)`. Hidden-states of the model at the output of each layer
            plus the initial embedding outputs.
        attentions (`tuple(torch.FloatTensor)`, *optional*, returned when `output_attentions=True` is passed or when `config.output_attentions=True`):
            Tuple of `torch.FloatTensor` (one for each layer) of shape `(batch_size, num_heads, sequence_length,
            sequence_length)`. Attentions weights after the attention softmax, used to compute the weighted average in
            the self-attention heads.
    """

    logits: torch.FloatTensor = None
    hidden_states: Optional[Tuple[torch.FloatTensor]] = None
    attentions: Optional[Tuple[torch.FloatTensor]] = None


@dataclass
class ViTMAEForPreTrainingOutput(ModelOutput):
    """
    Class for ViTMAEForPreTraining's outputs, with potential hidden states and attentions.

    Args:
        loss (`torch.FloatTensor` of shape `(1,)`):
            Pixel reconstruction loss.
        logits (`torch.FloatTensor` of shape `(batch_size, sequence_length, patch_size ** 2 * num_channels)`):
            Pixel reconstruction logits.
        mask (`torch.FloatTensor` of shape `(batch_size, sequence_length)`):
            Tensor indicating which patches are masked (1) and which are not (0).
        ids_restore (`torch.LongTensor` of shape `(batch_size, sequence_length)`):
            Tensor containing the original index of the (shuffled) masked patches.
        hidden_states (`tuple(torch.FloatTensor)`, *optional*, returned when `output_hidden_states=True` is passed or when `config.output_hidden_states=True`):
            Tuple of `torch.FloatTensor` (one for the output of the embeddings + one for the output of each layer) of
            shape `(batch_size, sequence_length, hidden_size)`. Hidden-states of the model at the output of each layer
            plus the initial embedding outputs.
        attentions (`tuple(torch.FloatTensor)`, *optional*, returned when `output_attentions=True` is passed or when `config.output_attentions=True`):
            Tuple of `torch.FloatTensor` (one for each layer) of shape `(batch_size, num_heads, sequence_length,
            sequence_length)`. Attentions weights after the attention softmax, used to compute the weighted average in
            the self-attention heads.
    """

    loss: Optional[torch.FloatTensor] = None
    logits: torch.FloatTensor = None
    mask: torch.LongTensor = None
    ids_restore: torch.LongTensor = None
    hidden_states: Optional[Tuple[torch.FloatTensor]] = None
    attentions: Optional[Tuple[torch.FloatTensor]] = None


def get_2d_sincos_pos_embed(embed_dim, grid_size, add_cls_token=False):
    """
    Create 2D sin/cos positional embeddings.

    Args:
        embed_dim (`int`):
            Embedding dimension.
        grid_size (`int`):
            The grid height and width.
        add_cls_token (`bool`, *optional*, defaults to `False`):
            Whether or not to add a classification (CLS) token.

    Returns:
        (`torch.FloatTensor` of shape (grid_size*grid_size, embed_dim) or (1+grid_size*grid_size, embed_dim): the
        position embeddings (with or without classification token)
    """
    grid_h = np.arange(grid_size, dtype=np.float32)
    grid_w = np.arange(grid_size, dtype=np.float32)
    grid = np.meshgrid(grid_w, grid_h)  # here w goes first
    grid = np.stack(grid, axis=0)

    grid = grid.reshape([2, 1, grid_size, grid_size])
    pos_embed = get_2d_sincos_pos_embed_from_grid(embed_dim, grid)
    if add_cls_token:
        pos_embed = np.concatenate([np.zeros([1, embed_dim]), pos_embed], axis=0)
    return pos_embed


def get_2d_sincos_pos_embed_from_grid(embed_dim, grid):
    if embed_dim % 2 != 0:
        raise ValueError("embed_dim must be even")

    # use half of dimensions to encode grid_h
    emb_h = get_1d_sincos_pos_embed_from_grid(embed_dim // 2, grid[0])  # (H*W, D/2)
    emb_w = get_1d_sincos_pos_embed_from_grid(embed_dim // 2, grid[1])  # (H*W, D/2)

    emb = np.concatenate([emb_h, emb_w], axis=1)  # (H*W, D)
    return emb


def get_1d_sincos_pos_embed_from_grid(embed_dim, pos):
    """
    embed_dim: output dimension for each position pos: a list of positions to be encoded: size (M,) out: (M, D)
    """
    if embed_dim % 2 != 0:
        raise ValueError("embed_dim must be even")

    omega = np.arange(embed_dim // 2, dtype=float)
    omega /= embed_dim / 2.0
    omega = 1.0 / 10000**omega  # (D/2,)

    pos = pos.reshape(-1)  # (M,)
    out = np.einsum("m,d->md", pos, omega)  # (M, D/2), outer product

    emb_sin = np.sin(out)  # (M, D/2)
    emb_cos = np.cos(out)  # (M, D/2)

    emb = np.concatenate([emb_sin, emb_cos], axis=1)  # (M, D)
    return emb


class ViTMAEEmbeddings(nn.Module):
    """
    Construct the CLS token, position and patch embeddings.

    """

    def __init__(self, config):
        super().__init__()

        self.cls_token = nn.Parameter(torch.zeros(1, 1, config.hidden_size))
        self.patch_embeddings = ViTMAEPatchEmbeddings(config)
        self.num_patches = self.patch_embeddings.num_patches
        # fixed sin-cos embedding
        self.position_embeddings = nn.Parameter(
            torch.zeros(1, self.num_patches + 1, config.hidden_size), requires_grad=False
        )
        self.patch_size = config.patch_size
        self.config = config
        self.initialize_weights()

    def initialize_weights(self):
        # initialize (and freeze) position embeddings by sin-cos embedding
        pos_embed = get_2d_sincos_pos_embed(
            self.position_embeddings.shape[-1], int(self.patch_embeddings.num_patches**0.5), add_cls_token=True
        )
        self.position_embeddings.data.copy_(torch.from_numpy(pos_embed).float().unsqueeze(0))

        # initialize patch_embeddings like nn.Linear (instead of nn.Conv2d)
        w = self.patch_embeddings.projection.weight.data
        torch.nn.init.xavier_uniform_(w.view([w.shape[0], -1]))

        # timm's trunc_normal_(std=.02) is effectively normal_(std=0.02) as cutoff is too big (2.)
        torch.nn.init.normal_(self.cls_token, std=self.config.initializer_range)

<<<<<<< HEAD
=======
    # Copied from transformers.models.vit.modeling_vit.ViTEmbeddings.interpolate_pos_encoding
    def interpolate_pos_encoding(self, embeddings: torch.Tensor, height: int, width: int) -> torch.Tensor:
        """
        This method allows to interpolate the pre-trained position encodings, to be able to use the model on higher resolution
        images. This method is also adapted to support torch.jit tracing.

        Adapted from:
        - https://github.com/facebookresearch/dino/blob/de9ee3df6cf39fac952ab558447af1fa1365362a/vision_transformer.py#L174-L194, and
        - https://github.com/facebookresearch/dinov2/blob/e1277af2ba9496fbadf7aec6eba56e8d882d1e35/dinov2/models/vision_transformer.py#L179-L211
        """

        num_patches = embeddings.shape[1] - 1
        num_positions = self.position_embeddings.shape[1] - 1

        # always interpolate when tracing to ensure the exported model works for dynamic input shapes
        if not torch.jit.is_tracing() and num_patches == num_positions and height == width:
            return self.position_embeddings

        class_pos_embed = self.position_embeddings[:, :1]
        patch_pos_embed = self.position_embeddings[:, 1:]

        dim = embeddings.shape[-1]

        new_height = height // self.patch_size
        new_width = width // self.patch_size

        sqrt_num_positions = torch_int(num_positions**0.5)
        patch_pos_embed = patch_pos_embed.reshape(1, sqrt_num_positions, sqrt_num_positions, dim)
        patch_pos_embed = patch_pos_embed.permute(0, 3, 1, 2)

        patch_pos_embed = nn.functional.interpolate(
            patch_pos_embed,
            size=(new_height, new_width),
            mode="bicubic",
            align_corners=False,
        )

        patch_pos_embed = patch_pos_embed.permute(0, 2, 3, 1).view(1, -1, dim)

        return torch.cat((class_pos_embed, patch_pos_embed), dim=1)

>>>>>>> e39b6c1c
    def random_masking(self, sequence, noise=None):
        """
        Perform per-sample random masking by per-sample shuffling. Per-sample shuffling is done by argsort random
        noise.

        Args:
            sequence (`torch.LongTensor` of shape `(batch_size, sequence_length, dim)`)
            noise (`torch.FloatTensor` of shape `(batch_size, sequence_length)`, *optional*) which is
                mainly used for testing purposes to control randomness and maintain the reproducibility
        """
        batch_size, seq_length, dim = sequence.shape
        len_keep = int(seq_length * (1 - self.config.mask_ratio))

        if noise is None:
            noise = torch.rand(batch_size, seq_length, device=sequence.device)  # noise in [0, 1]

        # sort noise for each sample
        ids_shuffle = torch.argsort(noise, dim=1)  # ascend: small is keep, large is remove
        ids_restore = torch.argsort(ids_shuffle, dim=1)

        # keep the first subset
        ids_keep = ids_shuffle[:, :len_keep]
        sequence_unmasked = torch.gather(sequence, dim=1, index=ids_keep.unsqueeze(-1).repeat(1, 1, dim))

        # generate the binary mask: 0 is keep, 1 is remove
        mask = torch.ones([batch_size, seq_length], device=sequence.device)
        mask[:, :len_keep] = 0
        # unshuffle to get the binary mask
        mask = torch.gather(mask, dim=1, index=ids_restore)

        return sequence_unmasked, mask, ids_restore

    def forward(self, pixel_values, noise=None):
        batch_size, num_channels, height, width = pixel_values.shape
        embeddings = self.patch_embeddings(pixel_values)

        # add position embeddings w/o cls token
        embeddings = embeddings + self.position_embeddings[:, 1:, :]

        # masking: length -> length * config.mask_ratio
        embeddings, mask, ids_restore = self.random_masking(embeddings, noise)

        # append cls token
        cls_token = self.cls_token + self.position_embeddings[:, :1, :]
        cls_tokens = cls_token.expand(embeddings.shape[0], -1, -1)
        embeddings = torch.cat((cls_tokens, embeddings), dim=1)

        return embeddings, mask, ids_restore


class ViTMAEPatchEmbeddings(nn.Module):
    """
    This class turns `pixel_values` of shape `(batch_size, num_channels, height, width)` into the initial
    `hidden_states` (patch embeddings) of shape `(batch_size, seq_length, hidden_size)` to be consumed by a
    Transformer.
    """

    def __init__(self, config):
        super().__init__()
        image_size, patch_size = config.image_size, config.patch_size
        num_channels, hidden_size = config.num_channels, config.hidden_size
        image_size = image_size if isinstance(image_size, collections.abc.Iterable) else (image_size, image_size)
        patch_size = patch_size if isinstance(patch_size, collections.abc.Iterable) else (patch_size, patch_size)
        num_patches = (image_size[1] // patch_size[1]) * (image_size[0] // patch_size[0])
        self.image_size = image_size
        self.patch_size = patch_size
        self.num_channels = num_channels
        self.num_patches = num_patches

        self.projection = nn.Conv2d(num_channels, hidden_size, kernel_size=patch_size, stride=patch_size)

    def forward(self, pixel_values):
        batch_size, num_channels, height, width = pixel_values.shape
        if num_channels != self.num_channels:
            raise ValueError(
                "Make sure that the channel dimension of the pixel values match with the one set in the configuration."
            )
        if height != self.image_size[0] or width != self.image_size[1]:
            raise ValueError(
                f"Input image size ({height}*{width}) doesn't match model ({self.image_size[0]}*{self.image_size[1]})."
            )
        x = self.projection(pixel_values).flatten(2).transpose(1, 2)
        return x


# Copied from transformers.models.vit.modeling_vit.ViTSelfAttention ViT->ViTMAE
class ViTMAESelfAttention(nn.Module):
    def __init__(self, config: ViTMAEConfig) -> None:
        super().__init__()
        if config.hidden_size % config.num_attention_heads != 0 and not hasattr(config, "embedding_size"):
            raise ValueError(
                f"The hidden size {config.hidden_size,} is not a multiple of the number of attention "
                f"heads {config.num_attention_heads}."
            )

        self.num_attention_heads = config.num_attention_heads
        self.attention_head_size = int(config.hidden_size / config.num_attention_heads)
        self.all_head_size = self.num_attention_heads * self.attention_head_size

        self.query = nn.Linear(config.hidden_size, self.all_head_size, bias=config.qkv_bias)
        self.key = nn.Linear(config.hidden_size, self.all_head_size, bias=config.qkv_bias)
        self.value = nn.Linear(config.hidden_size, self.all_head_size, bias=config.qkv_bias)

        self.dropout = nn.Dropout(config.attention_probs_dropout_prob)

    def transpose_for_scores(self, x: torch.Tensor) -> torch.Tensor:
        new_x_shape = x.size()[:-1] + (self.num_attention_heads, self.attention_head_size)
        x = x.view(new_x_shape)
        return x.permute(0, 2, 1, 3)

    def forward(
        self, hidden_states, head_mask: Optional[torch.Tensor] = None, output_attentions: bool = False
    ) -> Union[Tuple[torch.Tensor, torch.Tensor], Tuple[torch.Tensor]]:
        mixed_query_layer = self.query(hidden_states)

        key_layer = self.transpose_for_scores(self.key(hidden_states))
        value_layer = self.transpose_for_scores(self.value(hidden_states))
        query_layer = self.transpose_for_scores(mixed_query_layer)

        # Take the dot product between "query" and "key" to get the raw attention scores.
        attention_scores = torch.matmul(query_layer, key_layer.transpose(-1, -2))

        attention_scores = attention_scores / math.sqrt(self.attention_head_size)

        # Normalize the attention scores to probabilities.
        attention_probs = nn.functional.softmax(attention_scores, dim=-1)

        # This is actually dropping out entire tokens to attend to, which might
        # seem a bit unusual, but is taken from the original Transformer paper.
        attention_probs = self.dropout(attention_probs)

        # Mask heads if we want to
        if head_mask is not None:
            attention_probs = attention_probs * head_mask

        context_layer = torch.matmul(attention_probs, value_layer)

        context_layer = context_layer.permute(0, 2, 1, 3).contiguous()
        new_context_layer_shape = context_layer.size()[:-2] + (self.all_head_size,)
        context_layer = context_layer.view(new_context_layer_shape)

        outputs = (context_layer, attention_probs) if output_attentions else (context_layer,)

        return outputs


# Copied from transformers.models.vit.modeling_vit.ViTSelfOutput with ViT->ViTMAE
class ViTMAESelfOutput(nn.Module):
    """
    The residual connection is defined in ViTMAELayer instead of here (as is the case with other models), due to the
    layernorm applied before each block.
    """

    def __init__(self, config: ViTMAEConfig) -> None:
        super().__init__()
        self.dense = nn.Linear(config.hidden_size, config.hidden_size)
        self.dropout = nn.Dropout(config.hidden_dropout_prob)

    def forward(self, hidden_states: torch.Tensor, input_tensor: torch.Tensor) -> torch.Tensor:
        hidden_states = self.dense(hidden_states)
        hidden_states = self.dropout(hidden_states)

        return hidden_states


# Copied from transformers.models.vit.modeling_vit.ViTAttention with ViT->ViTMAE
class ViTMAEAttention(nn.Module):
    def __init__(self, config: ViTMAEConfig) -> None:
        super().__init__()
        self.attention = ViTMAESelfAttention(config)
        self.output = ViTMAESelfOutput(config)
        self.pruned_heads = set()

    def prune_heads(self, heads: Set[int]) -> None:
        if len(heads) == 0:
            return
        heads, index = find_pruneable_heads_and_indices(
            heads, self.attention.num_attention_heads, self.attention.attention_head_size, self.pruned_heads
        )

        # Prune linear layers
        self.attention.query = prune_linear_layer(self.attention.query, index)
        self.attention.key = prune_linear_layer(self.attention.key, index)
        self.attention.value = prune_linear_layer(self.attention.value, index)
        self.output.dense = prune_linear_layer(self.output.dense, index, dim=1)

        # Update hyper params and store pruned heads
        self.attention.num_attention_heads = self.attention.num_attention_heads - len(heads)
        self.attention.all_head_size = self.attention.attention_head_size * self.attention.num_attention_heads
        self.pruned_heads = self.pruned_heads.union(heads)

    def forward(
        self,
        hidden_states: torch.Tensor,
        head_mask: Optional[torch.Tensor] = None,
        output_attentions: bool = False,
    ) -> Union[Tuple[torch.Tensor, torch.Tensor], Tuple[torch.Tensor]]:
        self_outputs = self.attention(hidden_states, head_mask, output_attentions)

        attention_output = self.output(self_outputs[0], hidden_states)

        outputs = (attention_output,) + self_outputs[1:]  # add attentions if we output them
        return outputs


# Copied from transformers.models.vit.modeling_vit.ViTIntermediate ViT->ViTMAE
class ViTMAEIntermediate(nn.Module):
    def __init__(self, config: ViTMAEConfig) -> None:
        super().__init__()
        self.dense = nn.Linear(config.hidden_size, config.intermediate_size)
        if isinstance(config.hidden_act, str):
            self.intermediate_act_fn = ACT2FN[config.hidden_act]
        else:
            self.intermediate_act_fn = config.hidden_act

    def forward(self, hidden_states: torch.Tensor) -> torch.Tensor:
        hidden_states = self.dense(hidden_states)
        hidden_states = self.intermediate_act_fn(hidden_states)

        return hidden_states


# Copied from transformers.models.vit.modeling_vit.ViTOutput ViT->ViTMAE
class ViTMAEOutput(nn.Module):
    def __init__(self, config: ViTMAEConfig) -> None:
        super().__init__()
        self.dense = nn.Linear(config.intermediate_size, config.hidden_size)
        self.dropout = nn.Dropout(config.hidden_dropout_prob)

    def forward(self, hidden_states: torch.Tensor, input_tensor: torch.Tensor) -> torch.Tensor:
        hidden_states = self.dense(hidden_states)
        hidden_states = self.dropout(hidden_states)

        hidden_states = hidden_states + input_tensor

        return hidden_states


# Copied from transformers.models.vit.modeling_vit.ViTLayer with ViT->ViTMAE
class ViTMAELayer(nn.Module):
    """This corresponds to the Block class in the timm implementation."""

    def __init__(self, config: ViTMAEConfig) -> None:
        super().__init__()
        self.chunk_size_feed_forward = config.chunk_size_feed_forward
        self.seq_len_dim = 1
        self.attention = ViTMAEAttention(config)
        self.intermediate = ViTMAEIntermediate(config)
        self.output = ViTMAEOutput(config)
        self.layernorm_before = nn.LayerNorm(config.hidden_size, eps=config.layer_norm_eps)
        self.layernorm_after = nn.LayerNorm(config.hidden_size, eps=config.layer_norm_eps)

    def forward(
        self,
        hidden_states: torch.Tensor,
        head_mask: Optional[torch.Tensor] = None,
        output_attentions: bool = False,
    ) -> Union[Tuple[torch.Tensor, torch.Tensor], Tuple[torch.Tensor]]:
        self_attention_outputs = self.attention(
            self.layernorm_before(hidden_states),  # in ViTMAE, layernorm is applied before self-attention
            head_mask,
            output_attentions=output_attentions,
        )
        attention_output = self_attention_outputs[0]
        outputs = self_attention_outputs[1:]  # add self attentions if we output attention weights

        # first residual connection
        hidden_states = attention_output + hidden_states

        # in ViTMAE, layernorm is also applied after self-attention
        layer_output = self.layernorm_after(hidden_states)
        layer_output = self.intermediate(layer_output)

        # second residual connection is done here
        layer_output = self.output(layer_output, hidden_states)

        outputs = (layer_output,) + outputs

        return outputs


# Copied from transformers.models.vit.modeling_vit.ViTEncoder with ViT->ViTMAE
class ViTMAEEncoder(nn.Module):
    def __init__(self, config: ViTMAEConfig) -> None:
        super().__init__()
        self.config = config
        self.layer = nn.ModuleList([ViTMAELayer(config) for _ in range(config.num_hidden_layers)])
        self.gradient_checkpointing = False

    def forward(
        self,
        hidden_states: torch.Tensor,
        head_mask: Optional[torch.Tensor] = None,
        output_attentions: bool = False,
        output_hidden_states: bool = False,
        return_dict: bool = True,
    ) -> Union[tuple, BaseModelOutput]:
        all_hidden_states = () if output_hidden_states else None
        all_self_attentions = () if output_attentions else None

        for i, layer_module in enumerate(self.layer):
            if output_hidden_states:
                all_hidden_states = all_hidden_states + (hidden_states,)

            layer_head_mask = head_mask[i] if head_mask is not None else None

            if self.gradient_checkpointing and self.training:
                layer_outputs = self._gradient_checkpointing_func(
                    layer_module.__call__,
                    hidden_states,
                    layer_head_mask,
                    output_attentions,
                )
            else:
                layer_outputs = layer_module(hidden_states, layer_head_mask, output_attentions)

            hidden_states = layer_outputs[0]

            if output_attentions:
                all_self_attentions = all_self_attentions + (layer_outputs[1],)

        if output_hidden_states:
            all_hidden_states = all_hidden_states + (hidden_states,)

        if not return_dict:
            return tuple(v for v in [hidden_states, all_hidden_states, all_self_attentions] if v is not None)
        return BaseModelOutput(
            last_hidden_state=hidden_states,
            hidden_states=all_hidden_states,
            attentions=all_self_attentions,
        )


class ViTMAEPreTrainedModel(PreTrainedModel):
    """
    An abstract class to handle weights initialization and a simple interface for downloading and loading pretrained
    models.
    """

    config_class = ViTMAEConfig
    base_model_prefix = "vit"
    main_input_name = "pixel_values"
    supports_gradient_checkpointing = True

    def _init_weights(self, module):
        """Initialize the weights"""
        if isinstance(module, (nn.Linear, nn.Conv2d)):
            # Slightly different from the TF version which uses truncated_normal for initialization
            # cf https://github.com/pytorch/pytorch/pull/5617
            module.weight.data.normal_(mean=0.0, std=self.config.initializer_range)
            if module.bias is not None:
                module.bias.data.zero_()
        elif isinstance(module, nn.LayerNorm):
            module.bias.data.zero_()
            module.weight.data.fill_(1.0)


VIT_MAE_START_DOCSTRING = r"""
    This model is a PyTorch [torch.nn.Module](https://pytorch.org/docs/stable/nn.html#torch.nn.Module) subclass. Use it
    as a regular PyTorch Module and refer to the PyTorch documentation for all matter related to general usage and
    behavior.

    Parameters:
        config ([`ViTMAEConfig`]): Model configuration class with all the parameters of the model.
            Initializing with a config file does not load the weights associated with the model, only the
            configuration. Check out the [`~PreTrainedModel.from_pretrained`] method to load the model weights.
"""

VIT_MAE_INPUTS_DOCSTRING = r"""
    Args:
        pixel_values (`torch.FloatTensor` of shape `(batch_size, num_channels, height, width)`):
            Pixel values. Pixel values can be obtained using [`AutoImageProcessor`]. See [`ViTImageProcessor.__call__`]
            for details.

        head_mask (`torch.FloatTensor` of shape `(num_heads,)` or `(num_layers, num_heads)`, *optional*):
            Mask to nullify selected heads of the self-attention modules. Mask values selected in `[0, 1]`:

            - 1 indicates the head is **not masked**,
            - 0 indicates the head is **masked**.

        output_attentions (`bool`, *optional*):
            Whether or not to return the attentions tensors of all attention layers. See `attentions` under returned
            tensors for more detail.
        output_hidden_states (`bool`, *optional*):
            Whether or not to return the hidden states of all layers. See `hidden_states` under returned tensors for
            more detail.
        return_dict (`bool`, *optional*):
            Whether or not to return a [`~utils.ModelOutput`] instead of a plain tuple.
"""


@add_start_docstrings(
    "The bare ViTMAE Model transformer outputting raw hidden-states without any specific head on top.",
    VIT_MAE_START_DOCSTRING,
)
class ViTMAEModel(ViTMAEPreTrainedModel):
    def __init__(self, config):
        super().__init__(config)
        self.config = config

        self.embeddings = ViTMAEEmbeddings(config)
        self.encoder = ViTMAEEncoder(config)

        self.layernorm = nn.LayerNorm(config.hidden_size, eps=config.layer_norm_eps)

        # Initialize weights and apply final processing
        self.post_init()

    def get_input_embeddings(self):
        return self.embeddings.patch_embeddings

    def _prune_heads(self, heads_to_prune):
        """
        Prunes heads of the model. heads_to_prune: dict of {layer_num: list of heads to prune in this layer} See base
        class PreTrainedModel
        """
        for layer, heads in heads_to_prune.items():
            self.encoder.layer[layer].attention.prune_heads(heads)

    @add_start_docstrings_to_model_forward(VIT_MAE_INPUTS_DOCSTRING)
    @replace_return_docstrings(output_type=ViTMAEModelOutput, config_class=_CONFIG_FOR_DOC)
    def forward(
        self,
        pixel_values: Optional[torch.FloatTensor] = None,
        noise: Optional[torch.FloatTensor] = None,
        head_mask: Optional[torch.FloatTensor] = None,
        output_attentions: Optional[bool] = None,
        output_hidden_states: Optional[bool] = None,
        return_dict: Optional[bool] = None,
    ) -> Union[Tuple, ViTMAEModelOutput]:
        r"""
        Returns:

        Examples:

        ```python
        >>> from transformers import AutoImageProcessor, ViTMAEModel
        >>> from PIL import Image
        >>> import requests

        >>> url = "http://images.cocodataset.org/val2017/000000039769.jpg"
        >>> image = Image.open(requests.get(url, stream=True).raw)

        >>> image_processor = AutoImageProcessor.from_pretrained("facebook/vit-mae-base")
        >>> model = ViTMAEModel.from_pretrained("facebook/vit-mae-base")

        >>> inputs = image_processor(images=image, return_tensors="pt")
        >>> outputs = model(**inputs)
        >>> last_hidden_states = outputs.last_hidden_state
        ```"""
        output_attentions = output_attentions if output_attentions is not None else self.config.output_attentions
        output_hidden_states = (
            output_hidden_states if output_hidden_states is not None else self.config.output_hidden_states
        )
        return_dict = return_dict if return_dict is not None else self.config.use_return_dict

        if pixel_values is None:
            raise ValueError("You have to specify pixel_values")

        # Prepare head mask if needed
        # 1.0 in head_mask indicate we keep the head
        # attention_probs has shape bsz x n_heads x N x N
        # input head_mask has shape [num_heads] or [num_hidden_layers x num_heads]
        # and head_mask is converted to shape [num_hidden_layers x batch x num_heads x seq_length x seq_length]
        head_mask = self.get_head_mask(head_mask, self.config.num_hidden_layers)

        embedding_output, mask, ids_restore = self.embeddings(pixel_values, noise=noise)

        encoder_outputs = self.encoder(
            embedding_output,
            head_mask=head_mask,
            output_attentions=output_attentions,
            output_hidden_states=output_hidden_states,
            return_dict=return_dict,
        )
        sequence_output = encoder_outputs[0]
        sequence_output = self.layernorm(sequence_output)

        if not return_dict:
            return (sequence_output, mask, ids_restore) + encoder_outputs[1:]

        return ViTMAEModelOutput(
            last_hidden_state=sequence_output,
            mask=mask,
            ids_restore=ids_restore,
            hidden_states=encoder_outputs.hidden_states,
            attentions=encoder_outputs.attentions,
        )


class ViTMAEDecoder(nn.Module):
    def __init__(self, config, num_patches):
        super().__init__()
        self.decoder_embed = nn.Linear(config.hidden_size, config.decoder_hidden_size, bias=True)
        self.mask_token = nn.Parameter(torch.zeros(1, 1, config.decoder_hidden_size))
        self.decoder_pos_embed = nn.Parameter(
            torch.zeros(1, num_patches + 1, config.decoder_hidden_size), requires_grad=False
        )  # fixed sin-cos embedding

        decoder_config = deepcopy(config)
        decoder_config.hidden_size = config.decoder_hidden_size
        decoder_config.num_hidden_layers = config.decoder_num_hidden_layers
        decoder_config.num_attention_heads = config.decoder_num_attention_heads
        decoder_config.intermediate_size = config.decoder_intermediate_size
        self.decoder_layers = nn.ModuleList(
            [ViTMAELayer(decoder_config) for _ in range(config.decoder_num_hidden_layers)]
        )

        self.decoder_norm = nn.LayerNorm(config.decoder_hidden_size, eps=config.layer_norm_eps)
        self.decoder_pred = nn.Linear(
            config.decoder_hidden_size, config.patch_size**2 * config.num_channels, bias=True
        )  # encoder to decoder
        self.gradient_checkpointing = False
        self.config = config
        self.initialize_weights(num_patches)

    def initialize_weights(self, num_patches):
        # initialize (and freeze) position embeddings by sin-cos embedding
        decoder_pos_embed = get_2d_sincos_pos_embed(
            self.decoder_pos_embed.shape[-1], int(num_patches**0.5), add_cls_token=True
        )
        self.decoder_pos_embed.data.copy_(torch.from_numpy(decoder_pos_embed).float().unsqueeze(0))

        # timm's trunc_normal_(std=.02) is effectively normal_(std=0.02) as cutoff is too big (2.)
        torch.nn.init.normal_(self.mask_token, std=self.config.initializer_range)

    def forward(
        self,
        hidden_states,
        ids_restore,
        output_attentions=False,
        output_hidden_states=False,
        return_dict=True,
    ):
        # embed tokens
        x = self.decoder_embed(hidden_states)

        # append mask tokens to sequence
        mask_tokens = self.mask_token.repeat(x.shape[0], ids_restore.shape[1] + 1 - x.shape[1], 1)
        x_ = torch.cat([x[:, 1:, :], mask_tokens], dim=1)  # no cls token
        x_ = torch.gather(x_, dim=1, index=ids_restore.unsqueeze(-1).repeat(1, 1, x.shape[2]))  # unshuffle
        x = torch.cat([x[:, :1, :], x_], dim=1)  # append cls token

        # add pos embed
        hidden_states = x + self.decoder_pos_embed

        # apply Transformer layers (blocks)
        all_hidden_states = () if output_hidden_states else None
        all_self_attentions = () if output_attentions else None
        for i, layer_module in enumerate(self.decoder_layers):
            if output_hidden_states:
                all_hidden_states = all_hidden_states + (hidden_states,)

            if self.gradient_checkpointing and self.training:
                layer_outputs = self._gradient_checkpointing_func(
                    layer_module.__call__,
                    hidden_states,
                    None,
                    output_attentions,
                )
            else:
                layer_outputs = layer_module(hidden_states, head_mask=None, output_attentions=output_attentions)

            hidden_states = layer_outputs[0]

            if output_attentions:
                all_self_attentions = all_self_attentions + (layer_outputs[1],)

        if output_hidden_states:
            all_hidden_states = all_hidden_states + (hidden_states,)

        hidden_states = self.decoder_norm(hidden_states)

        # predictor projection
        logits = self.decoder_pred(hidden_states)

        # remove cls token
        logits = logits[:, 1:, :]

        if not return_dict:
            return tuple(v for v in [logits, all_hidden_states, all_self_attentions] if v is not None)
        return ViTMAEDecoderOutput(
            logits=logits,
            hidden_states=all_hidden_states,
            attentions=all_self_attentions,
        )


@add_start_docstrings(
    """The ViTMAE Model transformer with the decoder on top for self-supervised pre-training.

    <Tip>

    Note that we provide a script to pre-train this model on custom data in our [examples
    directory](https://github.com/huggingface/transformers/tree/main/examples/pytorch/image-pretraining).

    </Tip>

    """,
    VIT_MAE_START_DOCSTRING,
)
class ViTMAEForPreTraining(ViTMAEPreTrainedModel):
    def __init__(self, config):
        super().__init__(config)
        self.config = config

        self.vit = ViTMAEModel(config)
        self.decoder = ViTMAEDecoder(config, num_patches=self.vit.embeddings.num_patches)

        # Initialize weights and apply final processing
        self.post_init()

    def get_input_embeddings(self):
        return self.vit.embeddings.patch_embeddings

    def _prune_heads(self, heads_to_prune):
        """
        Prunes heads of the model. heads_to_prune: dict of {layer_num: list of heads to prune in this layer} See base
        class PreTrainedModel
        """
        for layer, heads in heads_to_prune.items():
            self.encoder.layer[layer].attention.prune_heads(heads)

    def patchify(self, pixel_values):
        """
        Args:
            pixel_values (`torch.FloatTensor` of shape `(batch_size, num_channels, height, width)`):
                Pixel values.

        Returns:
            `torch.FloatTensor` of shape `(batch_size, num_patches, patch_size**2 * num_channels)`:
                Patchified pixel values.
        """
        patch_size, num_channels = self.config.patch_size, self.config.num_channels
        # sanity checks
        if (pixel_values.shape[2] != pixel_values.shape[3]) or (pixel_values.shape[2] % patch_size != 0):
            raise ValueError("Make sure the pixel values have a squared size that is divisible by the patch size")
        if pixel_values.shape[1] != num_channels:
            raise ValueError(
                "Make sure the number of channels of the pixel values is equal to the one set in the configuration"
            )

        # patchify
        batch_size = pixel_values.shape[0]
        num_patches_one_direction = pixel_values.shape[2] // patch_size
        patchified_pixel_values = pixel_values.reshape(
            batch_size, num_channels, num_patches_one_direction, patch_size, num_patches_one_direction, patch_size
        )
        patchified_pixel_values = torch.einsum("nchpwq->nhwpqc", patchified_pixel_values)
        patchified_pixel_values = patchified_pixel_values.reshape(
            batch_size, num_patches_one_direction * num_patches_one_direction, patch_size**2 * num_channels
        )
        return patchified_pixel_values

    def unpatchify(self, patchified_pixel_values):
        """
        Args:
            patchified_pixel_values (`torch.FloatTensor` of shape `(batch_size, num_patches, patch_size**2 * num_channels)`:
                Patchified pixel values.

        Returns:
            `torch.FloatTensor` of shape `(batch_size, num_channels, height, width)`:
                Pixel values.
        """
        patch_size, num_channels = self.config.patch_size, self.config.num_channels
        num_patches_one_direction = int(patchified_pixel_values.shape[1] ** 0.5)
        # sanity check
        if num_patches_one_direction**2 != patchified_pixel_values.shape[1]:
            raise ValueError("Make sure that the number of patches can be squared")

        # unpatchify
        batch_size = patchified_pixel_values.shape[0]
        patchified_pixel_values = patchified_pixel_values.reshape(
            batch_size,
            num_patches_one_direction,
            num_patches_one_direction,
            patch_size,
            patch_size,
            num_channels,
        )
        patchified_pixel_values = torch.einsum("nhwpqc->nchpwq", patchified_pixel_values)
        pixel_values = patchified_pixel_values.reshape(
            batch_size,
            num_channels,
            num_patches_one_direction * patch_size,
            num_patches_one_direction * patch_size,
        )
        return pixel_values

    def forward_loss(self, pixel_values, pred, mask):
        """
        Args:
            pixel_values (`torch.FloatTensor` of shape `(batch_size, num_channels, height, width)`):
                Pixel values.
            pred (`torch.FloatTensor` of shape `(batch_size, num_patches, patch_size**2 * num_channels)`:
                Predicted pixel values.
            mask (`torch.FloatTensor` of shape `(batch_size, sequence_length)`):
                Tensor indicating which patches are masked (1) and which are not (0).

        Returns:
            `torch.FloatTensor`: Pixel reconstruction loss.
        """
        target = self.patchify(pixel_values)
        if self.config.norm_pix_loss:
            mean = target.mean(dim=-1, keepdim=True)
            var = target.var(dim=-1, keepdim=True)
            target = (target - mean) / (var + 1.0e-6) ** 0.5

        loss = (pred - target) ** 2
        loss = loss.mean(dim=-1)  # [N, L], mean loss per patch

        loss = (loss * mask).sum() / mask.sum()  # mean loss on removed patches
        return loss

    @add_start_docstrings_to_model_forward(VIT_MAE_INPUTS_DOCSTRING)
    @replace_return_docstrings(output_type=ViTMAEForPreTrainingOutput, config_class=_CONFIG_FOR_DOC)
    def forward(
        self,
        pixel_values: Optional[torch.FloatTensor] = None,
        noise: Optional[torch.FloatTensor] = None,
        head_mask: Optional[torch.FloatTensor] = None,
        output_attentions: Optional[bool] = None,
        output_hidden_states: Optional[bool] = None,
        return_dict: Optional[bool] = None,
    ) -> Union[Tuple, ViTMAEForPreTrainingOutput]:
        r"""
        Returns:

        Examples:

        ```python
        >>> from transformers import AutoImageProcessor, ViTMAEForPreTraining
        >>> from PIL import Image
        >>> import requests

        >>> url = "http://images.cocodataset.org/val2017/000000039769.jpg"
        >>> image = Image.open(requests.get(url, stream=True).raw)

        >>> image_processor = AutoImageProcessor.from_pretrained("facebook/vit-mae-base")
        >>> model = ViTMAEForPreTraining.from_pretrained("facebook/vit-mae-base")

        >>> inputs = image_processor(images=image, return_tensors="pt")
        >>> outputs = model(**inputs)
        >>> loss = outputs.loss
        >>> mask = outputs.mask
        >>> ids_restore = outputs.ids_restore
        ```"""
        return_dict = return_dict if return_dict is not None else self.config.use_return_dict

        outputs = self.vit(
            pixel_values,
            noise=noise,
            head_mask=head_mask,
            output_attentions=output_attentions,
            output_hidden_states=output_hidden_states,
            return_dict=return_dict,
        )

        latent = outputs.last_hidden_state
        ids_restore = outputs.ids_restore
        mask = outputs.mask

        decoder_outputs = self.decoder(latent, ids_restore)
        logits = decoder_outputs.logits  # shape (batch_size, num_patches, patch_size*patch_size*num_channels)

        loss = self.forward_loss(pixel_values, logits, mask)

        if not return_dict:
            output = (logits, mask, ids_restore) + outputs[2:]
            return ((loss,) + output) if loss is not None else output

        return ViTMAEForPreTrainingOutput(
            loss=loss,
            logits=logits,
            mask=mask,
            ids_restore=ids_restore,
            hidden_states=outputs.hidden_states,
            attentions=outputs.attentions,
        )<|MERGE_RESOLUTION|>--- conflicted
+++ resolved
@@ -231,8 +231,6 @@
         # timm's trunc_normal_(std=.02) is effectively normal_(std=0.02) as cutoff is too big (2.)
         torch.nn.init.normal_(self.cls_token, std=self.config.initializer_range)
 
-<<<<<<< HEAD
-=======
     # Copied from transformers.models.vit.modeling_vit.ViTEmbeddings.interpolate_pos_encoding
     def interpolate_pos_encoding(self, embeddings: torch.Tensor, height: int, width: int) -> torch.Tensor:
         """
@@ -274,7 +272,6 @@
 
         return torch.cat((class_pos_embed, patch_pos_embed), dim=1)
 
->>>>>>> e39b6c1c
     def random_masking(self, sequence, noise=None):
         """
         Perform per-sample random masking by per-sample shuffling. Per-sample shuffling is done by argsort random
