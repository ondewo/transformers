# coding=utf-8
# Copyright 2018 The Google AI Language Team Authors and The HuggingFace Inc. team.
# Copyright (c) 2018, NVIDIA CORPORATION.  All rights reserved.
#
# Licensed under the Apache License, Version 2.0 (the "License");
# you may not use this file except in compliance with the License.
# You may obtain a copy of the License at
#
#     http://www.apache.org/licenses/LICENSE-2.0
#
# Unless required by applicable law or agreed to in writing, software
# distributed under the License is distributed on an "AS IS" BASIS,
# WITHOUT WARRANTIES OR CONDITIONS OF ANY KIND, either express or implied.
# See the License for the specific language governing permissions and
# limitations under the License.
"""PyTorch BERT model."""


import math
import os
import warnings
from dataclasses import dataclass
from typing import List, Optional, Tuple, Union

import torch
import torch.utils.checkpoint
from torch import nn
from torch.nn import BCEWithLogitsLoss, CrossEntropyLoss, MSELoss

from ...activations import ACT2FN
from ...modeling_outputs import (
    BaseModelOutputWithPastAndCrossAttentions,
    BaseModelOutputWithPoolingAndCrossAttentions,
    CausalLMOutputWithCrossAttentions,
    MaskedLMOutput,
    MultipleChoiceModelOutput,
    NextSentencePredictorOutput,
    QuestionAnsweringModelOutput,
    SequenceClassifierOutput,
    TokenClassifierOutput,
)
from ...modeling_utils import PreTrainedModel
from ...pytorch_utils import apply_chunking_to_forward, find_pruneable_heads_and_indices, prune_linear_layer
from ...utils import (
    ModelOutput,
    add_code_sample_docstrings,
    add_start_docstrings,
    add_start_docstrings_to_model_forward,
    logging,
    replace_return_docstrings,
)
from .configuration_bert import BertConfig


logger = logging.get_logger(__name__)

_CHECKPOINT_FOR_DOC = "bert-base-uncased"
_CONFIG_FOR_DOC = "BertConfig"

# TokenClassification docstring
_CHECKPOINT_FOR_TOKEN_CLASSIFICATION = "dbmdz/bert-large-cased-finetuned-conll03-english"
_TOKEN_CLASS_EXPECTED_OUTPUT = (
    "['O', 'I-ORG', 'I-ORG', 'I-ORG', 'O', 'O', 'O', 'O', 'O', 'I-LOC', 'O', 'I-LOC', 'I-LOC'] "
)
_TOKEN_CLASS_EXPECTED_LOSS = 0.01

# QuestionAnswering docstring
_CHECKPOINT_FOR_QA = "deepset/bert-base-cased-squad2"
_QA_EXPECTED_OUTPUT = "'a nice puppet'"
_QA_EXPECTED_LOSS = 7.41
_QA_TARGET_START_INDEX = 14
_QA_TARGET_END_INDEX = 15

# SequenceClassification docstring
_CHECKPOINT_FOR_SEQUENCE_CLASSIFICATION = "textattack/bert-base-uncased-yelp-polarity"
_SEQ_CLASS_EXPECTED_OUTPUT = "'LABEL_1'"
_SEQ_CLASS_EXPECTED_LOSS = 0.01


BERT_PRETRAINED_MODEL_ARCHIVE_LIST = [
    "bert-base-uncased",
    "bert-large-uncased",
    "bert-base-cased",
    "bert-large-cased",
    "bert-base-multilingual-uncased",
    "bert-base-multilingual-cased",
    "bert-base-chinese",
    "bert-base-german-cased",
    "bert-large-uncased-whole-word-masking",
    "bert-large-cased-whole-word-masking",
    "bert-large-uncased-whole-word-masking-finetuned-squad",
    "bert-large-cased-whole-word-masking-finetuned-squad",
    "bert-base-cased-finetuned-mrpc",
    "bert-base-german-dbmdz-cased",
    "bert-base-german-dbmdz-uncased",
    "cl-tohoku/bert-base-japanese",
    "cl-tohoku/bert-base-japanese-whole-word-masking",
    "cl-tohoku/bert-base-japanese-char",
    "cl-tohoku/bert-base-japanese-char-whole-word-masking",
    "TurkuNLP/bert-base-finnish-cased-v1",
    "TurkuNLP/bert-base-finnish-uncased-v1",
    "wietsedv/bert-base-dutch-cased",
    # See all BERT models at https://huggingface.co/models?filter=bert
]


def load_tf_weights_in_bert(model, config, tf_checkpoint_path):
    """Load tf checkpoints in a pytorch model."""
    try:
        import re

        import numpy as np
        import tensorflow as tf
    except ImportError:
        logger.error(
            "Loading a TensorFlow model in PyTorch, requires TensorFlow to be installed. Please see "
            "https://www.tensorflow.org/install/ for installation instructions."
        )
        raise
    tf_path = os.path.abspath(tf_checkpoint_path)
    logger.info(f"Converting TensorFlow checkpoint from {tf_path}")
    # Load weights from TF model
    init_vars = tf.train.list_variables(tf_path)
    names = []
    arrays = []
    for name, shape in init_vars:
        logger.info(f"Loading TF weight {name} with shape {shape}")
        array = tf.train.load_variable(tf_path, name)
        names.append(name)
        arrays.append(array)

    for name, array in zip(names, arrays):
        name = name.split("/")
        # adam_v and adam_m are variables used in AdamWeightDecayOptimizer to calculated m and v
        # which are not required for using pretrained model
        if any(
            n in ["adam_v", "adam_m", "AdamWeightDecayOptimizer", "AdamWeightDecayOptimizer_1", "global_step"]
            for n in name
        ):
            logger.info(f"Skipping {'/'.join(name)}")
            continue
        pointer = model
        for m_name in name:
            if re.fullmatch(r"[A-Za-z]+_\d+", m_name):
                scope_names = re.split(r"_(\d+)", m_name)
            else:
                scope_names = [m_name]
            if scope_names[0] == "kernel" or scope_names[0] == "gamma":
                pointer = getattr(pointer, "weight")
            elif scope_names[0] == "output_bias" or scope_names[0] == "beta":
                pointer = getattr(pointer, "bias")
            elif scope_names[0] == "output_weights":
                pointer = getattr(pointer, "weight")
            elif scope_names[0] == "squad":
                pointer = getattr(pointer, "classifier")
            else:
                try:
                    pointer = getattr(pointer, scope_names[0])
                except AttributeError:
                    logger.info(f"Skipping {'/'.join(name)}")
                    continue
            if len(scope_names) >= 2:
                num = int(scope_names[1])
                pointer = pointer[num]
        if m_name[-11:] == "_embeddings":
            pointer = getattr(pointer, "weight")
        elif m_name == "kernel":
            array = np.transpose(array)
        try:
            if pointer.shape != array.shape:
                raise ValueError(f"Pointer shape {pointer.shape} and array shape {array.shape} mismatched")
        except ValueError as e:
            e.args += (pointer.shape, array.shape)
            raise
        logger.info(f"Initialize PyTorch weight {name}")
        pointer.data = torch.from_numpy(array)
    return model


class BertEmbeddings(nn.Module):
    """Construct the embeddings from word, position and token_type embeddings."""

    def __init__(self, config):
        super().__init__()
        self.word_embeddings = nn.Embedding(config.vocab_size, config.hidden_size, padding_idx=config.pad_token_id)
        self.position_embeddings = nn.Embedding(config.max_position_embeddings, config.hidden_size)
        self.token_type_embeddings = nn.Embedding(config.type_vocab_size, config.hidden_size)

        # self.LayerNorm is not snake-cased to stick with TensorFlow model variable name and be able to load
        # any TensorFlow checkpoint file
        self.LayerNorm = nn.LayerNorm(config.hidden_size, eps=config.layer_norm_eps)
        self.dropout = nn.Dropout(config.hidden_dropout_prob)
        # position_ids (1, len position emb) is contiguous in memory and exported when serialized
        self.position_embedding_type = getattr(config, "position_embedding_type", "absolute")
        self.register_buffer(
            "position_ids", torch.arange(config.max_position_embeddings).expand((1, -1)), persistent=False
        )
        self.register_buffer(
            "token_type_ids", torch.zeros(self.position_ids.size(), dtype=torch.long), persistent=False
        )

    def forward(
        self,
        input_ids: Optional[torch.LongTensor] = None,
        token_type_ids: Optional[torch.LongTensor] = None,
        position_ids: Optional[torch.LongTensor] = None,
        inputs_embeds: Optional[torch.FloatTensor] = None,
        past_key_values_length: int = 0,
    ) -> torch.Tensor:
        if input_ids is not None:
            input_shape = input_ids.size()
        else:
            input_shape = inputs_embeds.size()[:-1]

        seq_length = input_shape[1]

        if position_ids is None:
            position_ids = self.position_ids[:, past_key_values_length : seq_length + past_key_values_length]

        # Setting the token_type_ids to the registered buffer in constructor where it is all zeros, which usually occurs
        # when its auto-generated, registered buffer helps users when tracing the model without passing token_type_ids, solves
        # issue #5664
        if token_type_ids is None:
            if hasattr(self, "token_type_ids"):
                buffered_token_type_ids = self.token_type_ids[:, :seq_length]
                buffered_token_type_ids_expanded = buffered_token_type_ids.expand(input_shape[0], seq_length)
                token_type_ids = buffered_token_type_ids_expanded
            else:
                token_type_ids = torch.zeros(input_shape, dtype=torch.long, device=self.position_ids.device)

        if inputs_embeds is None:
            inputs_embeds = self.word_embeddings(input_ids)
        token_type_embeddings = self.token_type_embeddings(token_type_ids)

        embeddings = inputs_embeds + token_type_embeddings
        if self.position_embedding_type == "absolute":
            position_embeddings = self.position_embeddings(position_ids)
            embeddings += position_embeddings
        embeddings = self.LayerNorm(embeddings)
        embeddings = self.dropout(embeddings)
        return embeddings


class BertSelfAttention(nn.Module):
    def __init__(self, config, position_embedding_type=None):
        super().__init__()
        if config.hidden_size % config.num_attention_heads != 0 and not hasattr(config, "embedding_size"):
            raise ValueError(
                f"The hidden size ({config.hidden_size}) is not a multiple of the number of attention "
                f"heads ({config.num_attention_heads})"
            )

        self.num_attention_heads = config.num_attention_heads
        self.attention_head_size = int(config.hidden_size / config.num_attention_heads)
        self.all_head_size = self.num_attention_heads * self.attention_head_size

        self.query = nn.Linear(config.hidden_size, self.all_head_size)
        self.key = nn.Linear(config.hidden_size, self.all_head_size)
        self.value = nn.Linear(config.hidden_size, self.all_head_size)

        self.dropout = nn.Dropout(config.attention_probs_dropout_prob)
        self.position_embedding_type = position_embedding_type or getattr(
            config, "position_embedding_type", "absolute"
        )
        if self.position_embedding_type == "relative_key" or self.position_embedding_type == "relative_key_query":
            self.max_position_embeddings = config.max_position_embeddings
            self.distance_embedding = nn.Embedding(2 * config.max_position_embeddings - 1, self.attention_head_size)

        self.is_decoder = config.is_decoder

    def transpose_for_scores(self, x: torch.Tensor) -> torch.Tensor:
        new_x_shape = x.size()[:-1] + (self.num_attention_heads, self.attention_head_size)
        x = x.view(new_x_shape)
        return x.permute(0, 2, 1, 3)

    def forward(
        self,
        hidden_states: torch.Tensor,
        attention_mask: Optional[torch.FloatTensor] = None,
        head_mask: Optional[torch.FloatTensor] = None,
        encoder_hidden_states: Optional[torch.FloatTensor] = None,
        encoder_attention_mask: Optional[torch.FloatTensor] = None,
        past_key_value: Optional[Tuple[Tuple[torch.FloatTensor]]] = None,
        output_attentions: Optional[bool] = False,
    ) -> Tuple[torch.Tensor]:
        mixed_query_layer = self.query(hidden_states)

        # If this is instantiated as a cross-attention module, the keys
        # and values come from an encoder; the attention mask needs to be
        # such that the encoder's padding tokens are not attended to.
        is_cross_attention = encoder_hidden_states is not None

        if is_cross_attention and past_key_value is not None:
            # reuse k,v, cross_attentions
            key_layer = past_key_value[0]
            value_layer = past_key_value[1]
            attention_mask = encoder_attention_mask
        elif is_cross_attention:
            key_layer = self.transpose_for_scores(self.key(encoder_hidden_states))
            value_layer = self.transpose_for_scores(self.value(encoder_hidden_states))
            attention_mask = encoder_attention_mask
        elif past_key_value is not None:
            key_layer = self.transpose_for_scores(self.key(hidden_states))
            value_layer = self.transpose_for_scores(self.value(hidden_states))
            key_layer = torch.cat([past_key_value[0], key_layer], dim=2)
            value_layer = torch.cat([past_key_value[1], value_layer], dim=2)
        else:
            key_layer = self.transpose_for_scores(self.key(hidden_states))
            value_layer = self.transpose_for_scores(self.value(hidden_states))

        query_layer = self.transpose_for_scores(mixed_query_layer)

        use_cache = past_key_value is not None
        if self.is_decoder:
            # if cross_attention save Tuple(torch.Tensor, torch.Tensor) of all cross attention key/value_states.
            # Further calls to cross_attention layer can then reuse all cross-attention
            # key/value_states (first "if" case)
            # if uni-directional self-attention (decoder) save Tuple(torch.Tensor, torch.Tensor) of
            # all previous decoder key/value_states. Further calls to uni-directional self-attention
            # can concat previous decoder key/value_states to current projected key/value_states (third "elif" case)
            # if encoder bi-directional self-attention `past_key_value` is always `None`
            past_key_value = (key_layer, value_layer)

        # Take the dot product between "query" and "key" to get the raw attention scores.
        attention_scores = torch.matmul(query_layer, key_layer.transpose(-1, -2))

        if self.position_embedding_type == "relative_key" or self.position_embedding_type == "relative_key_query":
            query_length, key_length = query_layer.shape[2], key_layer.shape[2]
            if use_cache:
                position_ids_l = torch.tensor(key_length - 1, dtype=torch.long, device=hidden_states.device).view(
                    -1, 1
                )
            else:
                position_ids_l = torch.arange(query_length, dtype=torch.long, device=hidden_states.device).view(-1, 1)
            position_ids_r = torch.arange(key_length, dtype=torch.long, device=hidden_states.device).view(1, -1)
            distance = position_ids_l - position_ids_r

            positional_embedding = self.distance_embedding(distance + self.max_position_embeddings - 1)
            positional_embedding = positional_embedding.to(dtype=query_layer.dtype)  # fp16 compatibility

            if self.position_embedding_type == "relative_key":
                relative_position_scores = torch.einsum("bhld,lrd->bhlr", query_layer, positional_embedding)
                attention_scores = attention_scores + relative_position_scores
            elif self.position_embedding_type == "relative_key_query":
                relative_position_scores_query = torch.einsum("bhld,lrd->bhlr", query_layer, positional_embedding)
                relative_position_scores_key = torch.einsum("bhrd,lrd->bhlr", key_layer, positional_embedding)
                attention_scores = attention_scores + relative_position_scores_query + relative_position_scores_key

        attention_scores = attention_scores / math.sqrt(self.attention_head_size)
        if attention_mask is not None:
            # Apply the attention mask is (precomputed for all layers in BertModel forward() function)
            attention_scores = attention_scores + attention_mask

        # Normalize the attention scores to probabilities.
        attention_probs = nn.functional.softmax(attention_scores, dim=-1)

        # This is actually dropping out entire tokens to attend to, which might
        # seem a bit unusual, but is taken from the original Transformer paper.
        attention_probs = self.dropout(attention_probs)

        # Mask heads if we want to
        if head_mask is not None:
            attention_probs = attention_probs * head_mask

        context_layer = torch.matmul(attention_probs, value_layer)

        context_layer = context_layer.permute(0, 2, 1, 3).contiguous()
        new_context_layer_shape = context_layer.size()[:-2] + (self.all_head_size,)
        context_layer = context_layer.view(new_context_layer_shape)

        outputs = (context_layer, attention_probs) if output_attentions else (context_layer,)

        if self.is_decoder:
            outputs = outputs + (past_key_value,)
        return outputs


class BertSelfOutput(nn.Module):
    def __init__(self, config):
        super().__init__()
        self.dense = nn.Linear(config.hidden_size, config.hidden_size)
        self.LayerNorm = nn.LayerNorm(config.hidden_size, eps=config.layer_norm_eps)
        self.dropout = nn.Dropout(config.hidden_dropout_prob)

    def forward(self, hidden_states: torch.Tensor, input_tensor: torch.Tensor) -> torch.Tensor:
        hidden_states = self.dense(hidden_states)
        hidden_states = self.dropout(hidden_states)
        hidden_states = self.LayerNorm(hidden_states + input_tensor)
        return hidden_states


class BertAttention(nn.Module):
    def __init__(self, config, position_embedding_type=None):
        super().__init__()
        self.self = BertSelfAttention(config, position_embedding_type=position_embedding_type)
        self.output = BertSelfOutput(config)
        self.pruned_heads = set()

    def prune_heads(self, heads):
        if len(heads) == 0:
            return
        heads, index = find_pruneable_heads_and_indices(
            heads, self.self.num_attention_heads, self.self.attention_head_size, self.pruned_heads
        )

        # Prune linear layers
        self.self.query = prune_linear_layer(self.self.query, index)
        self.self.key = prune_linear_layer(self.self.key, index)
        self.self.value = prune_linear_layer(self.self.value, index)
        self.output.dense = prune_linear_layer(self.output.dense, index, dim=1)

        # Update hyper params and store pruned heads
        self.self.num_attention_heads = self.self.num_attention_heads - len(heads)
        self.self.all_head_size = self.self.attention_head_size * self.self.num_attention_heads
        self.pruned_heads = self.pruned_heads.union(heads)

    def forward(
        self,
        hidden_states: torch.Tensor,
        attention_mask: Optional[torch.FloatTensor] = None,
        head_mask: Optional[torch.FloatTensor] = None,
        encoder_hidden_states: Optional[torch.FloatTensor] = None,
        encoder_attention_mask: Optional[torch.FloatTensor] = None,
        past_key_value: Optional[Tuple[Tuple[torch.FloatTensor]]] = None,
        output_attentions: Optional[bool] = False,
    ) -> Tuple[torch.Tensor]:
        self_outputs = self.self(
            hidden_states,
            attention_mask,
            head_mask,
            encoder_hidden_states,
            encoder_attention_mask,
            past_key_value,
            output_attentions,
        )
        attention_output = self.output(self_outputs[0], hidden_states)
        outputs = (attention_output,) + self_outputs[1:]  # add attentions if we output them
        return outputs


class BertIntermediate(nn.Module):
    def __init__(self, config):
        super().__init__()
        self.dense = nn.Linear(config.hidden_size, config.intermediate_size)
        if isinstance(config.hidden_act, str):
            self.intermediate_act_fn = ACT2FN[config.hidden_act]
        else:
            self.intermediate_act_fn = config.hidden_act

    def forward(self, hidden_states: torch.Tensor) -> torch.Tensor:
        hidden_states = self.dense(hidden_states)
        hidden_states = self.intermediate_act_fn(hidden_states)
        return hidden_states


class BertOutput(nn.Module):
    def __init__(self, config):
        super().__init__()
        self.dense = nn.Linear(config.intermediate_size, config.hidden_size)
        self.LayerNorm = nn.LayerNorm(config.hidden_size, eps=config.layer_norm_eps)
        self.dropout = nn.Dropout(config.hidden_dropout_prob)

    def forward(self, hidden_states: torch.Tensor, input_tensor: torch.Tensor) -> torch.Tensor:
        hidden_states = self.dense(hidden_states)
        hidden_states = self.dropout(hidden_states)
        hidden_states = self.LayerNorm(hidden_states + input_tensor)
        return hidden_states


class BertLayer(nn.Module):
    def __init__(self, config):
        super().__init__()
        self.chunk_size_feed_forward = config.chunk_size_feed_forward
        self.seq_len_dim = 1
        self.attention = BertAttention(config)
        self.is_decoder = config.is_decoder
        self.add_cross_attention = config.add_cross_attention
        if self.add_cross_attention:
            if not self.is_decoder:
                raise ValueError(f"{self} should be used as a decoder model if cross attention is added")
            self.crossattention = BertAttention(config, position_embedding_type="absolute")
        self.intermediate = BertIntermediate(config)
        self.output = BertOutput(config)

    def forward(
        self,
        hidden_states: torch.Tensor,
        attention_mask: Optional[torch.FloatTensor] = None,
        head_mask: Optional[torch.FloatTensor] = None,
        encoder_hidden_states: Optional[torch.FloatTensor] = None,
        encoder_attention_mask: Optional[torch.FloatTensor] = None,
        past_key_value: Optional[Tuple[Tuple[torch.FloatTensor]]] = None,
        output_attentions: Optional[bool] = False,
    ) -> Tuple[torch.Tensor]:
        # decoder uni-directional self-attention cached key/values tuple is at positions 1,2
        self_attn_past_key_value = past_key_value[:2] if past_key_value is not None else None
        self_attention_outputs = self.attention(
            hidden_states,
            attention_mask,
            head_mask,
            output_attentions=output_attentions,
            past_key_value=self_attn_past_key_value,
        )
        attention_output = self_attention_outputs[0]

        # if decoder, the last output is tuple of self-attn cache
        if self.is_decoder:
            outputs = self_attention_outputs[1:-1]
            present_key_value = self_attention_outputs[-1]
        else:
            outputs = self_attention_outputs[1:]  # add self attentions if we output attention weights

        cross_attn_present_key_value = None
        if self.is_decoder and encoder_hidden_states is not None:
            if not hasattr(self, "crossattention"):
                raise ValueError(
                    f"If `encoder_hidden_states` are passed, {self} has to be instantiated with cross-attention layers"
                    " by setting `config.add_cross_attention=True`"
                )

            # cross_attn cached key/values tuple is at positions 3,4 of past_key_value tuple
            cross_attn_past_key_value = past_key_value[-2:] if past_key_value is not None else None
            cross_attention_outputs = self.crossattention(
                attention_output,
                attention_mask,
                head_mask,
                encoder_hidden_states,
                encoder_attention_mask,
                cross_attn_past_key_value,
                output_attentions,
            )
            attention_output = cross_attention_outputs[0]
            outputs = outputs + cross_attention_outputs[1:-1]  # add cross attentions if we output attention weights

            # add cross-attn cache to positions 3,4 of present_key_value tuple
            cross_attn_present_key_value = cross_attention_outputs[-1]
            present_key_value = present_key_value + cross_attn_present_key_value

        layer_output = apply_chunking_to_forward(
            self.feed_forward_chunk, self.chunk_size_feed_forward, self.seq_len_dim, attention_output
        )
        outputs = (layer_output,) + outputs

        # if decoder, return the attn key/values as the last output
        if self.is_decoder:
            outputs = outputs + (present_key_value,)

        return outputs

    def feed_forward_chunk(self, attention_output):
        intermediate_output = self.intermediate(attention_output)
        layer_output = self.output(intermediate_output, attention_output)
        return layer_output


class BertEncoder(nn.Module):
    def __init__(self, config):
        super().__init__()
        self.config = config
        self.layer = nn.ModuleList([BertLayer(config) for _ in range(config.num_hidden_layers)])
        self.gradient_checkpointing = False

    def forward(
        self,
        hidden_states: torch.Tensor,
        attention_mask: Optional[torch.FloatTensor] = None,
        head_mask: Optional[torch.FloatTensor] = None,
        encoder_hidden_states: Optional[torch.FloatTensor] = None,
        encoder_attention_mask: Optional[torch.FloatTensor] = None,
        past_key_values: Optional[Tuple[Tuple[torch.FloatTensor]]] = None,
        use_cache: Optional[bool] = None,
        output_attentions: Optional[bool] = False,
        output_hidden_states: Optional[bool] = False,
        return_dict: Optional[bool] = True,
    ) -> Union[Tuple[torch.Tensor], BaseModelOutputWithPastAndCrossAttentions]:
        all_hidden_states = () if output_hidden_states else None
        all_self_attentions = () if output_attentions else None
        all_cross_attentions = () if output_attentions and self.config.add_cross_attention else None

        if self.gradient_checkpointing and self.training:
            if use_cache:
                logger.warning_once(
                    "`use_cache=True` is incompatible with gradient checkpointing. Setting `use_cache=False`..."
                )
                use_cache = False

        next_decoder_cache = () if use_cache else None
        for i, layer_module in enumerate(self.layer):
            if output_hidden_states:
                all_hidden_states = all_hidden_states + (hidden_states,)

            layer_head_mask = head_mask[i] if head_mask is not None else None
            past_key_value = past_key_values[i] if past_key_values is not None else None

            if self.gradient_checkpointing and self.training:
                layer_outputs = self._gradient_checkpointing_func(
                    layer_module.__call__,
                    hidden_states,
                    attention_mask,
                    layer_head_mask,
                    encoder_hidden_states,
                    encoder_attention_mask,
                    past_key_value,
                    output_attentions,
                )
            else:
                layer_outputs = layer_module(
                    hidden_states,
                    attention_mask,
                    layer_head_mask,
                    encoder_hidden_states,
                    encoder_attention_mask,
                    past_key_value,
                    output_attentions,
                )

            hidden_states = layer_outputs[0]
            if use_cache:
                next_decoder_cache += (layer_outputs[-1],)
            if output_attentions:
                all_self_attentions = all_self_attentions + (layer_outputs[1],)
                if self.config.add_cross_attention:
                    all_cross_attentions = all_cross_attentions + (layer_outputs[2],)

        if output_hidden_states:
            all_hidden_states = all_hidden_states + (hidden_states,)

        if not return_dict:
            return tuple(
                v
                for v in [
                    hidden_states,
                    next_decoder_cache,
                    all_hidden_states,
                    all_self_attentions,
                    all_cross_attentions,
                ]
                if v is not None
            )
        return BaseModelOutputWithPastAndCrossAttentions(
            last_hidden_state=hidden_states,
            past_key_values=next_decoder_cache,
            hidden_states=all_hidden_states,
            attentions=all_self_attentions,
            cross_attentions=all_cross_attentions,
        )


class BertPooler(nn.Module):
    def __init__(self, config):
        super().__init__()
        self.dense = nn.Linear(config.hidden_size, config.hidden_size)
        self.activation = nn.Tanh()

    def forward(self, hidden_states: torch.Tensor) -> torch.Tensor:
        # We "pool" the model by simply taking the hidden state corresponding
        # to the first token.
        first_token_tensor = hidden_states[:, 0]
        pooled_output = self.dense(first_token_tensor)
        pooled_output = self.activation(pooled_output)
        return pooled_output


class BertPredictionHeadTransform(nn.Module):
    def __init__(self, config):
        super().__init__()
        self.dense = nn.Linear(config.hidden_size, config.hidden_size)
        if isinstance(config.hidden_act, str):
            self.transform_act_fn = ACT2FN[config.hidden_act]
        else:
            self.transform_act_fn = config.hidden_act
        self.LayerNorm = nn.LayerNorm(config.hidden_size, eps=config.layer_norm_eps)

    def forward(self, hidden_states: torch.Tensor) -> torch.Tensor:
        hidden_states = self.dense(hidden_states)
        hidden_states = self.transform_act_fn(hidden_states)
        hidden_states = self.LayerNorm(hidden_states)
        return hidden_states


class BertLMPredictionHead(nn.Module):
    def __init__(self, config):
        super().__init__()
        self.transform = BertPredictionHeadTransform(config)

        # The output weights are the same as the input embeddings, but there is
        # an output-only bias for each token.
        self.decoder = nn.Linear(config.hidden_size, config.vocab_size, bias=False)

        self.bias = nn.Parameter(torch.zeros(config.vocab_size))

        # Need a link between the two variables so that the bias is correctly resized with `resize_token_embeddings`
        self.decoder.bias = self.bias

    def forward(self, hidden_states):
        hidden_states = self.transform(hidden_states)
        hidden_states = self.decoder(hidden_states)
        return hidden_states


class BertOnlyMLMHead(nn.Module):
    def __init__(self, config):
        super().__init__()
        self.predictions = BertLMPredictionHead(config)

    def forward(self, sequence_output: torch.Tensor) -> torch.Tensor:
        prediction_scores = self.predictions(sequence_output)
        return prediction_scores


class BertOnlyNSPHead(nn.Module):
    def __init__(self, config):
        super().__init__()
        self.seq_relationship = nn.Linear(config.hidden_size, 2)

    def forward(self, pooled_output):
        seq_relationship_score = self.seq_relationship(pooled_output)
        return seq_relationship_score


class BertPreTrainingHeads(nn.Module):
    def __init__(self, config):
        super().__init__()
        self.predictions = BertLMPredictionHead(config)
        self.seq_relationship = nn.Linear(config.hidden_size, 2)

    def forward(self, sequence_output, pooled_output):
        prediction_scores = self.predictions(sequence_output)
        seq_relationship_score = self.seq_relationship(pooled_output)
        return prediction_scores, seq_relationship_score


class BertPreTrainedModel(PreTrainedModel):
    """
    An abstract class to handle weights initialization and a simple interface for downloading and loading pretrained
    models.
    """

    config_class = BertConfig
    load_tf_weights = load_tf_weights_in_bert
    base_model_prefix = "bert"
    supports_gradient_checkpointing = True

    def _init_weights(self, module):
        """Initialize the weights"""
        if isinstance(module, nn.Linear):
            # Slightly different from the TF version which uses truncated_normal for initialization
            # cf https://github.com/pytorch/pytorch/pull/5617
            module.weight.data.normal_(mean=0.0, std=self.config.initializer_range)
            if module.bias is not None:
                module.bias.data.zero_()
        elif isinstance(module, nn.Embedding):
            module.weight.data.normal_(mean=0.0, std=self.config.initializer_range)
            if module.padding_idx is not None:
                module.weight.data[module.padding_idx].zero_()
        elif isinstance(module, nn.LayerNorm):
            module.bias.data.zero_()
            module.weight.data.fill_(1.0)


@dataclass
class BertForPreTrainingOutput(ModelOutput):
    """
    Output type of [`BertForPreTraining`].

    Args:
        loss (*optional*, returned when `labels` is provided, `torch.FloatTensor` of shape `(1,)`):
            Total loss as the sum of the masked language modeling loss and the next sequence prediction
            (classification) loss.
        prediction_logits (`torch.FloatTensor` of shape `(batch_size, sequence_length, config.vocab_size)`):
            Prediction scores of the language modeling head (scores for each vocabulary token before SoftMax).
        seq_relationship_logits (`torch.FloatTensor` of shape `(batch_size, 2)`):
            Prediction scores of the next sequence prediction (classification) head (scores of True/False continuation
            before SoftMax).
        hidden_states (`tuple(torch.FloatTensor)`, *optional*, returned when `output_hidden_states=True` is passed or when `config.output_hidden_states=True`):
            Tuple of `torch.FloatTensor` (one for the output of the embeddings + one for the output of each layer) of
            shape `(batch_size, sequence_length, hidden_size)`.

            Hidden-states of the model at the output of each layer plus the initial embedding outputs.
        attentions (`tuple(torch.FloatTensor)`, *optional*, returned when `output_attentions=True` is passed or when `config.output_attentions=True`):
            Tuple of `torch.FloatTensor` (one for each layer) of shape `(batch_size, num_heads, sequence_length,
            sequence_length)`.

            Attentions weights after the attention softmax, used to compute the weighted average in the self-attention
            heads.
    """

    loss: Optional[torch.FloatTensor] = None
    prediction_logits: torch.FloatTensor = None
    seq_relationship_logits: torch.FloatTensor = None
    hidden_states: Optional[Tuple[torch.FloatTensor]] = None
    attentions: Optional[Tuple[torch.FloatTensor]] = None


BERT_START_DOCSTRING = r"""

    This model inherits from [`PreTrainedModel`]. Check the superclass documentation for the generic methods the
    library implements for all its model (such as downloading or saving, resizing the input embeddings, pruning heads
    etc.)

    This model is also a PyTorch [torch.nn.Module](https://pytorch.org/docs/stable/nn.html#torch.nn.Module) subclass.
    Use it as a regular PyTorch Module and refer to the PyTorch documentation for all matter related to general usage
    and behavior.

    Parameters:
        config ([`BertConfig`]): Model configuration class with all the parameters of the model.
            Initializing with a config file does not load the weights associated with the model, only the
            configuration. Check out the [`~PreTrainedModel.from_pretrained`] method to load the model weights.
"""

BERT_INPUTS_DOCSTRING = r"""
    Args:
        input_ids (`torch.LongTensor` of shape `({0})`):
            Indices of input sequence tokens in the vocabulary.

            Indices can be obtained using [`AutoTokenizer`]. See [`PreTrainedTokenizer.encode`] and
            [`PreTrainedTokenizer.__call__`] for details.

            [What are input IDs?](../glossary#input-ids)
        attention_mask (`torch.FloatTensor` of shape `({0})`or `(batch_size, sequence_length, target_length)`, *optional*):
            Mask to avoid performing attention on padding token indices. Mask values selected in `[0, 1]`:

            - 1 for tokens that are **not masked**,
            - 0 for tokens that are **masked**.

            [What are attention masks?](../glossary#attention-mask)
        token_type_ids (`torch.LongTensor` of shape `({0})`, *optional*):
            Segment token indices to indicate first and second portions of the inputs. Indices are selected in `[0,
            1]`:

            - 0 corresponds to a *sentence A* token,
            - 1 corresponds to a *sentence B* token.

            [What are token type IDs?](../glossary#token-type-ids)
        position_ids (`torch.LongTensor` of shape `({0})`, *optional*):
            Indices of positions of each input sequence tokens in the position embeddings. Selected in the range `[0,
            config.max_position_embeddings - 1]`.

            [What are position IDs?](../glossary#position-ids)
        head_mask (`torch.FloatTensor` of shape `(num_heads,)` or `(num_layers, num_heads)`, *optional*):
            Mask to nullify selected heads of the self-attention modules. Mask values selected in `[0, 1]`:

            - 1 indicates the head is **not masked**,
            - 0 indicates the head is **masked**.

        inputs_embeds (`torch.FloatTensor` of shape `({0}, hidden_size)`, *optional*):
            Optionally, instead of passing `input_ids` you can choose to directly pass an embedded representation. This
            is useful if you want more control over how to convert `input_ids` indices into associated vectors than the
            model's internal embedding lookup matrix.
        output_attentions (`bool`, *optional*):
            Whether or not to return the attentions tensors of all attention layers. See `attentions` under returned
            tensors for more detail.
        output_hidden_states (`bool`, *optional*):
            Whether or not to return the hidden states of all layers. See `hidden_states` under returned tensors for
            more detail.
        return_dict (`bool`, *optional*):
            Whether or not to return a [`~utils.ModelOutput`] instead of a plain tuple.
"""


@add_start_docstrings(
    "The bare Bert Model transformer outputting raw hidden-states without any specific head on top.",
    BERT_START_DOCSTRING,
)
class BertModel(BertPreTrainedModel):
    """

    The model can behave as an encoder (with only self-attention) as well as a decoder, in which case a layer of
    cross-attention is added between the self-attention layers, following the architecture described in [Attention is
    all you need](https://arxiv.org/abs/1706.03762) by Ashish Vaswani, Noam Shazeer, Niki Parmar, Jakob Uszkoreit,
    Llion Jones, Aidan N. Gomez, Lukasz Kaiser and Illia Polosukhin.

    To behave as an decoder the model needs to be initialized with the `is_decoder` argument of the configuration set
    to `True`. To be used in a Seq2Seq model, the model needs to initialized with both `is_decoder` argument and
    `add_cross_attention` set to `True`; an `encoder_hidden_states` is then expected as an input to the forward pass.
    """

    def __init__(self, config, add_pooling_layer=True):
        super().__init__(config)
        self.config = config

        self.embeddings = BertEmbeddings(config)
        self.encoder = BertEncoder(config)

        self.pooler = BertPooler(config) if add_pooling_layer else None

        # Initialize weights and apply final processing
        self.post_init()

    def get_input_embeddings(self):
        return self.embeddings.word_embeddings

    def set_input_embeddings(self, value):
        self.embeddings.word_embeddings = value

    def _prune_heads(self, heads_to_prune):
        """
        Prunes heads of the model. heads_to_prune: dict of {layer_num: list of heads to prune in this layer} See base
        class PreTrainedModel
        """
        for layer, heads in heads_to_prune.items():
            self.encoder.layer[layer].attention.prune_heads(heads)

    @add_start_docstrings_to_model_forward(BERT_INPUTS_DOCSTRING.format("batch_size, sequence_length"))
    @add_code_sample_docstrings(
        checkpoint=_CHECKPOINT_FOR_DOC,
        output_type=BaseModelOutputWithPoolingAndCrossAttentions,
        config_class=_CONFIG_FOR_DOC,
    )
    def forward(
        self,
        input_ids: Optional[torch.Tensor] = None,
        attention_mask: Optional[torch.Tensor] = None,
        token_type_ids: Optional[torch.Tensor] = None,
        position_ids: Optional[torch.Tensor] = None,
        head_mask: Optional[torch.Tensor] = None,
        inputs_embeds: Optional[torch.Tensor] = None,
        encoder_hidden_states: Optional[torch.Tensor] = None,
        encoder_attention_mask: Optional[torch.Tensor] = None,
        past_key_values: Optional[List[torch.FloatTensor]] = None,
        use_cache: Optional[bool] = None,
        output_attentions: Optional[bool] = None,
        output_hidden_states: Optional[bool] = None,
        return_dict: Optional[bool] = None,
    ) -> Union[Tuple[torch.Tensor], BaseModelOutputWithPoolingAndCrossAttentions]:
        r"""
        encoder_hidden_states  (`torch.FloatTensor` of shape `(batch_size, sequence_length, hidden_size)`, *optional*):
            Sequence of hidden-states at the output of the last layer of the encoder. Used in the cross-attention if
            the model is configured as a decoder.
        encoder_attention_mask (`torch.FloatTensor` of shape `(batch_size, sequence_length)` or `(batch_size, sequence_length, target_length)`, *optional*):
            Mask to avoid performing attention on the padding token indices of the encoder input. This mask is used in
            the cross-attention if the model is configured as a decoder. Mask values selected in `[0, 1]`:

            - 1 for tokens that are **not masked**,
            - 0 for tokens that are **masked**.
        past_key_values (`tuple(tuple(torch.FloatTensor))` of length `config.n_layers` with each tuple having 4 tensors of shape `(batch_size, num_heads, sequence_length - 1, embed_size_per_head)`):
            Contains precomputed key and value hidden states of the attention blocks. Can be used to speed up decoding.

            If `past_key_values` are used, the user can optionally input only the last `decoder_input_ids` (those that
            don't have their past key value states given to this model) of shape `(batch_size, 1)` instead of all
            `decoder_input_ids` of shape `(batch_size, sequence_length)`.
        use_cache (`bool`, *optional*):
            If set to `True`, `past_key_values` key value states are returned and can be used to speed up decoding (see
            `past_key_values`).
        """
        output_attentions = output_attentions if output_attentions is not None else self.config.output_attentions
        output_hidden_states = (
            output_hidden_states if output_hidden_states is not None else self.config.output_hidden_states
        )
        return_dict = return_dict if return_dict is not None else self.config.use_return_dict

        if self.config.is_decoder:
            use_cache = use_cache if use_cache is not None else self.config.use_cache
        else:
            use_cache = False

        if input_ids is not None and inputs_embeds is not None:
            raise ValueError("You cannot specify both input_ids and inputs_embeds at the same time")
        elif input_ids is not None:
            self.warn_if_padding_and_no_attention_mask(input_ids, attention_mask)
            input_shape = input_ids.size()
        elif inputs_embeds is not None:
            input_shape = inputs_embeds.size()[:-1]
        else:
            raise ValueError("You have to specify either input_ids or inputs_embeds")

        batch_size, seq_length = input_shape
        device = input_ids.device if input_ids is not None else inputs_embeds.device

        # past_key_values_length
        past_key_values_length = past_key_values[0][0].shape[2] if past_key_values is not None else 0

        if attention_mask is None:
            attention_mask = torch.ones(((batch_size, seq_length + past_key_values_length)), device=device)

        if token_type_ids is None:
            if hasattr(self.embeddings, "token_type_ids"):
                buffered_token_type_ids = self.embeddings.token_type_ids[:, :seq_length]
                buffered_token_type_ids_expanded = buffered_token_type_ids.expand(batch_size, seq_length)
                token_type_ids = buffered_token_type_ids_expanded
            else:
                token_type_ids = torch.zeros(input_shape, dtype=torch.long, device=device)

<<<<<<< HEAD
        # We can provide a self-attention mask of dimensions [batch_size, from_seq_length, to_seq_length]
        # ourselves in which case we just need to make it broadcastable to all heads.
        extended_attention_mask: torch.Tensor = self.get_extended_attention_mask(attention_mask, input_shape)
=======
        embedding_output = self.embeddings(
            input_ids=input_ids,
            position_ids=position_ids,
            token_type_ids=token_type_ids,
            inputs_embeds=inputs_embeds,
            past_key_values_length=past_key_values_length,
        )

        if attention_mask is None:
            attention_mask = torch.ones((batch_size, seq_length + past_key_values_length), device=device)

        use_sdpa_attention_masks = (
            self.attn_implementation == "sdpa"
            and self.position_embedding_type == "absolute"
            and head_mask is None
            and not output_attentions
        )

        # Expand the attention mask
        if use_sdpa_attention_masks and attention_mask.dim() == 2:
            # Expand the attention mask for SDPA.
            # [bsz, seq_len] -> [bsz, 1, seq_len, seq_len]
            if self.config.is_decoder:
                extended_attention_mask = _prepare_4d_causal_attention_mask_for_sdpa(
                    attention_mask,
                    input_shape,
                    embedding_output,
                    past_key_values_length,
                )
            else:
                extended_attention_mask = _prepare_4d_attention_mask_for_sdpa(
                    attention_mask, embedding_output.dtype, tgt_len=seq_length
                )
        else:
            # We can provide a self-attention mask of dimensions [batch_size, from_seq_length, to_seq_length]
            # ourselves in which case we just need to make it broadcastable to all heads.
            extended_attention_mask = self.get_extended_attention_mask(attention_mask, input_shape)
>>>>>>> e39b6c1c

        # If a 2D or 3D attention mask is provided for the cross-attention
        # we need to make broadcastable to [batch_size, num_heads, seq_length, seq_length]
        if self.config.is_decoder and encoder_hidden_states is not None:
            encoder_batch_size, encoder_sequence_length, _ = encoder_hidden_states.size()
            encoder_hidden_shape = (encoder_batch_size, encoder_sequence_length)
            if encoder_attention_mask is None:
                encoder_attention_mask = torch.ones(encoder_hidden_shape, device=device)
<<<<<<< HEAD
            encoder_extended_attention_mask = self.invert_attention_mask(encoder_attention_mask)
=======

            if use_sdpa_attention_masks and encoder_attention_mask.dim() == 2:
                # Expand the attention mask for SDPA.
                # [bsz, seq_len] -> [bsz, 1, seq_len, seq_len]
                encoder_extended_attention_mask = _prepare_4d_attention_mask_for_sdpa(
                    encoder_attention_mask, embedding_output.dtype, tgt_len=seq_length
                )
            else:
                encoder_extended_attention_mask = self.invert_attention_mask(encoder_attention_mask)
>>>>>>> e39b6c1c
        else:
            encoder_extended_attention_mask = None

        # Prepare head mask if needed
        # 1.0 in head_mask indicate we keep the head
        # attention_probs has shape bsz x n_heads x N x N
        # input head_mask has shape [num_heads] or [num_hidden_layers x num_heads]
        # and head_mask is converted to shape [num_hidden_layers x batch x num_heads x seq_length x seq_length]
        head_mask = self.get_head_mask(head_mask, self.config.num_hidden_layers)

        embedding_output = self.embeddings(
            input_ids=input_ids,
            position_ids=position_ids,
            token_type_ids=token_type_ids,
            inputs_embeds=inputs_embeds,
            past_key_values_length=past_key_values_length,
        )
        encoder_outputs = self.encoder(
            embedding_output,
            attention_mask=extended_attention_mask,
            head_mask=head_mask,
            encoder_hidden_states=encoder_hidden_states,
            encoder_attention_mask=encoder_extended_attention_mask,
            past_key_values=past_key_values,
            use_cache=use_cache,
            output_attentions=output_attentions,
            output_hidden_states=output_hidden_states,
            return_dict=return_dict,
        )
        sequence_output = encoder_outputs[0]
        pooled_output = self.pooler(sequence_output) if self.pooler is not None else None

        if not return_dict:
            return (sequence_output, pooled_output) + encoder_outputs[1:]

        return BaseModelOutputWithPoolingAndCrossAttentions(
            last_hidden_state=sequence_output,
            pooler_output=pooled_output,
            past_key_values=encoder_outputs.past_key_values,
            hidden_states=encoder_outputs.hidden_states,
            attentions=encoder_outputs.attentions,
            cross_attentions=encoder_outputs.cross_attentions,
        )


@add_start_docstrings(
    """
    Bert Model with two heads on top as done during the pretraining: a `masked language modeling` head and a `next
    sentence prediction (classification)` head.
    """,
    BERT_START_DOCSTRING,
)
class BertForPreTraining(BertPreTrainedModel):
    _tied_weights_keys = ["predictions.decoder.bias", "cls.predictions.decoder.weight"]

    def __init__(self, config):
        super().__init__(config)

        self.bert = BertModel(config)
        self.cls = BertPreTrainingHeads(config)

        # Initialize weights and apply final processing
        self.post_init()

    def get_output_embeddings(self):
        return self.cls.predictions.decoder

    def set_output_embeddings(self, new_embeddings):
        self.cls.predictions.decoder = new_embeddings

    @add_start_docstrings_to_model_forward(BERT_INPUTS_DOCSTRING.format("batch_size, sequence_length"))
    @replace_return_docstrings(output_type=BertForPreTrainingOutput, config_class=_CONFIG_FOR_DOC)
    def forward(
        self,
        input_ids: Optional[torch.Tensor] = None,
        attention_mask: Optional[torch.Tensor] = None,
        token_type_ids: Optional[torch.Tensor] = None,
        position_ids: Optional[torch.Tensor] = None,
        head_mask: Optional[torch.Tensor] = None,
        inputs_embeds: Optional[torch.Tensor] = None,
        labels: Optional[torch.Tensor] = None,
        next_sentence_label: Optional[torch.Tensor] = None,
        output_attentions: Optional[bool] = None,
        output_hidden_states: Optional[bool] = None,
        return_dict: Optional[bool] = None,
    ) -> Union[Tuple[torch.Tensor], BertForPreTrainingOutput]:
        r"""
            labels (`torch.LongTensor` of shape `(batch_size, sequence_length)`, *optional*):
                Labels for computing the masked language modeling loss. Indices should be in `[-100, 0, ...,
                config.vocab_size]` (see `input_ids` docstring) Tokens with indices set to `-100` are ignored (masked),
                the loss is only computed for the tokens with labels in `[0, ..., config.vocab_size]`
            next_sentence_label (`torch.LongTensor` of shape `(batch_size,)`, *optional*):
                Labels for computing the next sequence prediction (classification) loss. Input should be a sequence
                pair (see `input_ids` docstring) Indices should be in `[0, 1]`:

                - 0 indicates sequence B is a continuation of sequence A,
                - 1 indicates sequence B is a random sequence.
            kwargs (`Dict[str, any]`, optional, defaults to *{}*):
                Used to hide legacy arguments that have been deprecated.

        Returns:

        Example:

        ```python
        >>> from transformers import AutoTokenizer, BertForPreTraining
        >>> import torch

        >>> tokenizer = AutoTokenizer.from_pretrained("bert-base-uncased")
        >>> model = BertForPreTraining.from_pretrained("bert-base-uncased")

        >>> inputs = tokenizer("Hello, my dog is cute", return_tensors="pt")
        >>> outputs = model(**inputs)

        >>> prediction_logits = outputs.prediction_logits
        >>> seq_relationship_logits = outputs.seq_relationship_logits
        ```
        """
        return_dict = return_dict if return_dict is not None else self.config.use_return_dict

        outputs = self.bert(
            input_ids,
            attention_mask=attention_mask,
            token_type_ids=token_type_ids,
            position_ids=position_ids,
            head_mask=head_mask,
            inputs_embeds=inputs_embeds,
            output_attentions=output_attentions,
            output_hidden_states=output_hidden_states,
            return_dict=return_dict,
        )

        sequence_output, pooled_output = outputs[:2]
        prediction_scores, seq_relationship_score = self.cls(sequence_output, pooled_output)

        total_loss = None
        if labels is not None and next_sentence_label is not None:
            loss_fct = CrossEntropyLoss()
            masked_lm_loss = loss_fct(prediction_scores.view(-1, self.config.vocab_size), labels.view(-1))
            next_sentence_loss = loss_fct(seq_relationship_score.view(-1, 2), next_sentence_label.view(-1))
            total_loss = masked_lm_loss + next_sentence_loss

        if not return_dict:
            output = (prediction_scores, seq_relationship_score) + outputs[2:]
            return ((total_loss,) + output) if total_loss is not None else output

        return BertForPreTrainingOutput(
            loss=total_loss,
            prediction_logits=prediction_scores,
            seq_relationship_logits=seq_relationship_score,
            hidden_states=outputs.hidden_states,
            attentions=outputs.attentions,
        )


@add_start_docstrings(
    """Bert Model with a `language modeling` head on top for CLM fine-tuning.""", BERT_START_DOCSTRING
)
class BertLMHeadModel(BertPreTrainedModel):
    _tied_weights_keys = ["predictions.decoder.bias", "cls.predictions.decoder.weight"]

    def __init__(self, config):
        super().__init__(config)

        if not config.is_decoder:
            logger.warning("If you want to use `BertLMHeadModel` as a standalone, add `is_decoder=True.`")

        self.bert = BertModel(config, add_pooling_layer=False)
        self.cls = BertOnlyMLMHead(config)

        # Initialize weights and apply final processing
        self.post_init()

    def get_output_embeddings(self):
        return self.cls.predictions.decoder

    def set_output_embeddings(self, new_embeddings):
        self.cls.predictions.decoder = new_embeddings

    @add_start_docstrings_to_model_forward(BERT_INPUTS_DOCSTRING.format("batch_size, sequence_length"))
    @add_code_sample_docstrings(
        checkpoint=_CHECKPOINT_FOR_DOC,
        output_type=CausalLMOutputWithCrossAttentions,
        config_class=_CONFIG_FOR_DOC,
    )
    def forward(
        self,
        input_ids: Optional[torch.Tensor] = None,
        attention_mask: Optional[torch.Tensor] = None,
        token_type_ids: Optional[torch.Tensor] = None,
        position_ids: Optional[torch.Tensor] = None,
        head_mask: Optional[torch.Tensor] = None,
        inputs_embeds: Optional[torch.Tensor] = None,
        encoder_hidden_states: Optional[torch.Tensor] = None,
        encoder_attention_mask: Optional[torch.Tensor] = None,
        labels: Optional[torch.Tensor] = None,
        past_key_values: Optional[List[torch.Tensor]] = None,
        use_cache: Optional[bool] = None,
        output_attentions: Optional[bool] = None,
        output_hidden_states: Optional[bool] = None,
        return_dict: Optional[bool] = None,
    ) -> Union[Tuple[torch.Tensor], CausalLMOutputWithCrossAttentions]:
        r"""
        encoder_hidden_states  (`torch.FloatTensor` of shape `(batch_size, sequence_length, hidden_size)`, *optional*):
            Sequence of hidden-states at the output of the last layer of the encoder. Used in the cross-attention if
            the model is configured as a decoder.
        encoder_attention_mask (`torch.FloatTensor` of shape `(batch_size, sequence_length)`, *optional*):
            Mask to avoid performing attention on the padding token indices of the encoder input. This mask is used in
            the cross-attention if the model is configured as a decoder. Mask values selected in `[0, 1]`:

            - 1 for tokens that are **not masked**,
            - 0 for tokens that are **masked**.
        labels (`torch.LongTensor` of shape `(batch_size, sequence_length)`, *optional*):
            Labels for computing the left-to-right language modeling loss (next word prediction). Indices should be in
            `[-100, 0, ..., config.vocab_size]` (see `input_ids` docstring) Tokens with indices set to `-100` are
            ignored (masked), the loss is only computed for the tokens with labels n `[0, ..., config.vocab_size]`
        past_key_values (`tuple(tuple(torch.FloatTensor))` of length `config.n_layers` with each tuple having 4 tensors of shape `(batch_size, num_heads, sequence_length - 1, embed_size_per_head)`):
            Contains precomputed key and value hidden states of the attention blocks. Can be used to speed up decoding.

            If `past_key_values` are used, the user can optionally input only the last `decoder_input_ids` (those that
            don't have their past key value states given to this model) of shape `(batch_size, 1)` instead of all
            `decoder_input_ids` of shape `(batch_size, sequence_length)`.
        use_cache (`bool`, *optional*):
            If set to `True`, `past_key_values` key value states are returned and can be used to speed up decoding (see
            `past_key_values`).
        """
        return_dict = return_dict if return_dict is not None else self.config.use_return_dict
        if labels is not None:
            use_cache = False

        outputs = self.bert(
            input_ids,
            attention_mask=attention_mask,
            token_type_ids=token_type_ids,
            position_ids=position_ids,
            head_mask=head_mask,
            inputs_embeds=inputs_embeds,
            encoder_hidden_states=encoder_hidden_states,
            encoder_attention_mask=encoder_attention_mask,
            past_key_values=past_key_values,
            use_cache=use_cache,
            output_attentions=output_attentions,
            output_hidden_states=output_hidden_states,
            return_dict=return_dict,
        )

        sequence_output = outputs[0]
        prediction_scores = self.cls(sequence_output)

        lm_loss = None
        if labels is not None:
            # we are doing next-token prediction; shift prediction scores and input ids by one
            shifted_prediction_scores = prediction_scores[:, :-1, :].contiguous()
            labels = labels[:, 1:].contiguous()
            loss_fct = CrossEntropyLoss()
            lm_loss = loss_fct(shifted_prediction_scores.view(-1, self.config.vocab_size), labels.view(-1))

        if not return_dict:
            output = (prediction_scores,) + outputs[2:]
            return ((lm_loss,) + output) if lm_loss is not None else output

        return CausalLMOutputWithCrossAttentions(
            loss=lm_loss,
            logits=prediction_scores,
            past_key_values=outputs.past_key_values,
            hidden_states=outputs.hidden_states,
            attentions=outputs.attentions,
            cross_attentions=outputs.cross_attentions,
        )

    def prepare_inputs_for_generation(
        self, input_ids, past_key_values=None, attention_mask=None, use_cache=True, **model_kwargs
    ):
        input_shape = input_ids.shape
        # if model is used as a decoder in encoder-decoder model, the decoder attention mask is created on the fly
        if attention_mask is None:
            attention_mask = input_ids.new_ones(input_shape)

        # cut decoder_input_ids if past_key_values is used
        if past_key_values is not None:
            past_length = past_key_values[0][0].shape[2]

            # Some generation methods already pass only the last input ID
            if input_ids.shape[1] > past_length:
                remove_prefix_length = past_length
            else:
                # Default to old behavior: keep only final ID
                remove_prefix_length = input_ids.shape[1] - 1

            input_ids = input_ids[:, remove_prefix_length:]

        return {
            "input_ids": input_ids,
            "attention_mask": attention_mask,
            "past_key_values": past_key_values,
            "use_cache": use_cache,
        }

    def _reorder_cache(self, past_key_values, beam_idx):
        reordered_past = ()
        for layer_past in past_key_values:
            reordered_past += (
                tuple(past_state.index_select(0, beam_idx.to(past_state.device)) for past_state in layer_past),
            )
        return reordered_past


@add_start_docstrings("""Bert Model with a `language modeling` head on top.""", BERT_START_DOCSTRING)
class BertForMaskedLM(BertPreTrainedModel):
    _tied_weights_keys = ["predictions.decoder.bias", "cls.predictions.decoder.weight"]

    def __init__(self, config):
        super().__init__(config)

        if config.is_decoder:
            logger.warning(
                "If you want to use `BertForMaskedLM` make sure `config.is_decoder=False` for "
                "bi-directional self-attention."
            )

        self.bert = BertModel(config, add_pooling_layer=False)
        self.cls = BertOnlyMLMHead(config)

        # Initialize weights and apply final processing
        self.post_init()

    def get_output_embeddings(self):
        return self.cls.predictions.decoder

    def set_output_embeddings(self, new_embeddings):
        self.cls.predictions.decoder = new_embeddings

    @add_start_docstrings_to_model_forward(BERT_INPUTS_DOCSTRING.format("batch_size, sequence_length"))
    @add_code_sample_docstrings(
        checkpoint=_CHECKPOINT_FOR_DOC,
        output_type=MaskedLMOutput,
        config_class=_CONFIG_FOR_DOC,
        expected_output="'paris'",
        expected_loss=0.88,
    )
    def forward(
        self,
        input_ids: Optional[torch.Tensor] = None,
        attention_mask: Optional[torch.Tensor] = None,
        token_type_ids: Optional[torch.Tensor] = None,
        position_ids: Optional[torch.Tensor] = None,
        head_mask: Optional[torch.Tensor] = None,
        inputs_embeds: Optional[torch.Tensor] = None,
        encoder_hidden_states: Optional[torch.Tensor] = None,
        encoder_attention_mask: Optional[torch.Tensor] = None,
        labels: Optional[torch.Tensor] = None,
        output_attentions: Optional[bool] = None,
        output_hidden_states: Optional[bool] = None,
        return_dict: Optional[bool] = None,
    ) -> Union[Tuple[torch.Tensor], MaskedLMOutput]:
        r"""
        labels (`torch.LongTensor` of shape `(batch_size, sequence_length)`, *optional*):
            Labels for computing the masked language modeling loss. Indices should be in `[-100, 0, ...,
            config.vocab_size]` (see `input_ids` docstring) Tokens with indices set to `-100` are ignored (masked), the
            loss is only computed for the tokens with labels in `[0, ..., config.vocab_size]`
        """

        return_dict = return_dict if return_dict is not None else self.config.use_return_dict

        outputs = self.bert(
            input_ids,
            attention_mask=attention_mask,
            token_type_ids=token_type_ids,
            position_ids=position_ids,
            head_mask=head_mask,
            inputs_embeds=inputs_embeds,
            encoder_hidden_states=encoder_hidden_states,
            encoder_attention_mask=encoder_attention_mask,
            output_attentions=output_attentions,
            output_hidden_states=output_hidden_states,
            return_dict=return_dict,
        )

        sequence_output = outputs[0]
        prediction_scores = self.cls(sequence_output)

        masked_lm_loss = None
        if labels is not None:
            loss_fct = CrossEntropyLoss()  # -100 index = padding token
            masked_lm_loss = loss_fct(prediction_scores.view(-1, self.config.vocab_size), labels.view(-1))

        if not return_dict:
            output = (prediction_scores,) + outputs[2:]
            return ((masked_lm_loss,) + output) if masked_lm_loss is not None else output

        return MaskedLMOutput(
            loss=masked_lm_loss,
            logits=prediction_scores,
            hidden_states=outputs.hidden_states,
            attentions=outputs.attentions,
        )

    def prepare_inputs_for_generation(self, input_ids, attention_mask=None, **model_kwargs):
        input_shape = input_ids.shape
        effective_batch_size = input_shape[0]

        #  add a dummy token
        if self.config.pad_token_id is None:
            raise ValueError("The PAD token should be defined for generation")

        attention_mask = torch.cat([attention_mask, attention_mask.new_zeros((attention_mask.shape[0], 1))], dim=-1)
        dummy_token = torch.full(
            (effective_batch_size, 1), self.config.pad_token_id, dtype=torch.long, device=input_ids.device
        )
        input_ids = torch.cat([input_ids, dummy_token], dim=1)

        return {"input_ids": input_ids, "attention_mask": attention_mask}


@add_start_docstrings(
    """Bert Model with a `next sentence prediction (classification)` head on top.""",
    BERT_START_DOCSTRING,
)
class BertForNextSentencePrediction(BertPreTrainedModel):
    def __init__(self, config):
        super().__init__(config)

        self.bert = BertModel(config)
        self.cls = BertOnlyNSPHead(config)

        # Initialize weights and apply final processing
        self.post_init()

    @add_start_docstrings_to_model_forward(BERT_INPUTS_DOCSTRING.format("batch_size, sequence_length"))
    @replace_return_docstrings(output_type=NextSentencePredictorOutput, config_class=_CONFIG_FOR_DOC)
    def forward(
        self,
        input_ids: Optional[torch.Tensor] = None,
        attention_mask: Optional[torch.Tensor] = None,
        token_type_ids: Optional[torch.Tensor] = None,
        position_ids: Optional[torch.Tensor] = None,
        head_mask: Optional[torch.Tensor] = None,
        inputs_embeds: Optional[torch.Tensor] = None,
        labels: Optional[torch.Tensor] = None,
        output_attentions: Optional[bool] = None,
        output_hidden_states: Optional[bool] = None,
        return_dict: Optional[bool] = None,
        **kwargs,
    ) -> Union[Tuple[torch.Tensor], NextSentencePredictorOutput]:
        r"""
        labels (`torch.LongTensor` of shape `(batch_size,)`, *optional*):
            Labels for computing the next sequence prediction (classification) loss. Input should be a sequence pair
            (see `input_ids` docstring). Indices should be in `[0, 1]`:

            - 0 indicates sequence B is a continuation of sequence A,
            - 1 indicates sequence B is a random sequence.

        Returns:

        Example:

        ```python
        >>> from transformers import AutoTokenizer, BertForNextSentencePrediction
        >>> import torch

        >>> tokenizer = AutoTokenizer.from_pretrained("bert-base-uncased")
        >>> model = BertForNextSentencePrediction.from_pretrained("bert-base-uncased")

        >>> prompt = "In Italy, pizza served in formal settings, such as at a restaurant, is presented unsliced."
        >>> next_sentence = "The sky is blue due to the shorter wavelength of blue light."
        >>> encoding = tokenizer(prompt, next_sentence, return_tensors="pt")

        >>> outputs = model(**encoding, labels=torch.LongTensor([1]))
        >>> logits = outputs.logits
        >>> assert logits[0, 0] < logits[0, 1]  # next sentence was random
        ```
        """

        if "next_sentence_label" in kwargs:
            warnings.warn(
                "The `next_sentence_label` argument is deprecated and will be removed in a future version, use"
                " `labels` instead.",
                FutureWarning,
            )
            labels = kwargs.pop("next_sentence_label")

        return_dict = return_dict if return_dict is not None else self.config.use_return_dict

        outputs = self.bert(
            input_ids,
            attention_mask=attention_mask,
            token_type_ids=token_type_ids,
            position_ids=position_ids,
            head_mask=head_mask,
            inputs_embeds=inputs_embeds,
            output_attentions=output_attentions,
            output_hidden_states=output_hidden_states,
            return_dict=return_dict,
        )

        pooled_output = outputs[1]

        seq_relationship_scores = self.cls(pooled_output)

        next_sentence_loss = None
        if labels is not None:
            loss_fct = CrossEntropyLoss()
            next_sentence_loss = loss_fct(seq_relationship_scores.view(-1, 2), labels.view(-1))

        if not return_dict:
            output = (seq_relationship_scores,) + outputs[2:]
            return ((next_sentence_loss,) + output) if next_sentence_loss is not None else output

        return NextSentencePredictorOutput(
            loss=next_sentence_loss,
            logits=seq_relationship_scores,
            hidden_states=outputs.hidden_states,
            attentions=outputs.attentions,
        )


@add_start_docstrings(
    """
    Bert Model transformer with a sequence classification/regression head on top (a linear layer on top of the pooled
    output) e.g. for GLUE tasks.
    """,
    BERT_START_DOCSTRING,
)
class BertForSequenceClassification(BertPreTrainedModel):
    def __init__(self, config):
        super().__init__(config)
        self.num_labels = config.num_labels
        self.config = config

        self.bert = BertModel(config)
        classifier_dropout = (
            config.classifier_dropout if config.classifier_dropout is not None else config.hidden_dropout_prob
        )
        self.dropout = nn.Dropout(classifier_dropout)
        self.classifier = nn.Linear(config.hidden_size, config.num_labels)

        # Initialize weights and apply final processing
        self.post_init()

    @add_start_docstrings_to_model_forward(BERT_INPUTS_DOCSTRING.format("batch_size, sequence_length"))
    @add_code_sample_docstrings(
        checkpoint=_CHECKPOINT_FOR_SEQUENCE_CLASSIFICATION,
        output_type=SequenceClassifierOutput,
        config_class=_CONFIG_FOR_DOC,
        expected_output=_SEQ_CLASS_EXPECTED_OUTPUT,
        expected_loss=_SEQ_CLASS_EXPECTED_LOSS,
    )
    def forward(
        self,
        input_ids: Optional[torch.Tensor] = None,
        attention_mask: Optional[torch.Tensor] = None,
        token_type_ids: Optional[torch.Tensor] = None,
        position_ids: Optional[torch.Tensor] = None,
        head_mask: Optional[torch.Tensor] = None,
        inputs_embeds: Optional[torch.Tensor] = None,
        labels: Optional[torch.Tensor] = None,
        output_attentions: Optional[bool] = None,
        output_hidden_states: Optional[bool] = None,
        return_dict: Optional[bool] = None,
    ) -> Union[Tuple[torch.Tensor], SequenceClassifierOutput]:
        r"""
        labels (`torch.LongTensor` of shape `(batch_size,)`, *optional*):
            Labels for computing the sequence classification/regression loss. Indices should be in `[0, ...,
            config.num_labels - 1]`. If `config.num_labels == 1` a regression loss is computed (Mean-Square loss), If
            `config.num_labels > 1` a classification loss is computed (Cross-Entropy).
        """
        return_dict = return_dict if return_dict is not None else self.config.use_return_dict

        outputs = self.bert(
            input_ids,
            attention_mask=attention_mask,
            token_type_ids=token_type_ids,
            position_ids=position_ids,
            head_mask=head_mask,
            inputs_embeds=inputs_embeds,
            output_attentions=output_attentions,
            output_hidden_states=output_hidden_states,
            return_dict=return_dict,
        )

        pooled_output = outputs[1]

        pooled_output = self.dropout(pooled_output)
        logits = self.classifier(pooled_output)

        loss = None
        if labels is not None:
            if self.config.problem_type is None:
                if self.num_labels == 1:
                    self.config.problem_type = "regression"
                elif self.num_labels > 1 and (labels.dtype == torch.long or labels.dtype == torch.int):
                    self.config.problem_type = "single_label_classification"
                else:
                    self.config.problem_type = "multi_label_classification"

            if self.config.problem_type == "regression":
                loss_fct = MSELoss()
                if self.num_labels == 1:
                    loss = loss_fct(logits.squeeze(), labels.squeeze())
                else:
                    loss = loss_fct(logits, labels)
            elif self.config.problem_type == "single_label_classification":
                loss_fct = CrossEntropyLoss()
                loss = loss_fct(logits.view(-1, self.num_labels), labels.view(-1))
            elif self.config.problem_type == "multi_label_classification":
                loss_fct = BCEWithLogitsLoss()
                loss = loss_fct(logits, labels)
        if not return_dict:
            output = (logits,) + outputs[2:]
            return ((loss,) + output) if loss is not None else output

        return SequenceClassifierOutput(
            loss=loss,
            logits=logits,
            hidden_states=outputs.hidden_states,
            attentions=outputs.attentions,
        )


@add_start_docstrings(
    """
    Bert Model with a multiple choice classification head on top (a linear layer on top of the pooled output and a
    softmax) e.g. for RocStories/SWAG tasks.
    """,
    BERT_START_DOCSTRING,
)
class BertForMultipleChoice(BertPreTrainedModel):
    def __init__(self, config):
        super().__init__(config)

        self.bert = BertModel(config)
        classifier_dropout = (
            config.classifier_dropout if config.classifier_dropout is not None else config.hidden_dropout_prob
        )
        self.dropout = nn.Dropout(classifier_dropout)
        self.classifier = nn.Linear(config.hidden_size, 1)

        # Initialize weights and apply final processing
        self.post_init()

    @add_start_docstrings_to_model_forward(BERT_INPUTS_DOCSTRING.format("batch_size, num_choices, sequence_length"))
    @add_code_sample_docstrings(
        checkpoint=_CHECKPOINT_FOR_DOC,
        output_type=MultipleChoiceModelOutput,
        config_class=_CONFIG_FOR_DOC,
    )
    def forward(
        self,
        input_ids: Optional[torch.Tensor] = None,
        attention_mask: Optional[torch.Tensor] = None,
        token_type_ids: Optional[torch.Tensor] = None,
        position_ids: Optional[torch.Tensor] = None,
        head_mask: Optional[torch.Tensor] = None,
        inputs_embeds: Optional[torch.Tensor] = None,
        labels: Optional[torch.Tensor] = None,
        output_attentions: Optional[bool] = None,
        output_hidden_states: Optional[bool] = None,
        return_dict: Optional[bool] = None,
    ) -> Union[Tuple[torch.Tensor], MultipleChoiceModelOutput]:
        r"""
        labels (`torch.LongTensor` of shape `(batch_size,)`, *optional*):
            Labels for computing the multiple choice classification loss. Indices should be in `[0, ...,
            num_choices-1]` where `num_choices` is the size of the second dimension of the input tensors. (See
            `input_ids` above)
        """
        return_dict = return_dict if return_dict is not None else self.config.use_return_dict
        num_choices = input_ids.shape[1] if input_ids is not None else inputs_embeds.shape[1]

        input_ids = input_ids.view(-1, input_ids.size(-1)) if input_ids is not None else None
        attention_mask = attention_mask.view(-1, attention_mask.size(-1)) if attention_mask is not None else None
        token_type_ids = token_type_ids.view(-1, token_type_ids.size(-1)) if token_type_ids is not None else None
        position_ids = position_ids.view(-1, position_ids.size(-1)) if position_ids is not None else None
        inputs_embeds = (
            inputs_embeds.view(-1, inputs_embeds.size(-2), inputs_embeds.size(-1))
            if inputs_embeds is not None
            else None
        )

        outputs = self.bert(
            input_ids,
            attention_mask=attention_mask,
            token_type_ids=token_type_ids,
            position_ids=position_ids,
            head_mask=head_mask,
            inputs_embeds=inputs_embeds,
            output_attentions=output_attentions,
            output_hidden_states=output_hidden_states,
            return_dict=return_dict,
        )

        pooled_output = outputs[1]

        pooled_output = self.dropout(pooled_output)
        logits = self.classifier(pooled_output)
        reshaped_logits = logits.view(-1, num_choices)

        loss = None
        if labels is not None:
            loss_fct = CrossEntropyLoss()
            loss = loss_fct(reshaped_logits, labels)

        if not return_dict:
            output = (reshaped_logits,) + outputs[2:]
            return ((loss,) + output) if loss is not None else output

        return MultipleChoiceModelOutput(
            loss=loss,
            logits=reshaped_logits,
            hidden_states=outputs.hidden_states,
            attentions=outputs.attentions,
        )


@add_start_docstrings(
    """
    Bert Model with a token classification head on top (a linear layer on top of the hidden-states output) e.g. for
    Named-Entity-Recognition (NER) tasks.
    """,
    BERT_START_DOCSTRING,
)
class BertForTokenClassification(BertPreTrainedModel):
    def __init__(self, config):
        super().__init__(config)
        self.num_labels = config.num_labels

        self.bert = BertModel(config, add_pooling_layer=False)
        classifier_dropout = (
            config.classifier_dropout if config.classifier_dropout is not None else config.hidden_dropout_prob
        )
        self.dropout = nn.Dropout(classifier_dropout)
        self.classifier = nn.Linear(config.hidden_size, config.num_labels)

        # Initialize weights and apply final processing
        self.post_init()

    @add_start_docstrings_to_model_forward(BERT_INPUTS_DOCSTRING.format("batch_size, sequence_length"))
    @add_code_sample_docstrings(
        checkpoint=_CHECKPOINT_FOR_TOKEN_CLASSIFICATION,
        output_type=TokenClassifierOutput,
        config_class=_CONFIG_FOR_DOC,
        expected_output=_TOKEN_CLASS_EXPECTED_OUTPUT,
        expected_loss=_TOKEN_CLASS_EXPECTED_LOSS,
    )
    def forward(
        self,
        input_ids: Optional[torch.Tensor] = None,
        attention_mask: Optional[torch.Tensor] = None,
        token_type_ids: Optional[torch.Tensor] = None,
        position_ids: Optional[torch.Tensor] = None,
        head_mask: Optional[torch.Tensor] = None,
        inputs_embeds: Optional[torch.Tensor] = None,
        labels: Optional[torch.Tensor] = None,
        output_attentions: Optional[bool] = None,
        output_hidden_states: Optional[bool] = None,
        return_dict: Optional[bool] = None,
    ) -> Union[Tuple[torch.Tensor], TokenClassifierOutput]:
        r"""
        labels (`torch.LongTensor` of shape `(batch_size, sequence_length)`, *optional*):
            Labels for computing the token classification loss. Indices should be in `[0, ..., config.num_labels - 1]`.
        """
        return_dict = return_dict if return_dict is not None else self.config.use_return_dict

        outputs = self.bert(
            input_ids,
            attention_mask=attention_mask,
            token_type_ids=token_type_ids,
            position_ids=position_ids,
            head_mask=head_mask,
            inputs_embeds=inputs_embeds,
            output_attentions=output_attentions,
            output_hidden_states=output_hidden_states,
            return_dict=return_dict,
        )

        sequence_output = outputs[0]

        sequence_output = self.dropout(sequence_output)
        logits = self.classifier(sequence_output)

        loss = None
        if labels is not None:
            loss_fct = CrossEntropyLoss()
            loss = loss_fct(logits.view(-1, self.num_labels), labels.view(-1))

        if not return_dict:
            output = (logits,) + outputs[2:]
            return ((loss,) + output) if loss is not None else output

        return TokenClassifierOutput(
            loss=loss,
            logits=logits,
            hidden_states=outputs.hidden_states,
            attentions=outputs.attentions,
        )


@add_start_docstrings(
    """
    Bert Model with a span classification head on top for extractive question-answering tasks like SQuAD (a linear
    layers on top of the hidden-states output to compute `span start logits` and `span end logits`).
    """,
    BERT_START_DOCSTRING,
)
class BertForQuestionAnswering(BertPreTrainedModel):
    def __init__(self, config):
        super().__init__(config)
        self.num_labels = config.num_labels

        self.bert = BertModel(config, add_pooling_layer=False)
        self.qa_outputs = nn.Linear(config.hidden_size, config.num_labels)

        # Initialize weights and apply final processing
        self.post_init()

    @add_start_docstrings_to_model_forward(BERT_INPUTS_DOCSTRING.format("batch_size, sequence_length"))
    @add_code_sample_docstrings(
        checkpoint=_CHECKPOINT_FOR_QA,
        output_type=QuestionAnsweringModelOutput,
        config_class=_CONFIG_FOR_DOC,
        qa_target_start_index=_QA_TARGET_START_INDEX,
        qa_target_end_index=_QA_TARGET_END_INDEX,
        expected_output=_QA_EXPECTED_OUTPUT,
        expected_loss=_QA_EXPECTED_LOSS,
    )
    def forward(
        self,
        input_ids: Optional[torch.Tensor] = None,
        attention_mask: Optional[torch.Tensor] = None,
        token_type_ids: Optional[torch.Tensor] = None,
        position_ids: Optional[torch.Tensor] = None,
        head_mask: Optional[torch.Tensor] = None,
        inputs_embeds: Optional[torch.Tensor] = None,
        start_positions: Optional[torch.Tensor] = None,
        end_positions: Optional[torch.Tensor] = None,
        output_attentions: Optional[bool] = None,
        output_hidden_states: Optional[bool] = None,
        return_dict: Optional[bool] = None,
    ) -> Union[Tuple[torch.Tensor], QuestionAnsweringModelOutput]:
        r"""
        start_positions (`torch.LongTensor` of shape `(batch_size,)`, *optional*):
            Labels for position (index) of the start of the labelled span for computing the token classification loss.
            Positions are clamped to the length of the sequence (`sequence_length`). Position outside of the sequence
            are not taken into account for computing the loss.
        end_positions (`torch.LongTensor` of shape `(batch_size,)`, *optional*):
            Labels for position (index) of the end of the labelled span for computing the token classification loss.
            Positions are clamped to the length of the sequence (`sequence_length`). Position outside of the sequence
            are not taken into account for computing the loss.
        """
        return_dict = return_dict if return_dict is not None else self.config.use_return_dict

        outputs = self.bert(
            input_ids,
            attention_mask=attention_mask,
            token_type_ids=token_type_ids,
            position_ids=position_ids,
            head_mask=head_mask,
            inputs_embeds=inputs_embeds,
            output_attentions=output_attentions,
            output_hidden_states=output_hidden_states,
            return_dict=return_dict,
        )

        sequence_output = outputs[0]

        logits = self.qa_outputs(sequence_output)
        start_logits, end_logits = logits.split(1, dim=-1)
        start_logits = start_logits.squeeze(-1).contiguous()
        end_logits = end_logits.squeeze(-1).contiguous()

        total_loss = None
        if start_positions is not None and end_positions is not None:
            # If we are on multi-GPU, split add a dimension
            if len(start_positions.size()) > 1:
                start_positions = start_positions.squeeze(-1)
            if len(end_positions.size()) > 1:
                end_positions = end_positions.squeeze(-1)
            # sometimes the start/end positions are outside our model inputs, we ignore these terms
            ignored_index = start_logits.size(1)
            start_positions = start_positions.clamp(0, ignored_index)
            end_positions = end_positions.clamp(0, ignored_index)

            loss_fct = CrossEntropyLoss(ignore_index=ignored_index)
            start_loss = loss_fct(start_logits, start_positions)
            end_loss = loss_fct(end_logits, end_positions)
            total_loss = (start_loss + end_loss) / 2

        if not return_dict:
            output = (start_logits, end_logits) + outputs[2:]
            return ((total_loss,) + output) if total_loss is not None else output

        return QuestionAnsweringModelOutput(
            loss=total_loss,
            start_logits=start_logits,
            end_logits=end_logits,
            hidden_states=outputs.hidden_states,
            attentions=outputs.attentions,
        )<|MERGE_RESOLUTION|>--- conflicted
+++ resolved
@@ -981,11 +981,6 @@
             else:
                 token_type_ids = torch.zeros(input_shape, dtype=torch.long, device=device)
 
-<<<<<<< HEAD
-        # We can provide a self-attention mask of dimensions [batch_size, from_seq_length, to_seq_length]
-        # ourselves in which case we just need to make it broadcastable to all heads.
-        extended_attention_mask: torch.Tensor = self.get_extended_attention_mask(attention_mask, input_shape)
-=======
         embedding_output = self.embeddings(
             input_ids=input_ids,
             position_ids=position_ids,
@@ -1023,7 +1018,6 @@
             # We can provide a self-attention mask of dimensions [batch_size, from_seq_length, to_seq_length]
             # ourselves in which case we just need to make it broadcastable to all heads.
             extended_attention_mask = self.get_extended_attention_mask(attention_mask, input_shape)
->>>>>>> e39b6c1c
 
         # If a 2D or 3D attention mask is provided for the cross-attention
         # we need to make broadcastable to [batch_size, num_heads, seq_length, seq_length]
@@ -1032,9 +1026,6 @@
             encoder_hidden_shape = (encoder_batch_size, encoder_sequence_length)
             if encoder_attention_mask is None:
                 encoder_attention_mask = torch.ones(encoder_hidden_shape, device=device)
-<<<<<<< HEAD
-            encoder_extended_attention_mask = self.invert_attention_mask(encoder_attention_mask)
-=======
 
             if use_sdpa_attention_masks and encoder_attention_mask.dim() == 2:
                 # Expand the attention mask for SDPA.
@@ -1044,7 +1035,6 @@
                 )
             else:
                 encoder_extended_attention_mask = self.invert_attention_mask(encoder_attention_mask)
->>>>>>> e39b6c1c
         else:
             encoder_extended_attention_mask = None
 
