--- conflicted
+++ resolved
@@ -656,12 +656,6 @@
             [`PreTrainedTokenizer.__call__`] for details.
 
             [What are input IDs?](../glossary#input-ids)
-<<<<<<< HEAD
-        past_key_values (`Tuple[Tuple[torch.Tensor]]` of length `config.num_layers`):
-            Contains precomputed hidden-states (key and values in the attention blocks) as computed by the model (see
-            `past_key_values` output below). Can be used to speed up sequential decoding. The `input_ids` which have
-            their past given to this model should not be passed as `input_ids` as they have already been computed.
-=======
         past_key_values (`Cache` or `tuple(tuple(torch.FloatTensor))`, *optional*):
             Pre-computed hidden-states (key and values in the self-attention blocks and in the cross-attention
             blocks) that can be used to speed up sequential decoding. This typically consists in the `past_key_values`
@@ -680,7 +674,6 @@
             If `past_key_values` are used, the user can optionally input only the last `input_ids` (those that don't
             have their past key value states given to this model) of shape `(batch_size, 1)` instead of all `input_ids`
             of shape `(batch_size, sequence_length)`.
->>>>>>> e39b6c1c
         attention_mask (`torch.FloatTensor` of shape `(batch_size, sequence_length)`, *optional*):
             Mask to avoid performing attention on padding token indices. Mask values selected in `[0, 1]`:
 
@@ -794,10 +787,56 @@
 
         device = input_ids.device if input_ids is not None else inputs_embeds.device
 
-<<<<<<< HEAD
         if token_type_ids is not None:
             token_type_ids = token_type_ids.view(-1, input_shape[-1])
-=======
+
+        if past_key_values is None:
+            past_length = 0
+            past_key_values = tuple([None] * len(self.h))
+        else:
+            past_length = past_key_values[0][0].size(-2)
+
+        if position_ids is None:
+            position_ids = torch.arange(past_length, input_shape[-1] + past_length, dtype=torch.long, device=device)
+            position_ids = position_ids.unsqueeze(0)
+
+        # Prepare head mask if needed
+        # 1.0 in head_mask indicate we keep the head
+        # attention_probs has shape bsz x num_heads x N x N
+        # head_mask has shape n_layer x batch x num_heads x N x N
+        head_mask = self.get_head_mask(head_mask, self.config.num_layers)
+
+        if inputs_embeds is None:
+            inputs_embeds = self.wte(input_ids)
+        position_embeds = self.wpe(position_ids)
+        hidden_states = inputs_embeds + position_embeds
+
+        # Attention mask.
+        if self._use_flash_attention_2:
+            # 2d mask is passed through the layers
+            attention_mask = attention_mask if (attention_mask is not None and 0 in attention_mask) else None
+        else:
+            # 4d mask is passed through the layers
+            attention_mask = _prepare_4d_causal_attention_mask(attention_mask, input_shape, inputs_embeds, past_length)
+
+        if token_type_ids is not None:
+            token_type_embeds = self.wte(token_type_ids)
+            hidden_states = hidden_states + token_type_embeds
+
+        hidden_states = self.drop(hidden_states)
+
+        output_shape = (-1,) + input_shape[1:] + (hidden_states.size(-1),)
+
+        if self.gradient_checkpointing and self.training:
+            if use_cache:
+                logger.warning_once(
+                    "`use_cache=True` is incompatible with gradient checkpointing. Setting `use_cache=False`..."
+                )
+                use_cache = False
+
+        if inputs_embeds is None:
+            inputs_embeds = self.wte(input_ids)
+
         use_legacy_cache = False
         if use_cache and not isinstance(past_key_values, Cache) and not self.training:
             use_legacy_cache = True
@@ -807,53 +846,36 @@
                     "We detected that you are passing `past_key_values` as a tuple and this is deprecated and will be removed in v4.45. "
                     "Please use an appropriate `Cache` class (https://huggingface.co/docs/transformers/internal/generation_utils#transformers.Cache)"
                 )
->>>>>>> e39b6c1c
-
-        if past_key_values is None:
-            past_length = 0
-            past_key_values = tuple([None] * len(self.h))
-        else:
-            past_length = past_key_values[0][0].size(-2)
+
+        seq_length = inputs_embeds.shape[1]
+        if cache_position is None:
+            past_seen_tokens = past_key_values.get_seq_length() if past_key_values is not None else 0
+            cache_position = torch.arange(past_seen_tokens, past_seen_tokens + seq_length, device=inputs_embeds.device)
 
         if position_ids is None:
-            position_ids = torch.arange(past_length, input_shape[-1] + past_length, dtype=torch.long, device=device)
-            position_ids = position_ids.unsqueeze(0)
+            position_ids = cache_position.unsqueeze(0)
+
+        causal_mask = self._update_causal_mask(
+            attention_mask, inputs_embeds, cache_position, past_key_values, output_attentions
+        )
 
         # Prepare head mask if needed
         # 1.0 in head_mask indicate we keep the head
         # attention_probs has shape bsz x num_heads x N x N
         # head_mask has shape n_layer x batch x num_heads x N x N
         head_mask = self.get_head_mask(head_mask, self.config.num_layers)
-
-        if inputs_embeds is None:
-            inputs_embeds = self.wte(input_ids)
         position_embeds = self.wpe(position_ids)
         hidden_states = inputs_embeds + position_embeds
 
-        # Attention mask.
-        if self._use_flash_attention_2:
-            # 2d mask is passed through the layers
-            attention_mask = attention_mask if (attention_mask is not None and 0 in attention_mask) else None
-        else:
-            # 4d mask is passed through the layers
-            attention_mask = _prepare_4d_causal_attention_mask(attention_mask, input_shape, inputs_embeds, past_length)
-
         if token_type_ids is not None:
+            token_type_ids = token_type_ids.view(-1, seq_length)
             token_type_embeds = self.wte(token_type_ids)
             hidden_states = hidden_states + token_type_embeds
 
         hidden_states = self.drop(hidden_states)
-
-        output_shape = (-1,) + input_shape[1:] + (hidden_states.size(-1),)
-
-        if self.gradient_checkpointing and self.training:
-            if use_cache:
-                logger.warning_once(
-                    "`use_cache=True` is incompatible with gradient checkpointing. Setting `use_cache=False`..."
-                )
-                use_cache = False
-
-        presents = () if use_cache else None
+        output_shape = (-1, seq_length, hidden_states.size(-1))
+
+        next_decoder_cache = None
         all_self_attentions = () if output_attentions else None
         all_hidden_states = () if output_hidden_states else None
         for i, (block, layer_past) in enumerate(zip(self.h, past_key_values)):
@@ -904,8 +926,6 @@
             attentions=all_self_attentions,
         )
 
-<<<<<<< HEAD
-=======
     # Copied from transformers.models.llama.modeling_llama.LlamaModel._update_causal_mask
     def _update_causal_mask(
         self,
@@ -973,7 +993,6 @@
 
         return causal_mask
 
->>>>>>> e39b6c1c
 
 @add_start_docstrings(
     """
