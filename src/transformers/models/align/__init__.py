--- conflicted
+++ resolved
@@ -17,60 +17,10 @@
 from ...utils.import_utils import define_import_structure
 
 
-<<<<<<< HEAD
-_import_structure = {
-    "configuration_align": [
-        "ALIGN_PRETRAINED_CONFIG_ARCHIVE_MAP",
-        "AlignConfig",
-        "AlignTextConfig",
-        "AlignVisionConfig",
-    ],
-    "processing_align": ["AlignProcessor"],
-}
-
-try:
-    if not is_torch_available():
-        raise OptionalDependencyNotAvailable()
-except OptionalDependencyNotAvailable:
-    pass
-else:
-    _import_structure["modeling_align"] = [
-        "ALIGN_PRETRAINED_MODEL_ARCHIVE_LIST",
-        "AlignModel",
-        "AlignPreTrainedModel",
-        "AlignTextModel",
-        "AlignVisionModel",
-    ]
-
-if TYPE_CHECKING:
-    from .configuration_align import (
-        ALIGN_PRETRAINED_CONFIG_ARCHIVE_MAP,
-        AlignConfig,
-        AlignTextConfig,
-        AlignVisionConfig,
-    )
-    from .processing_align import AlignProcessor
-
-    try:
-        if not is_torch_available():
-            raise OptionalDependencyNotAvailable()
-    except OptionalDependencyNotAvailable:
-        pass
-    else:
-        from .modeling_align import (
-            ALIGN_PRETRAINED_MODEL_ARCHIVE_LIST,
-            AlignModel,
-            AlignPreTrainedModel,
-            AlignTextModel,
-            AlignVisionModel,
-        )
-
-=======
 if TYPE_CHECKING:
     from .configuration_align import *
     from .modeling_align import *
     from .processing_align import *
->>>>>>> e39b6c1c
 else:
     import sys
 
