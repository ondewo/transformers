# coding=utf-8
# Copyright 2018 The Google AI Language Team Authors and The HuggingFace Inc. team.
# Copyright (c) 2018, NVIDIA CORPORATION.  All rights reserved.
#
# Licensed under the Apache License, Version 2.0 (the "License");
# you may not use this file except in compliance with the License.
# You may obtain a copy of the License at
#
#     http://www.apache.org/licenses/LICENSE-2.0
#
# Unless required by applicable law or agreed to in writing, software
# distributed under the License is distributed on an "AS IS" BASIS,
# WITHOUT WARRANTIES OR CONDITIONS OF ANY KIND, either express or implied.
# See the License for the specific language governing permissions and
# limitations under the License.
"""PyTorch RoBERTa model."""

import math
from typing import List, Optional, Tuple, Union

import torch
import torch.utils.checkpoint
from packaging import version
from torch import nn
from torch.nn import BCEWithLogitsLoss, CrossEntropyLoss, MSELoss

from ...activations import ACT2FN, gelu
from ...modeling_attn_mask_utils import (
    _prepare_4d_attention_mask_for_sdpa,
    _prepare_4d_causal_attention_mask_for_sdpa,
)
from ...modeling_outputs import (
    BaseModelOutputWithPastAndCrossAttentions,
    BaseModelOutputWithPoolingAndCrossAttentions,
    CausalLMOutputWithCrossAttentions,
    MaskedLMOutput,
    MultipleChoiceModelOutput,
    QuestionAnsweringModelOutput,
    SequenceClassifierOutput,
    TokenClassifierOutput,
)
from ...modeling_utils import PreTrainedModel
from ...pytorch_utils import apply_chunking_to_forward, find_pruneable_heads_and_indices, prune_linear_layer
from ...utils import (
    add_code_sample_docstrings,
    add_start_docstrings,
    add_start_docstrings_to_model_forward,
    get_torch_version,
    logging,
    replace_return_docstrings,
)
from .configuration_roberta import RobertaConfig


logger = logging.get_logger(__name__)

_CHECKPOINT_FOR_DOC = "roberta-base"
_CONFIG_FOR_DOC = "RobertaConfig"

ROBERTA_PRETRAINED_MODEL_ARCHIVE_LIST = [
    "roberta-base",
    "roberta-large",
    "roberta-large-mnli",
    "distilroberta-base",
    "roberta-base-openai-detector",
    "roberta-large-openai-detector",
    # See all RoBERTa models at https://huggingface.co/models?filter=roberta
]


class RobertaEmbeddings(nn.Module):
    """
    Same as BertEmbeddings with a tiny tweak for positional embeddings indexing.
    """

    # Copied from transformers.models.bert.modeling_bert.BertEmbeddings.__init__
    def __init__(self, config):
        super().__init__()
        self.word_embeddings = nn.Embedding(config.vocab_size, config.hidden_size, padding_idx=config.pad_token_id)
        self.position_embeddings = nn.Embedding(config.max_position_embeddings, config.hidden_size)
        self.token_type_embeddings = nn.Embedding(config.type_vocab_size, config.hidden_size)

        # self.LayerNorm is not snake-cased to stick with TensorFlow model variable name and be able to load
        # any TensorFlow checkpoint file
        self.LayerNorm = nn.LayerNorm(config.hidden_size, eps=config.layer_norm_eps)
        self.dropout = nn.Dropout(config.hidden_dropout_prob)
        # position_ids (1, len position emb) is contiguous in memory and exported when serialized
        self.position_embedding_type = getattr(config, "position_embedding_type", "absolute")
        self.register_buffer(
            "position_ids", torch.arange(config.max_position_embeddings).expand((1, -1)), persistent=False
        )
        self.register_buffer(
            "token_type_ids", torch.zeros(self.position_ids.size(), dtype=torch.long), persistent=False
        )

        # End copy
        self.padding_idx = config.pad_token_id
        self.position_embeddings = nn.Embedding(
            config.max_position_embeddings, config.hidden_size, padding_idx=self.padding_idx
        )

    def forward(
        self, input_ids=None, token_type_ids=None, position_ids=None, inputs_embeds=None, past_key_values_length=0
    ):
        if position_ids is None:
            if input_ids is not None:
                # Create the position ids from the input token ids. Any padded tokens remain padded.
                position_ids = create_position_ids_from_input_ids(input_ids, self.padding_idx, past_key_values_length)
            else:
                position_ids = self.create_position_ids_from_inputs_embeds(inputs_embeds)

        if input_ids is not None:
            input_shape = input_ids.size()
        else:
            input_shape = inputs_embeds.size()[:-1]

        seq_length = input_shape[1]

        # Setting the token_type_ids to the registered buffer in constructor where it is all zeros, which usually occurs
        # when its auto-generated, registered buffer helps users when tracing the model without passing token_type_ids, solves
        # issue #5664
        if token_type_ids is None:
            if hasattr(self, "token_type_ids"):
                buffered_token_type_ids = self.token_type_ids[:, :seq_length]
                buffered_token_type_ids_expanded = buffered_token_type_ids.expand(input_shape[0], seq_length)
                token_type_ids = buffered_token_type_ids_expanded
            else:
                token_type_ids = torch.zeros(input_shape, dtype=torch.long, device=self.position_ids.device)

        if inputs_embeds is None:
            inputs_embeds = self.word_embeddings(input_ids)
        token_type_embeddings = self.token_type_embeddings(token_type_ids)

        embeddings = inputs_embeds + token_type_embeddings
        if self.position_embedding_type == "absolute":
            position_embeddings = self.position_embeddings(position_ids)
            embeddings += position_embeddings
        embeddings = self.LayerNorm(embeddings)
        embeddings = self.dropout(embeddings)
        return embeddings

    def create_position_ids_from_inputs_embeds(self, inputs_embeds):
        """
        We are provided embeddings directly. We cannot infer which are padded so just generate sequential position ids.

        Args:
            inputs_embeds: torch.Tensor

        Returns: torch.Tensor
        """
        input_shape = inputs_embeds.size()[:-1]
        sequence_length = input_shape[1]

        position_ids = torch.arange(
            self.padding_idx + 1, sequence_length + self.padding_idx + 1, dtype=torch.long, device=inputs_embeds.device
        )
        return position_ids.unsqueeze(0).expand(input_shape)


# Copied from transformers.models.bert.modeling_bert.BertSelfAttention with Bert->Roberta
class RobertaSelfAttention(nn.Module):
    def __init__(self, config, position_embedding_type=None):
        super().__init__()
        if config.hidden_size % config.num_attention_heads != 0 and not hasattr(config, "embedding_size"):
            raise ValueError(
                f"The hidden size ({config.hidden_size}) is not a multiple of the number of attention "
                f"heads ({config.num_attention_heads})"
            )

        self.num_attention_heads = config.num_attention_heads
        self.attention_head_size = int(config.hidden_size / config.num_attention_heads)
        self.all_head_size = self.num_attention_heads * self.attention_head_size

        self.query = nn.Linear(config.hidden_size, self.all_head_size)
        self.key = nn.Linear(config.hidden_size, self.all_head_size)
        self.value = nn.Linear(config.hidden_size, self.all_head_size)

        self.dropout = nn.Dropout(config.attention_probs_dropout_prob)
        self.position_embedding_type = position_embedding_type or getattr(
            config, "position_embedding_type", "absolute"
        )
        if self.position_embedding_type == "relative_key" or self.position_embedding_type == "relative_key_query":
            self.max_position_embeddings = config.max_position_embeddings
            self.distance_embedding = nn.Embedding(2 * config.max_position_embeddings - 1, self.attention_head_size)

        self.is_decoder = config.is_decoder

    def transpose_for_scores(self, x: torch.Tensor) -> torch.Tensor:
        new_x_shape = x.size()[:-1] + (self.num_attention_heads, self.attention_head_size)
        x = x.view(new_x_shape)
        return x.permute(0, 2, 1, 3)

    def forward(
        self,
        hidden_states: torch.Tensor,
        attention_mask: Optional[torch.FloatTensor] = None,
        head_mask: Optional[torch.FloatTensor] = None,
        encoder_hidden_states: Optional[torch.FloatTensor] = None,
        encoder_attention_mask: Optional[torch.FloatTensor] = None,
        past_key_value: Optional[Tuple[Tuple[torch.FloatTensor]]] = None,
        output_attentions: Optional[bool] = False,
    ) -> Tuple[torch.Tensor]:
        mixed_query_layer = self.query(hidden_states)

        # If this is instantiated as a cross-attention module, the keys
        # and values come from an encoder; the attention mask needs to be
        # such that the encoder's padding tokens are not attended to.
        is_cross_attention = encoder_hidden_states is not None

        if is_cross_attention and past_key_value is not None:
            # reuse k,v, cross_attentions
            key_layer = past_key_value[0]
            value_layer = past_key_value[1]
            attention_mask = encoder_attention_mask
        elif is_cross_attention:
            key_layer = self.transpose_for_scores(self.key(encoder_hidden_states))
            value_layer = self.transpose_for_scores(self.value(encoder_hidden_states))
            attention_mask = encoder_attention_mask
        elif past_key_value is not None:
            key_layer = self.transpose_for_scores(self.key(hidden_states))
            value_layer = self.transpose_for_scores(self.value(hidden_states))
            key_layer = torch.cat([past_key_value[0], key_layer], dim=2)
            value_layer = torch.cat([past_key_value[1], value_layer], dim=2)
        else:
            key_layer = self.transpose_for_scores(self.key(hidden_states))
            value_layer = self.transpose_for_scores(self.value(hidden_states))

        query_layer = self.transpose_for_scores(mixed_query_layer)

        use_cache = past_key_value is not None
        if self.is_decoder:
            # if cross_attention save Tuple(torch.Tensor, torch.Tensor) of all cross attention key/value_states.
            # Further calls to cross_attention layer can then reuse all cross-attention
            # key/value_states (first "if" case)
            # if uni-directional self-attention (decoder) save Tuple(torch.Tensor, torch.Tensor) of
            # all previous decoder key/value_states. Further calls to uni-directional self-attention
            # can concat previous decoder key/value_states to current projected key/value_states (third "elif" case)
            # if encoder bi-directional self-attention `past_key_value` is always `None`
            past_key_value = (key_layer, value_layer)

        # Take the dot product between "query" and "key" to get the raw attention scores.
        attention_scores = torch.matmul(query_layer, key_layer.transpose(-1, -2))

        if self.position_embedding_type == "relative_key" or self.position_embedding_type == "relative_key_query":
            query_length, key_length = query_layer.shape[2], key_layer.shape[2]
            if use_cache:
                position_ids_l = torch.tensor(key_length - 1, dtype=torch.long, device=hidden_states.device).view(
                    -1, 1
                )
            else:
                position_ids_l = torch.arange(query_length, dtype=torch.long, device=hidden_states.device).view(-1, 1)
            position_ids_r = torch.arange(key_length, dtype=torch.long, device=hidden_states.device).view(1, -1)
            distance = position_ids_l - position_ids_r

            positional_embedding = self.distance_embedding(distance + self.max_position_embeddings - 1)
            positional_embedding = positional_embedding.to(dtype=query_layer.dtype)  # fp16 compatibility

            if self.position_embedding_type == "relative_key":
                relative_position_scores = torch.einsum("bhld,lrd->bhlr", query_layer, positional_embedding)
                attention_scores = attention_scores + relative_position_scores
            elif self.position_embedding_type == "relative_key_query":
                relative_position_scores_query = torch.einsum("bhld,lrd->bhlr", query_layer, positional_embedding)
                relative_position_scores_key = torch.einsum("bhrd,lrd->bhlr", key_layer, positional_embedding)
                attention_scores = attention_scores + relative_position_scores_query + relative_position_scores_key

        attention_scores = attention_scores / math.sqrt(self.attention_head_size)
        if attention_mask is not None:
            # Apply the attention mask is (precomputed for all layers in RobertaModel forward() function)
            attention_scores = attention_scores + attention_mask

        # Normalize the attention scores to probabilities.
        attention_probs = nn.functional.softmax(attention_scores, dim=-1)

        # This is actually dropping out entire tokens to attend to, which might
        # seem a bit unusual, but is taken from the original Transformer paper.
        attention_probs = self.dropout(attention_probs)

        # Mask heads if we want to
        if head_mask is not None:
            attention_probs = attention_probs * head_mask

        context_layer = torch.matmul(attention_probs, value_layer)

        context_layer = context_layer.permute(0, 2, 1, 3).contiguous()
        new_context_layer_shape = context_layer.size()[:-2] + (self.all_head_size,)
        context_layer = context_layer.view(new_context_layer_shape)

        outputs = (context_layer, attention_probs) if output_attentions else (context_layer,)

        if self.is_decoder:
            outputs = outputs + (past_key_value,)
        return outputs


# Copied from transformers.models.bert.modeling_bert.BertSdpaSelfAttention with Bert->Roberta
class RobertaSdpaSelfAttention(RobertaSelfAttention):
    def __init__(self, config, position_embedding_type=None):
        super().__init__(config, position_embedding_type=position_embedding_type)
        self.dropout_prob = config.attention_probs_dropout_prob
        self.require_contiguous_qkv = version.parse(get_torch_version()) < version.parse("2.2.0")

    # Adapted from RobertaSelfAttention
    def forward(
        self,
        hidden_states: torch.Tensor,
        attention_mask: Optional[torch.Tensor] = None,
        head_mask: Optional[torch.FloatTensor] = None,
        encoder_hidden_states: Optional[torch.FloatTensor] = None,
        encoder_attention_mask: Optional[torch.FloatTensor] = None,
        past_key_value: Optional[Tuple[Tuple[torch.FloatTensor]]] = None,
        output_attentions: Optional[bool] = False,
    ) -> Tuple[torch.Tensor]:
        if self.position_embedding_type != "absolute" or output_attentions or head_mask is not None:
            # TODO: Improve this warning with e.g. `model.config._attn_implementation = "manual"` once implemented.
            logger.warning_once(
                "RobertaSdpaSelfAttention is used but `torch.nn.functional.scaled_dot_product_attention` does not support "
                "non-absolute `position_embedding_type` or `output_attentions=True` or `head_mask`. Falling back to "
                "the manual attention implementation, but specifying the manual implementation will be required from "
                "Transformers version v5.0.0 onwards. This warning can be removed using the argument "
                '`attn_implementation="eager"` when loading the model.'
            )
            return super().forward(
                hidden_states,
                attention_mask,
                head_mask,
                encoder_hidden_states,
                encoder_attention_mask,
                past_key_value,
                output_attentions,
            )

        bsz, tgt_len, _ = hidden_states.size()

        query_layer = self.transpose_for_scores(self.query(hidden_states))

        # If this is instantiated as a cross-attention module, the keys and values come from an encoder; the attention
        # mask needs to be such that the encoder's padding tokens are not attended to.
        is_cross_attention = encoder_hidden_states is not None

        current_states = encoder_hidden_states if is_cross_attention else hidden_states
        attention_mask = encoder_attention_mask if is_cross_attention else attention_mask

        # Check `seq_length` of `past_key_value` == `len(current_states)` to support prefix tuning
        if is_cross_attention and past_key_value and past_key_value[0].shape[2] == current_states.shape[1]:
            key_layer, value_layer = past_key_value
        else:
            key_layer = self.transpose_for_scores(self.key(current_states))
            value_layer = self.transpose_for_scores(self.value(current_states))
            if past_key_value is not None and not is_cross_attention:
                key_layer = torch.cat([past_key_value[0], key_layer], dim=2)
                value_layer = torch.cat([past_key_value[1], value_layer], dim=2)

        if self.is_decoder:
            # if cross_attention save Tuple(torch.Tensor, torch.Tensor) of all cross attention key/value_states.
            # Further calls to cross_attention layer can then reuse all cross-attention
            # key/value_states (first "if" case)
            # if uni-directional self-attention (decoder) save Tuple(torch.Tensor, torch.Tensor) of
            # all previous decoder key/value_states. Further calls to uni-directional self-attention
            # can concat previous decoder key/value_states to current projected key/value_states (third "elif" case)
            # if encoder bi-directional self-attention `past_key_value` is always `None`
            past_key_value = (key_layer, value_layer)

        # SDPA with memory-efficient backend is broken in torch==2.1.2 when using non-contiguous inputs and a custom
        # attn_mask, so we need to call `.contiguous()` here. This was fixed in torch==2.2.0.
        # Reference: https://github.com/pytorch/pytorch/issues/112577
        if self.require_contiguous_qkv and query_layer.device.type == "cuda" and attention_mask is not None:
            query_layer = query_layer.contiguous()
            key_layer = key_layer.contiguous()
            value_layer = value_layer.contiguous()

        # We dispatch to SDPA's Flash Attention or Efficient kernels via this `is_causal` if statement instead of an inline conditional assignment
        # in SDPA to support both torch.compile's dynamic shapes and full graph options. An inline conditional prevents dynamic shapes from compiling.
        # The tgt_len > 1 is necessary to match with AttentionMaskConverter.to_causal_4d that does not create
        # a causal mask in case tgt_len == 1.
        is_causal = (
            True if self.is_decoder and not is_cross_attention and attention_mask is None and tgt_len > 1 else False
        )

        attn_output = torch.nn.functional.scaled_dot_product_attention(
            query_layer,
            key_layer,
            value_layer,
            attn_mask=attention_mask,
            dropout_p=self.dropout_prob if self.training else 0.0,
            is_causal=is_causal,
        )

        attn_output = attn_output.transpose(1, 2)
        attn_output = attn_output.reshape(bsz, tgt_len, self.all_head_size)

        outputs = (attn_output,)
        if self.is_decoder:
            outputs = outputs + (past_key_value,)
        return outputs


# Copied from transformers.models.bert.modeling_bert.BertSelfOutput
class RobertaSelfOutput(nn.Module):
    def __init__(self, config):
        super().__init__()
        self.dense = nn.Linear(config.hidden_size, config.hidden_size)
        self.LayerNorm = nn.LayerNorm(config.hidden_size, eps=config.layer_norm_eps)
        self.dropout = nn.Dropout(config.hidden_dropout_prob)

    def forward(self, hidden_states: torch.Tensor, input_tensor: torch.Tensor) -> torch.Tensor:
        hidden_states = self.dense(hidden_states)
        hidden_states = self.dropout(hidden_states)
        hidden_states = self.LayerNorm(hidden_states + input_tensor)
        return hidden_states


<<<<<<< HEAD
# Copied from transformers.models.bert.modeling_bert.BertAttention with Bert->Roberta
=======
ROBERTA_SELF_ATTENTION_CLASSES = {
    "eager": RobertaSelfAttention,
    "sdpa": RobertaSdpaSelfAttention,
}


# Copied from transformers.models.bert.modeling_bert.BertAttention with Bert->Roberta,BERT->ROBERTA
>>>>>>> e39b6c1c
class RobertaAttention(nn.Module):
    def __init__(self, config, position_embedding_type=None):
        super().__init__()
        self.self = RobertaSelfAttention(config, position_embedding_type=position_embedding_type)
        self.output = RobertaSelfOutput(config)
        self.pruned_heads = set()

    def prune_heads(self, heads):
        if len(heads) == 0:
            return
        heads, index = find_pruneable_heads_and_indices(
            heads, self.self.num_attention_heads, self.self.attention_head_size, self.pruned_heads
        )

        # Prune linear layers
        self.self.query = prune_linear_layer(self.self.query, index)
        self.self.key = prune_linear_layer(self.self.key, index)
        self.self.value = prune_linear_layer(self.self.value, index)
        self.output.dense = prune_linear_layer(self.output.dense, index, dim=1)

        # Update hyper params and store pruned heads
        self.self.num_attention_heads = self.self.num_attention_heads - len(heads)
        self.self.all_head_size = self.self.attention_head_size * self.self.num_attention_heads
        self.pruned_heads = self.pruned_heads.union(heads)

    def forward(
        self,
        hidden_states: torch.Tensor,
        attention_mask: Optional[torch.FloatTensor] = None,
        head_mask: Optional[torch.FloatTensor] = None,
        encoder_hidden_states: Optional[torch.FloatTensor] = None,
        encoder_attention_mask: Optional[torch.FloatTensor] = None,
        past_key_value: Optional[Tuple[Tuple[torch.FloatTensor]]] = None,
        output_attentions: Optional[bool] = False,
    ) -> Tuple[torch.Tensor]:
        self_outputs = self.self(
            hidden_states,
            attention_mask,
            head_mask,
            encoder_hidden_states,
            encoder_attention_mask,
            past_key_value,
            output_attentions,
        )
        attention_output = self.output(self_outputs[0], hidden_states)
        outputs = (attention_output,) + self_outputs[1:]  # add attentions if we output them
        return outputs


# Copied from transformers.models.bert.modeling_bert.BertIntermediate
class RobertaIntermediate(nn.Module):
    def __init__(self, config):
        super().__init__()
        self.dense = nn.Linear(config.hidden_size, config.intermediate_size)
        if isinstance(config.hidden_act, str):
            self.intermediate_act_fn = ACT2FN[config.hidden_act]
        else:
            self.intermediate_act_fn = config.hidden_act

    def forward(self, hidden_states: torch.Tensor) -> torch.Tensor:
        hidden_states = self.dense(hidden_states)
        hidden_states = self.intermediate_act_fn(hidden_states)
        return hidden_states


# Copied from transformers.models.bert.modeling_bert.BertOutput
class RobertaOutput(nn.Module):
    def __init__(self, config):
        super().__init__()
        self.dense = nn.Linear(config.intermediate_size, config.hidden_size)
        self.LayerNorm = nn.LayerNorm(config.hidden_size, eps=config.layer_norm_eps)
        self.dropout = nn.Dropout(config.hidden_dropout_prob)

    def forward(self, hidden_states: torch.Tensor, input_tensor: torch.Tensor) -> torch.Tensor:
        hidden_states = self.dense(hidden_states)
        hidden_states = self.dropout(hidden_states)
        hidden_states = self.LayerNorm(hidden_states + input_tensor)
        return hidden_states


# Copied from transformers.models.bert.modeling_bert.BertLayer with Bert->Roberta
class RobertaLayer(nn.Module):
    def __init__(self, config):
        super().__init__()
        self.chunk_size_feed_forward = config.chunk_size_feed_forward
        self.seq_len_dim = 1
        self.attention = RobertaAttention(config)
        self.is_decoder = config.is_decoder
        self.add_cross_attention = config.add_cross_attention
        if self.add_cross_attention:
            if not self.is_decoder:
                raise ValueError(f"{self} should be used as a decoder model if cross attention is added")
            self.crossattention = RobertaAttention(config, position_embedding_type="absolute")
        self.intermediate = RobertaIntermediate(config)
        self.output = RobertaOutput(config)

    def forward(
        self,
        hidden_states: torch.Tensor,
        attention_mask: Optional[torch.FloatTensor] = None,
        head_mask: Optional[torch.FloatTensor] = None,
        encoder_hidden_states: Optional[torch.FloatTensor] = None,
        encoder_attention_mask: Optional[torch.FloatTensor] = None,
        past_key_value: Optional[Tuple[Tuple[torch.FloatTensor]]] = None,
        output_attentions: Optional[bool] = False,
    ) -> Tuple[torch.Tensor]:
        # decoder uni-directional self-attention cached key/values tuple is at positions 1,2
        self_attn_past_key_value = past_key_value[:2] if past_key_value is not None else None
        self_attention_outputs = self.attention(
            hidden_states,
            attention_mask,
            head_mask,
            output_attentions=output_attentions,
            past_key_value=self_attn_past_key_value,
        )
        attention_output = self_attention_outputs[0]

        # if decoder, the last output is tuple of self-attn cache
        if self.is_decoder:
            outputs = self_attention_outputs[1:-1]
            present_key_value = self_attention_outputs[-1]
        else:
            outputs = self_attention_outputs[1:]  # add self attentions if we output attention weights

        cross_attn_present_key_value = None
        if self.is_decoder and encoder_hidden_states is not None:
            if not hasattr(self, "crossattention"):
                raise ValueError(
                    f"If `encoder_hidden_states` are passed, {self} has to be instantiated with cross-attention layers"
                    " by setting `config.add_cross_attention=True`"
                )

            # cross_attn cached key/values tuple is at positions 3,4 of past_key_value tuple
            cross_attn_past_key_value = past_key_value[-2:] if past_key_value is not None else None
            cross_attention_outputs = self.crossattention(
                attention_output,
                attention_mask,
                head_mask,
                encoder_hidden_states,
                encoder_attention_mask,
                cross_attn_past_key_value,
                output_attentions,
            )
            attention_output = cross_attention_outputs[0]
            outputs = outputs + cross_attention_outputs[1:-1]  # add cross attentions if we output attention weights

            # add cross-attn cache to positions 3,4 of present_key_value tuple
            cross_attn_present_key_value = cross_attention_outputs[-1]
            present_key_value = present_key_value + cross_attn_present_key_value

        layer_output = apply_chunking_to_forward(
            self.feed_forward_chunk, self.chunk_size_feed_forward, self.seq_len_dim, attention_output
        )
        outputs = (layer_output,) + outputs

        # if decoder, return the attn key/values as the last output
        if self.is_decoder:
            outputs = outputs + (present_key_value,)

        return outputs

    def feed_forward_chunk(self, attention_output):
        intermediate_output = self.intermediate(attention_output)
        layer_output = self.output(intermediate_output, attention_output)
        return layer_output


# Copied from transformers.models.bert.modeling_bert.BertEncoder with Bert->Roberta
class RobertaEncoder(nn.Module):
    def __init__(self, config):
        super().__init__()
        self.config = config
        self.layer = nn.ModuleList([RobertaLayer(config) for _ in range(config.num_hidden_layers)])
        self.gradient_checkpointing = False

    def forward(
        self,
        hidden_states: torch.Tensor,
        attention_mask: Optional[torch.FloatTensor] = None,
        head_mask: Optional[torch.FloatTensor] = None,
        encoder_hidden_states: Optional[torch.FloatTensor] = None,
        encoder_attention_mask: Optional[torch.FloatTensor] = None,
        past_key_values: Optional[Tuple[Tuple[torch.FloatTensor]]] = None,
        use_cache: Optional[bool] = None,
        output_attentions: Optional[bool] = False,
        output_hidden_states: Optional[bool] = False,
        return_dict: Optional[bool] = True,
    ) -> Union[Tuple[torch.Tensor], BaseModelOutputWithPastAndCrossAttentions]:
        all_hidden_states = () if output_hidden_states else None
        all_self_attentions = () if output_attentions else None
        all_cross_attentions = () if output_attentions and self.config.add_cross_attention else None

        if self.gradient_checkpointing and self.training:
            if use_cache:
                logger.warning_once(
                    "`use_cache=True` is incompatible with gradient checkpointing. Setting `use_cache=False`..."
                )
                use_cache = False

        next_decoder_cache = () if use_cache else None
        for i, layer_module in enumerate(self.layer):
            if output_hidden_states:
                all_hidden_states = all_hidden_states + (hidden_states,)

            layer_head_mask = head_mask[i] if head_mask is not None else None
            past_key_value = past_key_values[i] if past_key_values is not None else None

            if self.gradient_checkpointing and self.training:
                layer_outputs = self._gradient_checkpointing_func(
                    layer_module.__call__,
                    hidden_states,
                    attention_mask,
                    layer_head_mask,
                    encoder_hidden_states,
                    encoder_attention_mask,
                    past_key_value,
                    output_attentions,
                )
            else:
                layer_outputs = layer_module(
                    hidden_states,
                    attention_mask,
                    layer_head_mask,
                    encoder_hidden_states,
                    encoder_attention_mask,
                    past_key_value,
                    output_attentions,
                )

            hidden_states = layer_outputs[0]
            if use_cache:
                next_decoder_cache += (layer_outputs[-1],)
            if output_attentions:
                all_self_attentions = all_self_attentions + (layer_outputs[1],)
                if self.config.add_cross_attention:
                    all_cross_attentions = all_cross_attentions + (layer_outputs[2],)

        if output_hidden_states:
            all_hidden_states = all_hidden_states + (hidden_states,)

        if not return_dict:
            return tuple(
                v
                for v in [
                    hidden_states,
                    next_decoder_cache,
                    all_hidden_states,
                    all_self_attentions,
                    all_cross_attentions,
                ]
                if v is not None
            )
        return BaseModelOutputWithPastAndCrossAttentions(
            last_hidden_state=hidden_states,
            past_key_values=next_decoder_cache,
            hidden_states=all_hidden_states,
            attentions=all_self_attentions,
            cross_attentions=all_cross_attentions,
        )


# Copied from transformers.models.bert.modeling_bert.BertPooler
class RobertaPooler(nn.Module):
    def __init__(self, config):
        super().__init__()
        self.dense = nn.Linear(config.hidden_size, config.hidden_size)
        self.activation = nn.Tanh()

    def forward(self, hidden_states: torch.Tensor) -> torch.Tensor:
        # We "pool" the model by simply taking the hidden state corresponding
        # to the first token.
        first_token_tensor = hidden_states[:, 0]
        pooled_output = self.dense(first_token_tensor)
        pooled_output = self.activation(pooled_output)
        return pooled_output


class RobertaPreTrainedModel(PreTrainedModel):
    """
    An abstract class to handle weights initialization and a simple interface for downloading and loading pretrained
    models.
    """

    config_class = RobertaConfig
    base_model_prefix = "roberta"
    supports_gradient_checkpointing = True
    _no_split_modules = ["RobertaEmbeddings", "RobertaSelfAttention", "RobertaSdpaSelfAttention"]
    _supports_sdpa = True

    # Copied from transformers.models.bert.modeling_bert.BertPreTrainedModel._init_weights
    def _init_weights(self, module):
        """Initialize the weights"""
        if isinstance(module, nn.Linear):
            # Slightly different from the TF version which uses truncated_normal for initialization
            # cf https://github.com/pytorch/pytorch/pull/5617
            module.weight.data.normal_(mean=0.0, std=self.config.initializer_range)
            if module.bias is not None:
                module.bias.data.zero_()
        elif isinstance(module, nn.Embedding):
            module.weight.data.normal_(mean=0.0, std=self.config.initializer_range)
            if module.padding_idx is not None:
                module.weight.data[module.padding_idx].zero_()
        elif isinstance(module, nn.LayerNorm):
            module.bias.data.zero_()
            module.weight.data.fill_(1.0)


ROBERTA_START_DOCSTRING = r"""

    This model inherits from [`PreTrainedModel`]. Check the superclass documentation for the generic methods the
    library implements for all its model (such as downloading or saving, resizing the input embeddings, pruning heads
    etc.)

    This model is also a PyTorch [torch.nn.Module](https://pytorch.org/docs/stable/nn.html#torch.nn.Module) subclass.
    Use it as a regular PyTorch Module and refer to the PyTorch documentation for all matter related to general usage
    and behavior.

    Parameters:
        config ([`RobertaConfig`]): Model configuration class with all the parameters of the
            model. Initializing with a config file does not load the weights associated with the model, only the
            configuration. Check out the [`~PreTrainedModel.from_pretrained`] method to load the model weights.
"""

ROBERTA_INPUTS_DOCSTRING = r"""
    Args:
        input_ids (`torch.LongTensor` of shape `({0})`):
            Indices of input sequence tokens in the vocabulary.

            Indices can be obtained using [`AutoTokenizer`]. See [`PreTrainedTokenizer.encode`] and
            [`PreTrainedTokenizer.__call__`] for details.

            [What are input IDs?](../glossary#input-ids)
        attention_mask (`torch.FloatTensor` of shape `({0})`, *optional*):
            Mask to avoid performing attention on padding token indices. Mask values selected in `[0, 1]`:

            - 1 for tokens that are **not masked**,
            - 0 for tokens that are **masked**.

            [What are attention masks?](../glossary#attention-mask)
        token_type_ids (`torch.LongTensor` of shape `({0})`, *optional*):
            Segment token indices to indicate first and second portions of the inputs. Indices are selected in `[0,1]`:

            - 0 corresponds to a *sentence A* token,
            - 1 corresponds to a *sentence B* token.
            This parameter can only be used when the model is initialized with `type_vocab_size` parameter with value
            >= 2. All the value in this tensor should be always < type_vocab_size.

            [What are token type IDs?](../glossary#token-type-ids)
        position_ids (`torch.LongTensor` of shape `({0})`, *optional*):
            Indices of positions of each input sequence tokens in the position embeddings. Selected in the range `[0,
            config.max_position_embeddings - 1]`.

            [What are position IDs?](../glossary#position-ids)
        head_mask (`torch.FloatTensor` of shape `(num_heads,)` or `(num_layers, num_heads)`, *optional*):
            Mask to nullify selected heads of the self-attention modules. Mask values selected in `[0, 1]`:

            - 1 indicates the head is **not masked**,
            - 0 indicates the head is **masked**.

        inputs_embeds (`torch.FloatTensor` of shape `({0}, hidden_size)`, *optional*):
            Optionally, instead of passing `input_ids` you can choose to directly pass an embedded representation. This
            is useful if you want more control over how to convert `input_ids` indices into associated vectors than the
            model's internal embedding lookup matrix.
        output_attentions (`bool`, *optional*):
            Whether or not to return the attentions tensors of all attention layers. See `attentions` under returned
            tensors for more detail.
        output_hidden_states (`bool`, *optional*):
            Whether or not to return the hidden states of all layers. See `hidden_states` under returned tensors for
            more detail.
        return_dict (`bool`, *optional*):
            Whether or not to return a [`~utils.ModelOutput`] instead of a plain tuple.
"""


@add_start_docstrings(
    "The bare RoBERTa Model transformer outputting raw hidden-states without any specific head on top.",
    ROBERTA_START_DOCSTRING,
)
# Copied from transformers.models.bert.modeling_bert.BertModel with Bert->Roberta, BERT->ROBERTA
class RobertaModel(RobertaPreTrainedModel):
    """

    The model can behave as an encoder (with only self-attention) as well as a decoder, in which case a layer of
    cross-attention is added between the self-attention layers, following the architecture described in [Attention is
    all you need](https://arxiv.org/abs/1706.03762) by Ashish Vaswani, Noam Shazeer, Niki Parmar, Jakob Uszkoreit,
    Llion Jones, Aidan N. Gomez, Lukasz Kaiser and Illia Polosukhin.

    To behave as an decoder the model needs to be initialized with the `is_decoder` argument of the configuration set
    to `True`. To be used in a Seq2Seq model, the model needs to initialized with both `is_decoder` argument and
    `add_cross_attention` set to `True`; an `encoder_hidden_states` is then expected as an input to the forward pass.
    """

<<<<<<< HEAD
    # Copied from transformers.models.bert.modeling_bert.BertModel.__init__ with Bert->Roberta
=======
    _no_split_modules = ["RobertaEmbeddings", "RobertaLayer"]

>>>>>>> e39b6c1c
    def __init__(self, config, add_pooling_layer=True):
        super().__init__(config)
        self.config = config

        self.embeddings = RobertaEmbeddings(config)
        self.encoder = RobertaEncoder(config)

        self.pooler = RobertaPooler(config) if add_pooling_layer else None

        self.attn_implementation = config._attn_implementation
        self.position_embedding_type = config.position_embedding_type

        # Initialize weights and apply final processing
        self.post_init()

    def get_input_embeddings(self):
        return self.embeddings.word_embeddings

    def set_input_embeddings(self, value):
        self.embeddings.word_embeddings = value

    def _prune_heads(self, heads_to_prune):
        """
        Prunes heads of the model. heads_to_prune: dict of {layer_num: list of heads to prune in this layer} See base
        class PreTrainedModel
        """
        for layer, heads in heads_to_prune.items():
            self.encoder.layer[layer].attention.prune_heads(heads)

    @add_start_docstrings_to_model_forward(ROBERTA_INPUTS_DOCSTRING.format("batch_size, sequence_length"))
    @add_code_sample_docstrings(
        checkpoint=_CHECKPOINT_FOR_DOC,
        output_type=BaseModelOutputWithPoolingAndCrossAttentions,
        config_class=_CONFIG_FOR_DOC,
    )
<<<<<<< HEAD
    # Copied from transformers.models.bert.modeling_bert.BertModel.forward
=======
>>>>>>> e39b6c1c
    def forward(
        self,
        input_ids: Optional[torch.Tensor] = None,
        attention_mask: Optional[torch.Tensor] = None,
        token_type_ids: Optional[torch.Tensor] = None,
        position_ids: Optional[torch.Tensor] = None,
        head_mask: Optional[torch.Tensor] = None,
        inputs_embeds: Optional[torch.Tensor] = None,
        encoder_hidden_states: Optional[torch.Tensor] = None,
        encoder_attention_mask: Optional[torch.Tensor] = None,
        past_key_values: Optional[List[torch.FloatTensor]] = None,
        use_cache: Optional[bool] = None,
        output_attentions: Optional[bool] = None,
        output_hidden_states: Optional[bool] = None,
        return_dict: Optional[bool] = None,
    ) -> Union[Tuple[torch.Tensor], BaseModelOutputWithPoolingAndCrossAttentions]:
        r"""
        encoder_hidden_states  (`torch.FloatTensor` of shape `(batch_size, sequence_length, hidden_size)`, *optional*):
            Sequence of hidden-states at the output of the last layer of the encoder. Used in the cross-attention if
            the model is configured as a decoder.
        encoder_attention_mask (`torch.FloatTensor` of shape `(batch_size, sequence_length)` or `(batch_size, sequence_length, target_length)`, *optional*):
            Mask to avoid performing attention on the padding token indices of the encoder input. This mask is used in
            the cross-attention if the model is configured as a decoder. Mask values selected in `[0, 1]`:

            - 1 for tokens that are **not masked**,
            - 0 for tokens that are **masked**.
        past_key_values (`tuple(tuple(torch.FloatTensor))` of length `config.n_layers` with each tuple having 4 tensors of shape `(batch_size, num_heads, sequence_length - 1, embed_size_per_head)`):
            Contains precomputed key and value hidden states of the attention blocks. Can be used to speed up decoding.

            If `past_key_values` are used, the user can optionally input only the last `decoder_input_ids` (those that
            don't have their past key value states given to this model) of shape `(batch_size, 1)` instead of all
            `decoder_input_ids` of shape `(batch_size, sequence_length)`.
        use_cache (`bool`, *optional*):
            If set to `True`, `past_key_values` key value states are returned and can be used to speed up decoding (see
            `past_key_values`).
        """
        output_attentions = output_attentions if output_attentions is not None else self.config.output_attentions
        output_hidden_states = (
            output_hidden_states if output_hidden_states is not None else self.config.output_hidden_states
        )
        return_dict = return_dict if return_dict is not None else self.config.use_return_dict

        if self.config.is_decoder:
            use_cache = use_cache if use_cache is not None else self.config.use_cache
        else:
            use_cache = False

        if input_ids is not None and inputs_embeds is not None:
            raise ValueError("You cannot specify both input_ids and inputs_embeds at the same time")
        elif input_ids is not None:
            self.warn_if_padding_and_no_attention_mask(input_ids, attention_mask)
            input_shape = input_ids.size()
        elif inputs_embeds is not None:
            input_shape = inputs_embeds.size()[:-1]
        else:
            raise ValueError("You have to specify either input_ids or inputs_embeds")

        batch_size, seq_length = input_shape
        device = input_ids.device if input_ids is not None else inputs_embeds.device

        # past_key_values_length
        past_key_values_length = past_key_values[0][0].shape[2] if past_key_values is not None else 0

        if token_type_ids is None:
            if hasattr(self.embeddings, "token_type_ids"):
                buffered_token_type_ids = self.embeddings.token_type_ids[:, :seq_length]
                buffered_token_type_ids_expanded = buffered_token_type_ids.expand(batch_size, seq_length)
                token_type_ids = buffered_token_type_ids_expanded
            else:
                token_type_ids = torch.zeros(input_shape, dtype=torch.long, device=device)

        embedding_output = self.embeddings(
            input_ids=input_ids,
            position_ids=position_ids,
            token_type_ids=token_type_ids,
            inputs_embeds=inputs_embeds,
            past_key_values_length=past_key_values_length,
        )

        if attention_mask is None:
            attention_mask = torch.ones((batch_size, seq_length + past_key_values_length), device=device)

        use_sdpa_attention_masks = (
            self.attn_implementation == "sdpa"
            and self.position_embedding_type == "absolute"
            and head_mask is None
            and not output_attentions
        )

        # Expand the attention mask
        if use_sdpa_attention_masks and attention_mask.dim() == 2:
            # Expand the attention mask for SDPA.
            # [bsz, seq_len] -> [bsz, 1, seq_len, seq_len]
            if self.config.is_decoder:
                extended_attention_mask = _prepare_4d_causal_attention_mask_for_sdpa(
                    attention_mask,
                    input_shape,
                    embedding_output,
                    past_key_values_length,
                )
            else:
                extended_attention_mask = _prepare_4d_attention_mask_for_sdpa(
                    attention_mask, embedding_output.dtype, tgt_len=seq_length
                )
        else:
            # We can provide a self-attention mask of dimensions [batch_size, from_seq_length, to_seq_length]
            # ourselves in which case we just need to make it broadcastable to all heads.
            extended_attention_mask = self.get_extended_attention_mask(attention_mask, input_shape)

        # If a 2D or 3D attention mask is provided for the cross-attention
        # we need to make broadcastable to [batch_size, num_heads, seq_length, seq_length]
        if self.config.is_decoder and encoder_hidden_states is not None:
            encoder_batch_size, encoder_sequence_length, _ = encoder_hidden_states.size()
            encoder_hidden_shape = (encoder_batch_size, encoder_sequence_length)
            if encoder_attention_mask is None:
                encoder_attention_mask = torch.ones(encoder_hidden_shape, device=device)

            if use_sdpa_attention_masks and encoder_attention_mask.dim() == 2:
                # Expand the attention mask for SDPA.
                # [bsz, seq_len] -> [bsz, 1, seq_len, seq_len]
                encoder_extended_attention_mask = _prepare_4d_attention_mask_for_sdpa(
                    encoder_attention_mask, embedding_output.dtype, tgt_len=seq_length
                )
            else:
                encoder_extended_attention_mask = self.invert_attention_mask(encoder_attention_mask)
        else:
            encoder_extended_attention_mask = None

        # Prepare head mask if needed
        # 1.0 in head_mask indicate we keep the head
        # attention_probs has shape bsz x n_heads x N x N
        # input head_mask has shape [num_heads] or [num_hidden_layers x num_heads]
        # and head_mask is converted to shape [num_hidden_layers x batch x num_heads x seq_length x seq_length]
        head_mask = self.get_head_mask(head_mask, self.config.num_hidden_layers)

        encoder_outputs = self.encoder(
            embedding_output,
            attention_mask=extended_attention_mask,
            head_mask=head_mask,
            encoder_hidden_states=encoder_hidden_states,
            encoder_attention_mask=encoder_extended_attention_mask,
            past_key_values=past_key_values,
            use_cache=use_cache,
            output_attentions=output_attentions,
            output_hidden_states=output_hidden_states,
            return_dict=return_dict,
        )
        sequence_output = encoder_outputs[0]
        pooled_output = self.pooler(sequence_output) if self.pooler is not None else None

        if not return_dict:
            return (sequence_output, pooled_output) + encoder_outputs[1:]

        return BaseModelOutputWithPoolingAndCrossAttentions(
            last_hidden_state=sequence_output,
            pooler_output=pooled_output,
            past_key_values=encoder_outputs.past_key_values,
            hidden_states=encoder_outputs.hidden_states,
            attentions=encoder_outputs.attentions,
            cross_attentions=encoder_outputs.cross_attentions,
        )


@add_start_docstrings(
    """RoBERTa Model with a `language modeling` head on top for CLM fine-tuning.""", ROBERTA_START_DOCSTRING
)
class RobertaForCausalLM(RobertaPreTrainedModel):
    _tied_weights_keys = ["lm_head.decoder.weight", "lm_head.decoder.bias"]

    def __init__(self, config):
        super().__init__(config)

        if not config.is_decoder:
            logger.warning("If you want to use `RobertaLMHeadModel` as a standalone, add `is_decoder=True.`")

        self.roberta = RobertaModel(config, add_pooling_layer=False)
        self.lm_head = RobertaLMHead(config)

        # Initialize weights and apply final processing
        self.post_init()

    def get_output_embeddings(self):
        return self.lm_head.decoder

    def set_output_embeddings(self, new_embeddings):
        self.lm_head.decoder = new_embeddings

    @add_start_docstrings_to_model_forward(ROBERTA_INPUTS_DOCSTRING.format("batch_size, sequence_length"))
    @replace_return_docstrings(output_type=CausalLMOutputWithCrossAttentions, config_class=_CONFIG_FOR_DOC)
    def forward(
        self,
        input_ids: Optional[torch.LongTensor] = None,
        attention_mask: Optional[torch.FloatTensor] = None,
        token_type_ids: Optional[torch.LongTensor] = None,
        position_ids: Optional[torch.LongTensor] = None,
        head_mask: Optional[torch.FloatTensor] = None,
        inputs_embeds: Optional[torch.FloatTensor] = None,
        encoder_hidden_states: Optional[torch.FloatTensor] = None,
        encoder_attention_mask: Optional[torch.FloatTensor] = None,
        labels: Optional[torch.LongTensor] = None,
        past_key_values: Tuple[Tuple[torch.FloatTensor]] = None,
        use_cache: Optional[bool] = None,
        output_attentions: Optional[bool] = None,
        output_hidden_states: Optional[bool] = None,
        return_dict: Optional[bool] = None,
    ) -> Union[Tuple[torch.Tensor], CausalLMOutputWithCrossAttentions]:
        r"""
        encoder_hidden_states  (`torch.FloatTensor` of shape `(batch_size, sequence_length, hidden_size)`, *optional*):
            Sequence of hidden-states at the output of the last layer of the encoder. Used in the cross-attention if
            the model is configured as a decoder.
        encoder_attention_mask (`torch.FloatTensor` of shape `(batch_size, sequence_length)`, *optional*):
            Mask to avoid performing attention on the padding token indices of the encoder input. This mask is used in
            the cross-attention if the model is configured as a decoder. Mask values selected in `[0, 1]`:

            - 1 for tokens that are **not masked**,
            - 0 for tokens that are **masked**.

        labels (`torch.LongTensor` of shape `(batch_size, sequence_length)`, *optional*):
            Labels for computing the left-to-right language modeling loss (next word prediction). Indices should be in
            `[-100, 0, ..., config.vocab_size]` (see `input_ids` docstring) Tokens with indices set to `-100` are
            ignored (masked), the loss is only computed for the tokens with labels in `[0, ..., config.vocab_size]`
        past_key_values (`tuple(tuple(torch.FloatTensor))` of length `config.n_layers` with each tuple having 4 tensors of shape `(batch_size, num_heads, sequence_length - 1, embed_size_per_head)`):
            Contains precomputed key and value hidden states of the attention blocks. Can be used to speed up decoding.

            If `past_key_values` are used, the user can optionally input only the last `decoder_input_ids` (those that
            don't have their past key value states given to this model) of shape `(batch_size, 1)` instead of all
            `decoder_input_ids` of shape `(batch_size, sequence_length)`.
        use_cache (`bool`, *optional*):
            If set to `True`, `past_key_values` key value states are returned and can be used to speed up decoding (see
            `past_key_values`).

        Returns:

        Example:

        ```python
        >>> from transformers import AutoTokenizer, RobertaForCausalLM, AutoConfig
        >>> import torch

        >>> tokenizer = AutoTokenizer.from_pretrained("roberta-base")
        >>> config = AutoConfig.from_pretrained("roberta-base")
        >>> config.is_decoder = True
        >>> model = RobertaForCausalLM.from_pretrained("roberta-base", config=config)

        >>> inputs = tokenizer("Hello, my dog is cute", return_tensors="pt")
        >>> outputs = model(**inputs)

        >>> prediction_logits = outputs.logits
        ```"""
        return_dict = return_dict if return_dict is not None else self.config.use_return_dict
        if labels is not None:
            use_cache = False

        outputs = self.roberta(
            input_ids,
            attention_mask=attention_mask,
            token_type_ids=token_type_ids,
            position_ids=position_ids,
            head_mask=head_mask,
            inputs_embeds=inputs_embeds,
            encoder_hidden_states=encoder_hidden_states,
            encoder_attention_mask=encoder_attention_mask,
            past_key_values=past_key_values,
            use_cache=use_cache,
            output_attentions=output_attentions,
            output_hidden_states=output_hidden_states,
            return_dict=return_dict,
        )

        sequence_output = outputs[0]
        prediction_scores = self.lm_head(sequence_output)

        lm_loss = None
        if labels is not None:
            # move labels to correct device to enable model parallelism
            labels = labels.to(prediction_scores.device)
            # we are doing next-token prediction; shift prediction scores and input ids by one
            shifted_prediction_scores = prediction_scores[:, :-1, :].contiguous()
            labels = labels[:, 1:].contiguous()
            loss_fct = CrossEntropyLoss()
            lm_loss = loss_fct(shifted_prediction_scores.view(-1, self.config.vocab_size), labels.view(-1))

        if not return_dict:
            output = (prediction_scores,) + outputs[2:]
            return ((lm_loss,) + output) if lm_loss is not None else output

        return CausalLMOutputWithCrossAttentions(
            loss=lm_loss,
            logits=prediction_scores,
            past_key_values=outputs.past_key_values,
            hidden_states=outputs.hidden_states,
            attentions=outputs.attentions,
            cross_attentions=outputs.cross_attentions,
        )

    def prepare_inputs_for_generation(self, input_ids, past_key_values=None, attention_mask=None, **model_kwargs):
        input_shape = input_ids.shape
        # if model is used as a decoder in encoder-decoder model, the decoder attention mask is created on the fly
        if attention_mask is None:
            attention_mask = input_ids.new_ones(input_shape)

        # cut decoder_input_ids if past_key_values is used
        if past_key_values is not None:
            past_length = past_key_values[0][0].shape[2]

            # Some generation methods already pass only the last input ID
            if input_ids.shape[1] > past_length:
                remove_prefix_length = past_length
            else:
                # Default to old behavior: keep only final ID
                remove_prefix_length = input_ids.shape[1] - 1

            input_ids = input_ids[:, remove_prefix_length:]

        return {"input_ids": input_ids, "attention_mask": attention_mask, "past_key_values": past_key_values}

    def _reorder_cache(self, past_key_values, beam_idx):
        reordered_past = ()
        for layer_past in past_key_values:
            reordered_past += (
                tuple(past_state.index_select(0, beam_idx.to(past_state.device)) for past_state in layer_past),
            )
        return reordered_past


@add_start_docstrings("""RoBERTa Model with a `language modeling` head on top.""", ROBERTA_START_DOCSTRING)
class RobertaForMaskedLM(RobertaPreTrainedModel):
    _tied_weights_keys = ["lm_head.decoder.weight", "lm_head.decoder.bias"]

    def __init__(self, config):
        super().__init__(config)

        if config.is_decoder:
            logger.warning(
                "If you want to use `RobertaForMaskedLM` make sure `config.is_decoder=False` for "
                "bi-directional self-attention."
            )

        self.roberta = RobertaModel(config, add_pooling_layer=False)
        self.lm_head = RobertaLMHead(config)

        # Initialize weights and apply final processing
        self.post_init()

    def get_output_embeddings(self):
        return self.lm_head.decoder

    def set_output_embeddings(self, new_embeddings):
        self.lm_head.decoder = new_embeddings

    @add_start_docstrings_to_model_forward(ROBERTA_INPUTS_DOCSTRING.format("batch_size, sequence_length"))
    @add_code_sample_docstrings(
        checkpoint=_CHECKPOINT_FOR_DOC,
        output_type=MaskedLMOutput,
        config_class=_CONFIG_FOR_DOC,
        mask="<mask>",
        expected_output="' Paris'",
        expected_loss=0.1,
    )
    def forward(
        self,
        input_ids: Optional[torch.LongTensor] = None,
        attention_mask: Optional[torch.FloatTensor] = None,
        token_type_ids: Optional[torch.LongTensor] = None,
        position_ids: Optional[torch.LongTensor] = None,
        head_mask: Optional[torch.FloatTensor] = None,
        inputs_embeds: Optional[torch.FloatTensor] = None,
        encoder_hidden_states: Optional[torch.FloatTensor] = None,
        encoder_attention_mask: Optional[torch.FloatTensor] = None,
        labels: Optional[torch.LongTensor] = None,
        output_attentions: Optional[bool] = None,
        output_hidden_states: Optional[bool] = None,
        return_dict: Optional[bool] = None,
    ) -> Union[Tuple[torch.Tensor], MaskedLMOutput]:
        r"""
        labels (`torch.LongTensor` of shape `(batch_size, sequence_length)`, *optional*):
            Labels for computing the masked language modeling loss. Indices should be in `[-100, 0, ...,
            config.vocab_size]` (see `input_ids` docstring) Tokens with indices set to `-100` are ignored (masked), the
            loss is only computed for the tokens with labels in `[0, ..., config.vocab_size]`
        kwargs (`Dict[str, any]`, optional, defaults to *{}*):
            Used to hide legacy arguments that have been deprecated.
        """
        return_dict = return_dict if return_dict is not None else self.config.use_return_dict

        outputs = self.roberta(
            input_ids,
            attention_mask=attention_mask,
            token_type_ids=token_type_ids,
            position_ids=position_ids,
            head_mask=head_mask,
            inputs_embeds=inputs_embeds,
            encoder_hidden_states=encoder_hidden_states,
            encoder_attention_mask=encoder_attention_mask,
            output_attentions=output_attentions,
            output_hidden_states=output_hidden_states,
            return_dict=return_dict,
        )
        sequence_output = outputs[0]
        prediction_scores = self.lm_head(sequence_output)

        masked_lm_loss = None
        if labels is not None:
            # move labels to correct device to enable model parallelism
            labels = labels.to(prediction_scores.device)
            loss_fct = CrossEntropyLoss()
            masked_lm_loss = loss_fct(prediction_scores.view(-1, self.config.vocab_size), labels.view(-1))

        if not return_dict:
            output = (prediction_scores,) + outputs[2:]
            return ((masked_lm_loss,) + output) if masked_lm_loss is not None else output

        return MaskedLMOutput(
            loss=masked_lm_loss,
            logits=prediction_scores,
            hidden_states=outputs.hidden_states,
            attentions=outputs.attentions,
        )


class RobertaLMHead(nn.Module):
    """Roberta Head for masked language modeling."""

    def __init__(self, config):
        super().__init__()
        self.dense = nn.Linear(config.hidden_size, config.hidden_size)
        self.layer_norm = nn.LayerNorm(config.hidden_size, eps=config.layer_norm_eps)

        self.decoder = nn.Linear(config.hidden_size, config.vocab_size)
        self.bias = nn.Parameter(torch.zeros(config.vocab_size))
        self.decoder.bias = self.bias

    def forward(self, features, **kwargs):
        x = self.dense(features)
        x = gelu(x)
        x = self.layer_norm(x)

        # project back to size of vocabulary with bias
        x = self.decoder(x)

        return x

    def _tie_weights(self):
        # To tie those two weights if they get disconnected (on TPU or when the bias is resized)
        # For accelerate compatibility and to not break backward compatibility
        if self.decoder.bias.device.type == "meta":
            self.decoder.bias = self.bias
        else:
            self.bias = self.decoder.bias


@add_start_docstrings(
    """
    RoBERTa Model transformer with a sequence classification/regression head on top (a linear layer on top of the
    pooled output) e.g. for GLUE tasks.
    """,
    ROBERTA_START_DOCSTRING,
)
class RobertaForSequenceClassification(RobertaPreTrainedModel):
    def __init__(self, config):
        super().__init__(config)
        self.num_labels = config.num_labels
        self.config = config

        self.roberta = RobertaModel(config, add_pooling_layer=False)
        self.classifier = RobertaClassificationHead(config)

        # Initialize weights and apply final processing
        self.post_init()

    @add_start_docstrings_to_model_forward(ROBERTA_INPUTS_DOCSTRING.format("batch_size, sequence_length"))
    @add_code_sample_docstrings(
        checkpoint="cardiffnlp/twitter-roberta-base-emotion",
        output_type=SequenceClassifierOutput,
        config_class=_CONFIG_FOR_DOC,
        expected_output="'optimism'",
        expected_loss=0.08,
    )
    def forward(
        self,
        input_ids: Optional[torch.LongTensor] = None,
        attention_mask: Optional[torch.FloatTensor] = None,
        token_type_ids: Optional[torch.LongTensor] = None,
        position_ids: Optional[torch.LongTensor] = None,
        head_mask: Optional[torch.FloatTensor] = None,
        inputs_embeds: Optional[torch.FloatTensor] = None,
        labels: Optional[torch.LongTensor] = None,
        output_attentions: Optional[bool] = None,
        output_hidden_states: Optional[bool] = None,
        return_dict: Optional[bool] = None,
    ) -> Union[Tuple[torch.Tensor], SequenceClassifierOutput]:
        r"""
        labels (`torch.LongTensor` of shape `(batch_size,)`, *optional*):
            Labels for computing the sequence classification/regression loss. Indices should be in `[0, ...,
            config.num_labels - 1]`. If `config.num_labels == 1` a regression loss is computed (Mean-Square loss), If
            `config.num_labels > 1` a classification loss is computed (Cross-Entropy).
        """
        return_dict = return_dict if return_dict is not None else self.config.use_return_dict

        outputs = self.roberta(
            input_ids,
            attention_mask=attention_mask,
            token_type_ids=token_type_ids,
            position_ids=position_ids,
            head_mask=head_mask,
            inputs_embeds=inputs_embeds,
            output_attentions=output_attentions,
            output_hidden_states=output_hidden_states,
            return_dict=return_dict,
        )
        sequence_output = outputs[0]
        logits = self.classifier(sequence_output)

        loss = None
        if labels is not None:
            # move labels to correct device to enable model parallelism
            labels = labels.to(logits.device)
            if self.config.problem_type is None:
                if self.num_labels == 1:
                    self.config.problem_type = "regression"
                elif self.num_labels > 1 and (labels.dtype == torch.long or labels.dtype == torch.int):
                    self.config.problem_type = "single_label_classification"
                else:
                    self.config.problem_type = "multi_label_classification"

            if self.config.problem_type == "regression":
                loss_fct = MSELoss()
                if self.num_labels == 1:
                    loss = loss_fct(logits.squeeze(), labels.squeeze())
                else:
                    loss = loss_fct(logits, labels)
            elif self.config.problem_type == "single_label_classification":
                loss_fct = CrossEntropyLoss()
                loss = loss_fct(logits.view(-1, self.num_labels), labels.view(-1))
            elif self.config.problem_type == "multi_label_classification":
                loss_fct = BCEWithLogitsLoss()
                loss = loss_fct(logits, labels)

        if not return_dict:
            output = (logits,) + outputs[2:]
            return ((loss,) + output) if loss is not None else output

        return SequenceClassifierOutput(
            loss=loss,
            logits=logits,
            hidden_states=outputs.hidden_states,
            attentions=outputs.attentions,
        )


@add_start_docstrings(
    """
    Roberta Model with a multiple choice classification head on top (a linear layer on top of the pooled output and a
    softmax) e.g. for RocStories/SWAG tasks.
    """,
    ROBERTA_START_DOCSTRING,
)
class RobertaForMultipleChoice(RobertaPreTrainedModel):
    def __init__(self, config):
        super().__init__(config)

        self.roberta = RobertaModel(config)
        self.dropout = nn.Dropout(config.hidden_dropout_prob)
        self.classifier = nn.Linear(config.hidden_size, 1)

        # Initialize weights and apply final processing
        self.post_init()

    @add_start_docstrings_to_model_forward(ROBERTA_INPUTS_DOCSTRING.format("batch_size, num_choices, sequence_length"))
    @add_code_sample_docstrings(
        checkpoint=_CHECKPOINT_FOR_DOC,
        output_type=MultipleChoiceModelOutput,
        config_class=_CONFIG_FOR_DOC,
    )
    def forward(
        self,
        input_ids: Optional[torch.LongTensor] = None,
        token_type_ids: Optional[torch.LongTensor] = None,
        attention_mask: Optional[torch.FloatTensor] = None,
        labels: Optional[torch.LongTensor] = None,
        position_ids: Optional[torch.LongTensor] = None,
        head_mask: Optional[torch.FloatTensor] = None,
        inputs_embeds: Optional[torch.FloatTensor] = None,
        output_attentions: Optional[bool] = None,
        output_hidden_states: Optional[bool] = None,
        return_dict: Optional[bool] = None,
    ) -> Union[Tuple[torch.Tensor], MultipleChoiceModelOutput]:
        r"""
        labels (`torch.LongTensor` of shape `(batch_size,)`, *optional*):
            Labels for computing the multiple choice classification loss. Indices should be in `[0, ...,
            num_choices-1]` where `num_choices` is the size of the second dimension of the input tensors. (See
            `input_ids` above)
        """
        return_dict = return_dict if return_dict is not None else self.config.use_return_dict
        num_choices = input_ids.shape[1] if input_ids is not None else inputs_embeds.shape[1]

        flat_input_ids = input_ids.view(-1, input_ids.size(-1)) if input_ids is not None else None
        flat_position_ids = position_ids.view(-1, position_ids.size(-1)) if position_ids is not None else None
        flat_token_type_ids = token_type_ids.view(-1, token_type_ids.size(-1)) if token_type_ids is not None else None
        flat_attention_mask = attention_mask.view(-1, attention_mask.size(-1)) if attention_mask is not None else None
        flat_inputs_embeds = (
            inputs_embeds.view(-1, inputs_embeds.size(-2), inputs_embeds.size(-1))
            if inputs_embeds is not None
            else None
        )

        outputs = self.roberta(
            flat_input_ids,
            position_ids=flat_position_ids,
            token_type_ids=flat_token_type_ids,
            attention_mask=flat_attention_mask,
            head_mask=head_mask,
            inputs_embeds=flat_inputs_embeds,
            output_attentions=output_attentions,
            output_hidden_states=output_hidden_states,
            return_dict=return_dict,
        )
        pooled_output = outputs[1]

        pooled_output = self.dropout(pooled_output)
        logits = self.classifier(pooled_output)
        reshaped_logits = logits.view(-1, num_choices)

        loss = None
        if labels is not None:
            # move labels to correct device to enable model parallelism
            labels = labels.to(reshaped_logits.device)
            loss_fct = CrossEntropyLoss()
            loss = loss_fct(reshaped_logits, labels)

        if not return_dict:
            output = (reshaped_logits,) + outputs[2:]
            return ((loss,) + output) if loss is not None else output

        return MultipleChoiceModelOutput(
            loss=loss,
            logits=reshaped_logits,
            hidden_states=outputs.hidden_states,
            attentions=outputs.attentions,
        )


@add_start_docstrings(
    """
    Roberta Model with a token classification head on top (a linear layer on top of the hidden-states output) e.g. for
    Named-Entity-Recognition (NER) tasks.
    """,
    ROBERTA_START_DOCSTRING,
)
class RobertaForTokenClassification(RobertaPreTrainedModel):
    def __init__(self, config):
        super().__init__(config)
        self.num_labels = config.num_labels

        self.roberta = RobertaModel(config, add_pooling_layer=False)
        classifier_dropout = (
            config.classifier_dropout if config.classifier_dropout is not None else config.hidden_dropout_prob
        )
        self.dropout = nn.Dropout(classifier_dropout)
        self.classifier = nn.Linear(config.hidden_size, config.num_labels)

        # Initialize weights and apply final processing
        self.post_init()

    @add_start_docstrings_to_model_forward(ROBERTA_INPUTS_DOCSTRING.format("batch_size, sequence_length"))
    @add_code_sample_docstrings(
        checkpoint="Jean-Baptiste/roberta-large-ner-english",
        output_type=TokenClassifierOutput,
        config_class=_CONFIG_FOR_DOC,
        expected_output="['O', 'ORG', 'ORG', 'O', 'O', 'O', 'O', 'O', 'LOC', 'O', 'LOC', 'LOC']",
        expected_loss=0.01,
    )
    def forward(
        self,
        input_ids: Optional[torch.LongTensor] = None,
        attention_mask: Optional[torch.FloatTensor] = None,
        token_type_ids: Optional[torch.LongTensor] = None,
        position_ids: Optional[torch.LongTensor] = None,
        head_mask: Optional[torch.FloatTensor] = None,
        inputs_embeds: Optional[torch.FloatTensor] = None,
        labels: Optional[torch.LongTensor] = None,
        output_attentions: Optional[bool] = None,
        output_hidden_states: Optional[bool] = None,
        return_dict: Optional[bool] = None,
    ) -> Union[Tuple[torch.Tensor], TokenClassifierOutput]:
        r"""
        labels (`torch.LongTensor` of shape `(batch_size, sequence_length)`, *optional*):
            Labels for computing the token classification loss. Indices should be in `[0, ..., config.num_labels - 1]`.
        """
        return_dict = return_dict if return_dict is not None else self.config.use_return_dict

        outputs = self.roberta(
            input_ids,
            attention_mask=attention_mask,
            token_type_ids=token_type_ids,
            position_ids=position_ids,
            head_mask=head_mask,
            inputs_embeds=inputs_embeds,
            output_attentions=output_attentions,
            output_hidden_states=output_hidden_states,
            return_dict=return_dict,
        )

        sequence_output = outputs[0]

        sequence_output = self.dropout(sequence_output)
        logits = self.classifier(sequence_output)

        loss = None
        if labels is not None:
            # move labels to correct device to enable model parallelism
            labels = labels.to(logits.device)
            loss_fct = CrossEntropyLoss()
            loss = loss_fct(logits.view(-1, self.num_labels), labels.view(-1))

        if not return_dict:
            output = (logits,) + outputs[2:]
            return ((loss,) + output) if loss is not None else output

        return TokenClassifierOutput(
            loss=loss,
            logits=logits,
            hidden_states=outputs.hidden_states,
            attentions=outputs.attentions,
        )


class RobertaClassificationHead(nn.Module):
    """Head for sentence-level classification tasks."""

    def __init__(self, config):
        super().__init__()
        self.dense = nn.Linear(config.hidden_size, config.hidden_size)
        classifier_dropout = (
            config.classifier_dropout if config.classifier_dropout is not None else config.hidden_dropout_prob
        )
        self.dropout = nn.Dropout(classifier_dropout)
        self.out_proj = nn.Linear(config.hidden_size, config.num_labels)

    def forward(self, features, **kwargs):
        x = features[:, 0, :]  # take <s> token (equiv. to [CLS])
        x = self.dropout(x)
        x = self.dense(x)
        x = torch.tanh(x)
        x = self.dropout(x)
        x = self.out_proj(x)
        return x


@add_start_docstrings(
    """
    Roberta Model with a span classification head on top for extractive question-answering tasks like SQuAD (a linear
    layers on top of the hidden-states output to compute `span start logits` and `span end logits`).
    """,
    ROBERTA_START_DOCSTRING,
)
class RobertaForQuestionAnswering(RobertaPreTrainedModel):
    def __init__(self, config):
        super().__init__(config)
        self.num_labels = config.num_labels

        self.roberta = RobertaModel(config, add_pooling_layer=False)
        self.qa_outputs = nn.Linear(config.hidden_size, config.num_labels)

        # Initialize weights and apply final processing
        self.post_init()

    @add_start_docstrings_to_model_forward(ROBERTA_INPUTS_DOCSTRING.format("batch_size, sequence_length"))
    @add_code_sample_docstrings(
        checkpoint="deepset/roberta-base-squad2",
        output_type=QuestionAnsweringModelOutput,
        config_class=_CONFIG_FOR_DOC,
        expected_output="' puppet'",
        expected_loss=0.86,
    )
    def forward(
        self,
        input_ids: Optional[torch.LongTensor] = None,
        attention_mask: Optional[torch.FloatTensor] = None,
        token_type_ids: Optional[torch.LongTensor] = None,
        position_ids: Optional[torch.LongTensor] = None,
        head_mask: Optional[torch.FloatTensor] = None,
        inputs_embeds: Optional[torch.FloatTensor] = None,
        start_positions: Optional[torch.LongTensor] = None,
        end_positions: Optional[torch.LongTensor] = None,
        output_attentions: Optional[bool] = None,
        output_hidden_states: Optional[bool] = None,
        return_dict: Optional[bool] = None,
    ) -> Union[Tuple[torch.Tensor], QuestionAnsweringModelOutput]:
        r"""
        start_positions (`torch.LongTensor` of shape `(batch_size,)`, *optional*):
            Labels for position (index) of the start of the labelled span for computing the token classification loss.
            Positions are clamped to the length of the sequence (`sequence_length`). Position outside of the sequence
            are not taken into account for computing the loss.
        end_positions (`torch.LongTensor` of shape `(batch_size,)`, *optional*):
            Labels for position (index) of the end of the labelled span for computing the token classification loss.
            Positions are clamped to the length of the sequence (`sequence_length`). Position outside of the sequence
            are not taken into account for computing the loss.
        """
        return_dict = return_dict if return_dict is not None else self.config.use_return_dict

        outputs = self.roberta(
            input_ids,
            attention_mask=attention_mask,
            token_type_ids=token_type_ids,
            position_ids=position_ids,
            head_mask=head_mask,
            inputs_embeds=inputs_embeds,
            output_attentions=output_attentions,
            output_hidden_states=output_hidden_states,
            return_dict=return_dict,
        )

        sequence_output = outputs[0]

        logits = self.qa_outputs(sequence_output)
        start_logits, end_logits = logits.split(1, dim=-1)
        start_logits = start_logits.squeeze(-1).contiguous()
        end_logits = end_logits.squeeze(-1).contiguous()

        total_loss = None
        if start_positions is not None and end_positions is not None:
            # If we are on multi-GPU, split add a dimension
            if len(start_positions.size()) > 1:
                start_positions = start_positions.squeeze(-1)
            if len(end_positions.size()) > 1:
                end_positions = end_positions.squeeze(-1)
            # sometimes the start/end positions are outside our model inputs, we ignore these terms
            ignored_index = start_logits.size(1)
            start_positions = start_positions.clamp(0, ignored_index)
            end_positions = end_positions.clamp(0, ignored_index)

            loss_fct = CrossEntropyLoss(ignore_index=ignored_index)
            start_loss = loss_fct(start_logits, start_positions)
            end_loss = loss_fct(end_logits, end_positions)
            total_loss = (start_loss + end_loss) / 2

        if not return_dict:
            output = (start_logits, end_logits) + outputs[2:]
            return ((total_loss,) + output) if total_loss is not None else output

        return QuestionAnsweringModelOutput(
            loss=total_loss,
            start_logits=start_logits,
            end_logits=end_logits,
            hidden_states=outputs.hidden_states,
            attentions=outputs.attentions,
        )


def create_position_ids_from_input_ids(input_ids, padding_idx, past_key_values_length=0):
    """
    Replace non-padding symbols with their position numbers. Position numbers begin at padding_idx+1. Padding symbols
    are ignored. This is modified from fairseq's `utils.make_positions`.

    Args:
        x: torch.Tensor x:

    Returns: torch.Tensor
    """
    # The series of casts and type-conversions here are carefully balanced to both work with ONNX export and XLA.
    mask = input_ids.ne(padding_idx).int()
    incremental_indices = (torch.cumsum(mask, dim=1).type_as(mask) + past_key_values_length) * mask
    return incremental_indices.long() + padding_idx<|MERGE_RESOLUTION|>--- conflicted
+++ resolved
@@ -409,9 +409,6 @@
         return hidden_states
 
 
-<<<<<<< HEAD
-# Copied from transformers.models.bert.modeling_bert.BertAttention with Bert->Roberta
-=======
 ROBERTA_SELF_ATTENTION_CLASSES = {
     "eager": RobertaSelfAttention,
     "sdpa": RobertaSdpaSelfAttention,
@@ -419,7 +416,6 @@
 
 
 # Copied from transformers.models.bert.modeling_bert.BertAttention with Bert->Roberta,BERT->ROBERTA
->>>>>>> e39b6c1c
 class RobertaAttention(nn.Module):
     def __init__(self, config, position_embedding_type=None):
         super().__init__()
@@ -812,12 +808,8 @@
     `add_cross_attention` set to `True`; an `encoder_hidden_states` is then expected as an input to the forward pass.
     """
 
-<<<<<<< HEAD
-    # Copied from transformers.models.bert.modeling_bert.BertModel.__init__ with Bert->Roberta
-=======
     _no_split_modules = ["RobertaEmbeddings", "RobertaLayer"]
 
->>>>>>> e39b6c1c
     def __init__(self, config, add_pooling_layer=True):
         super().__init__(config)
         self.config = config
@@ -853,10 +845,6 @@
         output_type=BaseModelOutputWithPoolingAndCrossAttentions,
         config_class=_CONFIG_FOR_DOC,
     )
-<<<<<<< HEAD
-    # Copied from transformers.models.bert.modeling_bert.BertModel.forward
-=======
->>>>>>> e39b6c1c
     def forward(
         self,
         input_ids: Optional[torch.Tensor] = None,
