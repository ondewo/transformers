--- conflicted
+++ resolved
@@ -390,8 +390,6 @@
             Optionally, instead of passing `input_ids` you can choose to directly pass an embedded representation. This
             is useful if you want more control over how to convert *input_ids* indices into associated vectors than the
             model's internal embedding lookup matrix.
-<<<<<<< HEAD
-=======
         past_key_values (`Cache` or `tuple(tuple(torch.FloatTensor))`, *optional*):
             Pre-computed hidden-states (key and values in the self-attention blocks and in the cross-attention
             blocks) that can be used to speed up sequential decoding. This typically consists in the `past_key_values`
@@ -410,7 +408,6 @@
             If `past_key_values` are used, the user can optionally input only the last `input_ids` (those that don't
             have their past key value states given to this model) of shape `(batch_size, 1)` instead of all `input_ids`
             of shape `(batch_size, sequence_length)`.
->>>>>>> e39b6c1c
         output_attentions (`bool`, *optional*):
             Whether or not to return the attentions tensors of all attention layers. See `attentions` under returned
             tensors for more detail.
@@ -491,12 +488,8 @@
 
         device = input_ids.device if input_ids is not None else inputs_embeds.device
 
-<<<<<<< HEAD
         if token_type_ids is not None:
             token_type_ids = token_type_ids.view(-1, input_shape[-1])
-=======
-        if inputs_embeds is None:
-            inputs_embeds = self.wte(input_ids)
 
         use_legacy_cache = False
         if use_cache and not isinstance(past_key_values, Cache):
@@ -507,13 +500,11 @@
                     "We detected that you are passing `past_key_values` as a tuple and this is deprecated and will be removed in v4.45. "
                     "Please use an appropriate `Cache` class (https://huggingface.co/docs/transformers/internal/generation_utils#transformers.Cache)"
                 )
->>>>>>> e39b6c1c
-
-        if past_key_values is None:
-            past_length = 0
-            past_key_values = tuple([None] * len(self.h))
-        else:
-            past_length = past_key_values[0][0].size(-2)
+
+        seq_length = inputs_embeds.shape[1]
+        if cache_position is None:
+            past_seen_tokens = past_key_values.get_seq_length() if past_key_values is not None else 0
+            cache_position = torch.arange(past_seen_tokens, past_seen_tokens + seq_length, device=inputs_embeds.device)
 
         if position_ids is None:
             position_ids = torch.arange(past_length, input_shape[-1] + past_length, dtype=torch.long, device=device)
@@ -619,8 +610,6 @@
             attentions=all_self_attentions,
         )
 
-<<<<<<< HEAD
-=======
     # Copied from transformers.models.llama.modeling_llama.LlamaModel._update_causal_mask
     def _update_causal_mask(
         self,
@@ -688,7 +677,6 @@
 
         return causal_mask
 
->>>>>>> e39b6c1c
 
 @add_start_docstrings(
     """
