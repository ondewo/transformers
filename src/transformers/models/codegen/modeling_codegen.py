# coding=utf-8
# Copyright 2022 Salesforce authors, The EleutherAI, and HuggingFace Teams. All rights reserved.
#
# Licensed under the Apache License, Version 2.0 (the "License");
# you may not use this file except in compliance with the License.
# You may obtain a copy of the License at
#
#     http://www.apache.org/licenses/LICENSE-2.0
#
# Unless required by applicable law or agreed to in writing, software
# distributed under the License is distributed on an "AS IS" BASIS,
# WITHOUT WARRANTIES OR CONDITIONS OF ANY KIND, either express or implied.
# See the License for the specific language governing permissions and
# limitations under the License.
""" PyTorch CodeGen model."""

from typing import Optional, Tuple, Union

import torch
import torch.utils.checkpoint
from torch import nn
from torch.nn import CrossEntropyLoss

from ...activations import ACT2FN
from ...modeling_outputs import BaseModelOutputWithPast, CausalLMOutputWithPast
from ...modeling_utils import PreTrainedModel
from ...utils import add_code_sample_docstrings, add_start_docstrings, add_start_docstrings_to_model_forward, logging
from .configuration_codegen import CodeGenConfig


logger = logging.get_logger(__name__)

_CHECKPOINT_FOR_DOC = "Salesforce/codegen-2B-mono"
_CONFIG_FOR_DOC = "CodeGenConfig"


CODEGEN_PRETRAINED_MODEL_ARCHIVE_LIST = [
    "Salesforce/codegen-350M-nl",
    "Salesforce/codegen-350M-multi",
    "Salesforce/codegen-350M-mono",
    "Salesforce/codegen-2B-nl",
    "Salesforce/codegen-2B-multi",
    "Salesforce/codegen-2B-mono",
    "Salesforce/codegen-6B-nl",
    "Salesforce/codegen-6B-multi",
    "Salesforce/codegen-6B-mono",
    "Salesforce/codegen-16B-nl",
    "Salesforce/codegen-16B-multi",
    "Salesforce/codegen-16B-mono",
    # See all CodeGen models at https://huggingface.co/models?filter=codegen
]


# Copied from transformers.models.gptj.modeling_gptj.create_sinusoidal_positions
def create_sinusoidal_positions(num_pos: int, dim: int) -> torch.Tensor:
    inv_freq = 1.0 / (10000 ** (torch.arange(0, dim, 2) / dim))
    sinusoid_inp = torch.einsum("i , j -> i j", torch.arange(num_pos, dtype=torch.float), inv_freq).float()
    return torch.cat((torch.sin(sinusoid_inp), torch.cos(sinusoid_inp)), dim=1)


# Copied from transformers.models.gptj.modeling_gptj.rotate_every_two
def rotate_every_two(x: torch.Tensor) -> torch.Tensor:
    x1 = x[:, :, :, ::2]
    x2 = x[:, :, :, 1::2]
    x = torch.stack((-x2, x1), dim=-1)
    return x.flatten(-2)  # in einsum notation: rearrange(x, '... d j -> ... (d j)')


# Copied from transformers.models.gptj.modeling_gptj.apply_rotary_pos_emb
def apply_rotary_pos_emb(tensor: torch.Tensor, sin: torch.Tensor, cos: torch.Tensor) -> torch.Tensor:
    sin = torch.repeat_interleave(sin[:, :, None, :], 2, 3)
    cos = torch.repeat_interleave(cos[:, :, None, :], 2, 3)
    return (tensor * cos) + (rotate_every_two(tensor) * sin)


class CodeGenAttention(nn.Module):
    def __init__(self, config):
        super().__init__()

        max_positions = config.max_position_embeddings
        self.register_buffer(
            "causal_mask",
            torch.tril(torch.ones((max_positions, max_positions), dtype=torch.bool)).view(
                1, 1, max_positions, max_positions
            ),
            persistent=False,
        )

        self.attn_dropout = nn.Dropout(config.attn_pdrop)
        self.resid_dropout = nn.Dropout(config.resid_pdrop)

        self.embed_dim = config.hidden_size
        self.num_attention_heads = config.num_attention_heads
        self.head_dim = self.embed_dim // self.num_attention_heads
        if self.head_dim * self.num_attention_heads != self.embed_dim:
            raise ValueError(
                f"embed_dim must be divisible by num_attention_heads (got `embed_dim`: {self.embed_dim} and"
                f" `num_attention_heads`: {self.num_attention_heads})."
            )
        self.scale_attn = torch.sqrt(torch.tensor(self.head_dim, dtype=torch.float32)).to(torch.get_default_dtype())
        self.qkv_proj = nn.Linear(self.embed_dim, self.embed_dim * 3, bias=False)

        self.out_proj = nn.Linear(self.embed_dim, self.embed_dim, bias=False)
        self.rotary_dim = config.rotary_dim
        pos_embd_dim = self.rotary_dim or self.embed_dim
        self.embed_positions = create_sinusoidal_positions(max_positions, pos_embd_dim)

    def _split_heads(self, x, n_head, dim_head, mp_num):
        reshaped = x.reshape(x.shape[:-1] + (n_head // mp_num, dim_head))
        reshaped = reshaped.reshape(x.shape[:-2] + (-1,) + reshaped.shape[-1:])
        return reshaped

    def _merge_heads(self, tensor, num_attention_heads, attn_head_size):
        """
        Merges attn_head_size dim and num_attn_heads dim into n_ctx
        """
        if len(tensor.shape) == 5:
            tensor = tensor.permute(0, 1, 3, 2, 4).contiguous()
        elif len(tensor.shape) == 4:
            tensor = tensor.permute(0, 2, 1, 3).contiguous()
        else:
            raise ValueError(f"Input tensor rank should be one of [4, 5], but is: {len(tensor.shape)}")
        new_shape = tensor.size()[:-2] + (num_attention_heads * attn_head_size,)
        return tensor.view(new_shape)

    def _attn(
        self,
        query,
        key,
        value,
        attention_mask=None,
        head_mask=None,
    ):
        # compute causal mask from causal mask buffer
        query_length, key_length = query.size(-2), key.size(-2)
        causal_mask = self.causal_mask[:, :, key_length - query_length : key_length, :key_length]

        # Keep the attention weights computation in fp32 to avoid overflow issues
        query = query.to(torch.float32)
        key = key.to(torch.float32)

        attn_weights = torch.matmul(query, key.transpose(-1, -2))

        attn_weights = attn_weights / self.scale_attn
        mask_value = torch.finfo(attn_weights.dtype).min
        # Need to be a tensor, otherwise we get error: `RuntimeError: expected scalar type float but found double`.
        # Need to be on the same device, otherwise `RuntimeError: ..., x and y to be on the same device`
        mask_value = torch.tensor(mask_value, dtype=attn_weights.dtype).to(attn_weights.device)
        attn_weights = torch.where(causal_mask, attn_weights, mask_value)

        if attention_mask is not None:
            # Apply the attention mask
            attn_weights = attn_weights + attention_mask

        attn_weights = nn.Softmax(dim=-1)(attn_weights)
        attn_weights = attn_weights.to(value.dtype)
        attn_weights = self.attn_dropout(attn_weights)

        # Mask heads if we want to
        if head_mask is not None:
            attn_weights = attn_weights * head_mask

        attn_output = torch.matmul(attn_weights, value)

        return attn_output, attn_weights

    def forward(
        self,
        hidden_states: Optional[torch.FloatTensor],
        layer_past: Optional[Tuple[torch.Tensor]] = None,
        attention_mask: Optional[torch.FloatTensor] = None,
        position_ids: Optional[torch.LongTensor] = None,
        head_mask: Optional[torch.FloatTensor] = None,
        use_cache: Optional[bool] = False,
        output_attentions: Optional[bool] = False,
    ) -> Union[
        Tuple[torch.Tensor, Tuple[torch.Tensor]],
        Optional[Tuple[torch.Tensor, Tuple[torch.Tensor], Tuple[torch.Tensor, ...]]],
    ]:
        qkv = self.qkv_proj(hidden_states)
        # TODO(enijkamp): factor out number of logical TPU-v4 cores or make forward pass agnostic
        mp_num = 4
        qkv_split = qkv.reshape(qkv.shape[:-1] + (mp_num, -1))

        local_dim = self.head_dim * self.num_attention_heads // mp_num
        query, value, key = torch.split(qkv_split, local_dim, dim=-1)
        query = self._split_heads(query, self.num_attention_heads, self.head_dim, mp_num=mp_num)
        key = self._split_heads(key, self.num_attention_heads, self.head_dim, mp_num=mp_num)

        value = self._split_heads(value, self.num_attention_heads, self.head_dim, mp_num=mp_num)
        value = value.permute(0, 2, 1, 3)

        embed_positions = self.embed_positions
        if embed_positions.device != position_ids.device:
            embed_positions = embed_positions.to(position_ids.device)
            self.embed_positions = embed_positions

        sincos = embed_positions[position_ids]
        sin, cos = torch.split(sincos, sincos.shape[-1] // 2, dim=-1)

        if self.rotary_dim is not None:
            k_rot = key[:, :, :, : self.rotary_dim]
            k_pass = key[:, :, :, self.rotary_dim :]

            q_rot = query[:, :, :, : self.rotary_dim]
            q_pass = query[:, :, :, self.rotary_dim :]

            k_rot = apply_rotary_pos_emb(k_rot, sin, cos)
            q_rot = apply_rotary_pos_emb(q_rot, sin, cos)

            key = torch.cat([k_rot, k_pass], dim=-1)
            query = torch.cat([q_rot, q_pass], dim=-1)
        else:
            key = apply_rotary_pos_emb(key, sin, cos)
            query = apply_rotary_pos_emb(query, sin, cos)

        key = key.permute(0, 2, 1, 3)
        query = query.permute(0, 2, 1, 3)

        if layer_past is not None:
            past_key = layer_past[0]
            past_value = layer_past[1]
            key = torch.cat((past_key, key), dim=-2)
            value = torch.cat((past_value, value), dim=-2)

        if use_cache is True:
            # Note that this cast is quite ugly, but is not implemented before ROPE as k_rot in the original codebase is always in fp32.
            # Reference: https://github.com/salesforce/CodeGen/blob/f210c3bb1216c975ad858cd4132c0fdeabf4bfc2/codegen1/jaxformer/hf/codegen/modeling_codegen.py#L38
            present = (key.to(hidden_states.dtype), value)
        else:
            present = None

        # compute self-attention: V x Softmax(QK^T)
        attn_output, attn_weights = self._attn(query, key, value, attention_mask, head_mask)

        attn_output = self._merge_heads(attn_output, self.num_attention_heads, self.head_dim)
        attn_output = self.out_proj(attn_output)
        attn_output = self.resid_dropout(attn_output)

        outputs = (attn_output, present)
        if output_attentions:
            outputs += (attn_weights,)

        return outputs  # a, present, (attentions)


# Copied from transformers.models.gptj.modeling_gptj.GPTJMLP with GPTJ->CodeGen
class CodeGenMLP(nn.Module):
    def __init__(self, intermediate_size, config):  # in MLP: intermediate_size= 4 * embed_dim
        super().__init__()
        embed_dim = config.n_embd

        self.fc_in = nn.Linear(embed_dim, intermediate_size)
        self.fc_out = nn.Linear(intermediate_size, embed_dim)

        self.act = ACT2FN[config.activation_function]
        self.dropout = nn.Dropout(config.resid_pdrop)

    def forward(self, hidden_states: Optional[torch.FloatTensor]) -> torch.FloatTensor:
        hidden_states = self.fc_in(hidden_states)
        hidden_states = self.act(hidden_states)
        hidden_states = self.fc_out(hidden_states)
        hidden_states = self.dropout(hidden_states)
        return hidden_states


# Copied from transformers.models.gptj.modeling_gptj.GPTJBlock with GPTJ->CodeGen
class CodeGenBlock(nn.Module):
    def __init__(self, config):
        super().__init__()
        inner_dim = config.n_inner if config.n_inner is not None else 4 * config.n_embd
        self.ln_1 = nn.LayerNorm(config.n_embd, eps=config.layer_norm_epsilon)
        self.attn = CodeGenAttention(config)
        self.mlp = CodeGenMLP(inner_dim, config)

    def forward(
        self,
        hidden_states: Optional[torch.FloatTensor],
        layer_past: Optional[Tuple[torch.Tensor]] = None,
        attention_mask: Optional[torch.FloatTensor] = None,
        position_ids: Optional[torch.LongTensor] = None,
        head_mask: Optional[torch.FloatTensor] = None,
        use_cache: Optional[bool] = False,
        output_attentions: Optional[bool] = False,
    ) -> Union[Tuple[torch.Tensor], Optional[Tuple[torch.Tensor, Tuple[torch.FloatTensor, ...]]]]:
        residual = hidden_states
        hidden_states = self.ln_1(hidden_states)
        attn_outputs = self.attn(
            hidden_states=hidden_states,
            layer_past=layer_past,
            attention_mask=attention_mask,
            position_ids=position_ids,
            head_mask=head_mask,
            use_cache=use_cache,
            output_attentions=output_attentions,
        )
        attn_output = attn_outputs[0]  # output_attn: a, present, (attentions)
        outputs = attn_outputs[1:]

        feed_forward_hidden_states = self.mlp(hidden_states)
        hidden_states = attn_output + feed_forward_hidden_states + residual

        if use_cache:
            outputs = (hidden_states,) + outputs
        else:
            outputs = (hidden_states,) + outputs[1:]

        return outputs  # hidden_states, present, (attentions)


class CodeGenPreTrainedModel(PreTrainedModel):
    """
    An abstract class to handle weights initialization and a simple interface for downloading and loading pretrained
    models.
    """

    config_class = CodeGenConfig
    base_model_prefix = "transformer"
    supports_gradient_checkpointing = True
    _no_split_modules = ["CodeGenBlock"]
    _skip_keys_device_placement = "past_key_values"

    def __init__(self, *inputs, **kwargs):
        super().__init__(*inputs, **kwargs)

    def _init_weights(self, module):
        """Initialize the weights."""
        if isinstance(module, (nn.Linear,)):
            # Slightly different from Mesh Transformer JAX which uses truncated_normal for initialization
            # cf https://github.com/pytorch/pytorch/pull/5617
            module.weight.data.normal_(mean=0.0, std=self.config.initializer_range)
            if module.bias is not None:
                module.bias.data.zero_()
        elif isinstance(module, nn.Embedding):
            module.weight.data.normal_(mean=0.0, std=self.config.initializer_range)
            if module.padding_idx is not None:
                module.weight.data[module.padding_idx].zero_()
        elif isinstance(module, nn.LayerNorm):
            module.bias.data.zero_()
            module.weight.data.fill_(1.0)


CODEGEN_START_DOCSTRING = r"""
    This model is a PyTorch [torch.nn.Module](https://pytorch.org/docs/stable/nn.html#torch.nn.Module) sub-class. Use
    it as a regular PyTorch Module and refer to the PyTorch documentation for all matter related to general usage and
    behavior.

    Parameters:
        config ([`CodeGenConfig`]): Model configuration class with all the parameters of the model.
            Initializing with a config file does not load the weights associated with the model, only the
            configuration. Check out the [`~PreTrainedModel.from_pretrained`] method to load the model weights.
"""

CODEGEN_INPUTS_DOCSTRING = r"""
    Args:
        input_ids (`torch.LongTensor` of shape `({0})`):
            Indices of input sequence tokens in the vocabulary.

            Indices can be obtained using [`AutoProcenizer`]. See [`PreTrainedTokenizer.encode`] and
            [`PreTrainedTokenizer.__call__`] for details.

            [What are input IDs?](../glossary#input-ids)
        attention_mask (`torch.FloatTensor` of shape `({0})`, *optional*):
            Mask to avoid performing attention on padding token indices. Mask values selected in `[0, 1]`:

            - 1 for tokens that are **not masked**,
            - 0 for tokens that are **masked**.

            [What are attention masks?](../glossary#attention-mask)
        token_type_ids (`torch.LongTensor` of shape `({0})`, *optional*):
            Segment token indices to indicate first and second portions of the inputs. Indices are selected in `[0,
            1]`:

            - 0 corresponds to a *sentence A* token,
            - 1 corresponds to a *sentence B* token.

            [What are token type IDs?](../glossary#token-type-ids)
        position_ids (`torch.LongTensor` of shape `({0})`, *optional*):
            Indices of positions of each input sequence tokens in the position embeddings. Selected in the range `[0,
            config.n_positions - 1]`.

            [What are position IDs?](../glossary#position-ids)
        head_mask (`torch.FloatTensor` of shape `(num_attention_heads,)` or `(n_layer, num_attention_heads)`, *optional*):
            Mask to nullify selected heads of the self-attention modules. Mask values selected in `[0, 1]`:

            - 1 indicates the head is **not masked**,
            - 0 indicates the head is **masked**.

        inputs_embeds (`torch.FloatTensor` of shape `({0}, hidden_dim)`, *optional*):
            Optionally, instead of passing `input_ids` you can choose to directly pass an embedded representation. This
            is useful if you want more control over how to convert *input_ids* indices into associated vectors than the
            model's internal embedding lookup matrix.
        output_attentions (`bool`, *optional*):
            Whether or not to return the attentions tensors of all attention layers. See `attentions` under returned
            tensors for more detail.
        output_hidden_states (`bool`, *optional*):
            Whether or not to return the hidden states of all layers. See `hidden_states` under returned tensors for
            more detail.
        return_dict (`bool`, *optional*):
            Whether or not to return a [`~utils.ModelOutput`] instead of a plain tuple.
"""


@add_start_docstrings(
    "The bare CodeGen Model transformer outputting raw hidden-states without any specific head on top.",
    CODEGEN_START_DOCSTRING,
)
class CodeGenModel(CodeGenPreTrainedModel):
    def __init__(self, config):
        super().__init__(config)

        self.embed_dim = config.n_embd
        self.vocab_size = config.vocab_size
        self.wte = nn.Embedding(config.vocab_size, self.embed_dim)
        self.drop = nn.Dropout(config.embd_pdrop)
        self.h = nn.ModuleList([CodeGenBlock(config) for _ in range(config.n_layer)])
        self.ln_f = nn.LayerNorm(self.embed_dim, eps=config.layer_norm_epsilon)
        self.rotary_dim = min(config.rotary_dim, config.n_ctx // config.num_attention_heads)

        self.gradient_checkpointing = False

        # Initialize weights and apply final processing
        self.post_init()

    def get_input_embeddings(self):
        return self.wte

    def set_input_embeddings(self, new_embeddings):
        self.wte = new_embeddings

    @add_start_docstrings_to_model_forward(CODEGEN_INPUTS_DOCSTRING.format("batch_size, sequence_length"))
    @add_code_sample_docstrings(
        checkpoint=_CHECKPOINT_FOR_DOC,
        output_type=BaseModelOutputWithPast,
        config_class=_CONFIG_FOR_DOC,
    )
    def forward(
        self,
        input_ids: Optional[torch.LongTensor] = None,
        past_key_values: Optional[Tuple[Tuple[torch.Tensor]]] = None,
        attention_mask: Optional[torch.FloatTensor] = None,
        token_type_ids: Optional[torch.LongTensor] = None,
        position_ids: Optional[torch.LongTensor] = None,
        head_mask: Optional[torch.FloatTensor] = None,
        inputs_embeds: Optional[torch.FloatTensor] = None,
        use_cache: Optional[bool] = None,
        output_attentions: Optional[bool] = None,
        output_hidden_states: Optional[bool] = None,
        return_dict: Optional[bool] = None,
    ) -> Union[Tuple, BaseModelOutputWithPast]:
        output_attentions = output_attentions if output_attentions is not None else self.config.output_attentions
        output_hidden_states = (
            output_hidden_states if output_hidden_states is not None else self.config.output_hidden_states
        )
        use_cache = use_cache if use_cache is not None else self.config.use_cache
        return_dict = return_dict if return_dict is not None else self.config.use_return_dict

        if input_ids is not None and inputs_embeds is not None:
            raise ValueError("You cannot specify both input_ids and inputs_embeds at the same time")
        elif input_ids is not None:
            self.warn_if_padding_and_no_attention_mask(input_ids, attention_mask)
            input_shape = input_ids.size()
            input_ids = input_ids.view(-1, input_shape[-1])
            batch_size = input_ids.shape[0]
        elif inputs_embeds is not None:
            input_shape = inputs_embeds.size()[:-1]
            batch_size = inputs_embeds.shape[0]
        else:
            raise ValueError("You have to specify either input_ids or inputs_embeds")

        device = input_ids.device if input_ids is not None else inputs_embeds.device

<<<<<<< HEAD
        if inputs_embeds is None:
            inputs_embeds = self.wte(input_ids)

        use_legacy_cache = False
        if use_cache and not isinstance(past_key_values, Cache):
            use_legacy_cache = True
            past_key_values = DynamicCache.from_legacy_cache(past_key_values)
            if not self.training:
                logger.warning_once(
                    "We detected that you are passing `past_key_values` as a tuple and this is deprecated and will be removed in v4.45. "
                    "Please use an appropriate `Cache` class (https://huggingface.co/docs/transformers/internal/generation_utils#transformers.Cache)"
                )
=======
        if token_type_ids is not None:
            token_type_ids = token_type_ids.view(-1, input_shape[-1])
>>>>>>> bb618d93

        if past_key_values is None:
            past_length = 0
            past_key_values = tuple([None] * len(self.h))
        else:
            past_length = past_key_values[0][0].size(-2)

        if position_ids is None:
            position_ids = torch.arange(past_length, input_shape[-1] + past_length, dtype=torch.long, device=device)
            position_ids = position_ids.unsqueeze(0)

        # Attention mask.
        if attention_mask is not None:
            if batch_size <= 0:
                raise ValueError("batch_size has to be defined and > 0")
            attention_mask = attention_mask.view(batch_size, -1)
            # We create a 3D attention mask from a 2D tensor mask.
            # Sizes are [batch_size, 1, 1, to_seq_length]
            # So we can broadcast to [batch_size, num_heads, from_seq_length, to_seq_length]
            # this attention mask is more simple than the triangular masking of causal attention
            # used in OpenAI GPT, we just need to prepare the broadcast dimension here.
            attention_mask = attention_mask[:, None, None, :]

            # Since attention_mask is 1.0 for positions we want to attend and 0.0 for
            # masked positions, this operation will create a tensor which is 0.0 for
            # positions we want to attend and the dtype's smallest value for masked positions.
            # Since we are adding it to the raw scores before the softmax, this is
            # effectively the same as removing these entirely.
            attention_mask = attention_mask.to(dtype=self.dtype)  # fp16 compatibility
            attention_mask = (1.0 - attention_mask) * torch.finfo(self.dtype).min

        # Prepare head mask if needed
        # 1.0 in head_mask indicate we keep the head
        # attention_probs has shape bsz x num_attention_heads x N x N
        # head_mask has shape n_layer x batch x num_attention_heads x N x N
        head_mask = self.get_head_mask(head_mask, self.config.n_layer)

        if inputs_embeds is None:
            inputs_embeds = self.wte(input_ids)

        hidden_states = inputs_embeds

        if token_type_ids is not None:
            token_type_embeds = self.wte(token_type_ids)
            hidden_states = hidden_states + token_type_embeds

        hidden_states = self.drop(hidden_states)

        output_shape = input_shape + (hidden_states.size(-1),)

        if self.gradient_checkpointing and self.training:
            if use_cache:
                logger.warning_once(
                    "`use_cache=True` is incompatible with `config.gradient_checkpointing=True`. Setting "
                    "`use_cache=False`..."
                )
                use_cache = False

        presents = () if use_cache else None
        all_self_attentions = () if output_attentions else None
        all_hidden_states = () if output_hidden_states else None
        for i, (block, layer_past) in enumerate(zip(self.h, past_key_values)):
            if output_hidden_states:
                all_hidden_states = all_hidden_states + (hidden_states,)

            if self.gradient_checkpointing and self.training:
                outputs = self._gradient_checkpointing_func(
                    block.__call__,
                    hidden_states,
                    None,
                    attention_mask,
                    position_ids,
                    head_mask[i],
                    use_cache,
                    output_attentions,
                )
            else:
                outputs = block(
                    hidden_states=hidden_states,
                    layer_past=layer_past,
                    attention_mask=attention_mask,
                    position_ids=position_ids,
                    head_mask=head_mask[i],
                    use_cache=use_cache,
                    output_attentions=output_attentions,
                )

            hidden_states = outputs[0]
            if use_cache is True:
                presents = presents + (outputs[1],)

            if output_attentions:
                all_self_attentions = all_self_attentions + (outputs[2 if use_cache else 1],)

        hidden_states = self.ln_f(hidden_states)

        hidden_states = hidden_states.view(output_shape)
        # Add last hidden state
        if output_hidden_states:
            all_hidden_states = all_hidden_states + (hidden_states,)

        if not return_dict:
            return tuple(v for v in [hidden_states, presents, all_hidden_states, all_self_attentions] if v is not None)

        return BaseModelOutputWithPast(
            last_hidden_state=hidden_states,
            past_key_values=presents,
            hidden_states=all_hidden_states,
            attentions=all_self_attentions,
        )


@add_start_docstrings(
    """
    The CodeGen Model transformer with a language modeling head on top.
    """,
    CODEGEN_START_DOCSTRING,
)
class CodeGenForCausalLM(CodeGenPreTrainedModel):
    _tied_weights_keys = ["lm_head.weight"]

    def __init__(self, config):
        super().__init__(config)
        self.transformer = CodeGenModel(config)
        self.lm_head = nn.Linear(config.n_embd, config.vocab_size)

        # Initialize weights and apply final processing
        self.post_init()

    def get_output_embeddings(self):
        return self.lm_head

    def set_output_embeddings(self, new_embeddings):
        self.lm_head = new_embeddings

    def prepare_inputs_for_generation(self, input_ids, past_key_values=None, **kwargs):
        token_type_ids = kwargs.get("token_type_ids", None)
        # Omit tokens covered by past_key_values
        if past_key_values:
            past_length = past_key_values[0][0].shape[2]

            # Some generation methods already pass only the last input ID
            if input_ids.shape[1] > past_length:
                remove_prefix_length = past_length
            else:
                # Default to old behavior: keep only final ID
                remove_prefix_length = input_ids.shape[1] - 1

            input_ids = input_ids[:, remove_prefix_length:]
            if token_type_ids is not None:
                token_type_ids = token_type_ids[:, -input_ids.shape[1] :]

        attention_mask = kwargs.get("attention_mask", None)
        position_ids = kwargs.get("position_ids", None)

        if attention_mask is not None and position_ids is None:
            # create position_ids on the fly for batch generation
            position_ids = attention_mask.long().cumsum(-1) - 1
            position_ids.masked_fill_(attention_mask == 0, 1)
            if past_key_values:
                position_ids = position_ids[:, -input_ids.shape[1] :]

        return {
            "input_ids": input_ids,
            "past_key_values": past_key_values,
            "use_cache": kwargs.get("use_cache"),
            "position_ids": position_ids,
            "attention_mask": attention_mask,
            "token_type_ids": token_type_ids,
        }

    @add_start_docstrings_to_model_forward(CODEGEN_INPUTS_DOCSTRING.format("batch_size, sequence_length"))
    @add_code_sample_docstrings(
        checkpoint=_CHECKPOINT_FOR_DOC,
        output_type=CausalLMOutputWithPast,
        config_class=_CONFIG_FOR_DOC,
    )
    def forward(
        self,
        input_ids: Optional[torch.LongTensor] = None,
        past_key_values: Optional[Tuple[Tuple[torch.Tensor]]] = None,
        attention_mask: Optional[torch.FloatTensor] = None,
        token_type_ids: Optional[torch.LongTensor] = None,
        position_ids: Optional[torch.LongTensor] = None,
        head_mask: Optional[torch.FloatTensor] = None,
        inputs_embeds: Optional[torch.FloatTensor] = None,
        labels: Optional[torch.LongTensor] = None,
        use_cache: Optional[bool] = None,
        output_attentions: Optional[bool] = None,
        output_hidden_states: Optional[bool] = None,
        return_dict: Optional[bool] = None,
    ) -> Union[Tuple, CausalLMOutputWithPast]:
        r"""
        labels (`torch.LongTensor` of shape `(batch_size, sequence_length)`, *optional*):
            Labels for language modeling. Note that the labels **are shifted** inside the model, i.e. you can set
            `labels = input_ids` Indices are selected in `[-100, 0, ..., config.vocab_size]` All labels set to `-100`
            are ignored (masked), the loss is only computed for labels in `[0, ..., config.vocab_size]`
        """
        return_dict = return_dict if return_dict is not None else self.config.use_return_dict

        transformer_outputs = self.transformer(
            input_ids,
            past_key_values=past_key_values,
            attention_mask=attention_mask,
            token_type_ids=token_type_ids,
            position_ids=position_ids,
            head_mask=head_mask,
            inputs_embeds=inputs_embeds,
            use_cache=use_cache,
            output_attentions=output_attentions,
            output_hidden_states=output_hidden_states,
            return_dict=return_dict,
        )
        hidden_states = transformer_outputs[0]

        # make sure sampling in fp16 works correctly and
        # compute loss in fp32 to match with mesh-tf version
        # https://github.com/EleutherAI/gpt-neo/blob/89ce74164da2fb16179106f54e2269b5da8db333/models/gpt2/gpt2.py#L179
        lm_logits = self.lm_head(hidden_states).to(torch.float32)

        loss = None
        if labels is not None:
            # move labels to correct device to enable model parallelism
            labels = labels.to(lm_logits.device)
            # Shift so that tokens < n predict n
            shift_logits = lm_logits[..., :-1, :].contiguous()
            shift_labels = labels[..., 1:].contiguous()
            # Flatten the tokens
            loss_fct = CrossEntropyLoss()
            loss = loss_fct(shift_logits.view(-1, shift_logits.size(-1)), shift_labels.view(-1))

            loss = loss.to(hidden_states.dtype)

        if not return_dict:
            output = (lm_logits,) + transformer_outputs[1:]
            return ((loss,) + output) if loss is not None else output

        return CausalLMOutputWithPast(
            loss=loss,
            logits=lm_logits,
            past_key_values=transformer_outputs.past_key_values,
            hidden_states=transformer_outputs.hidden_states,
            attentions=transformer_outputs.attentions,
        )

    @staticmethod
    def _reorder_cache(
        past_key_values: Tuple[Tuple[torch.Tensor]], beam_idx: torch.Tensor
    ) -> Tuple[Tuple[torch.Tensor]]:
        """
        This function is used to re-order the `past_key_values` cache if [`~PretrainedModel.beam_search`] or
        [`~PretrainedModel.beam_sample`] is called. This is required to match `past_key_values` with the correct
        beam_idx at every generation step.
        """
        return tuple(
            tuple(past_state.index_select(0, beam_idx.to(past_state.device)) for past_state in layer_past)
            for layer_past in past_key_values
        )<|MERGE_RESOLUTION|>--- conflicted
+++ resolved
@@ -470,9 +470,8 @@
 
         device = input_ids.device if input_ids is not None else inputs_embeds.device
 
-<<<<<<< HEAD
-        if inputs_embeds is None:
-            inputs_embeds = self.wte(input_ids)
+        if token_type_ids is not None:
+            token_type_ids = token_type_ids.view(-1, input_shape[-1])
 
         use_legacy_cache = False
         if use_cache and not isinstance(past_key_values, Cache):
@@ -483,16 +482,11 @@
                     "We detected that you are passing `past_key_values` as a tuple and this is deprecated and will be removed in v4.45. "
                     "Please use an appropriate `Cache` class (https://huggingface.co/docs/transformers/internal/generation_utils#transformers.Cache)"
                 )
-=======
-        if token_type_ids is not None:
-            token_type_ids = token_type_ids.view(-1, input_shape[-1])
->>>>>>> bb618d93
-
-        if past_key_values is None:
-            past_length = 0
-            past_key_values = tuple([None] * len(self.h))
-        else:
-            past_length = past_key_values[0][0].size(-2)
+
+        seq_length = inputs_embeds.shape[1]
+        if cache_position is None:
+            past_seen_tokens = past_key_values.get_seq_length() if past_key_values is not None else 0
+            cache_position = torch.arange(past_seen_tokens, past_seen_tokens + seq_length, device=inputs_embeds.device)
 
         if position_ids is None:
             position_ids = torch.arange(past_length, input_shape[-1] + past_length, dtype=torch.long, device=device)
