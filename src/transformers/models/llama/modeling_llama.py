--- conflicted
+++ resolved
@@ -1025,7 +1025,6 @@
         if inputs_embeds is None:
             inputs_embeds = self.embed_tokens(input_ids)
 
-<<<<<<< HEAD
         return_legacy_cache = False
         if (
             use_cache and not isinstance(past_key_values, Cache) and not self.training
@@ -1035,24 +1034,6 @@
             logger.warning_once(
                 "We detected that you are passing `past_key_values` as a tuple and this is deprecated and will be removed in v4.43. "
                 "Please use an appropriate `Cache` class (https://huggingface.co/docs/transformers/internal/generation_utils#transformers.Cache)"
-=======
-        if self._use_flash_attention_2:
-            # 2d mask is passed through the layers
-            attention_mask = attention_mask if (attention_mask is not None and 0 in attention_mask) else None
-        elif self._use_sdpa and not output_attentions:
-            # output_attentions=True can not be supported when using SDPA, and we fall back on
-            # the manual implementation that requires a 4D causal mask in all cases.
-            attention_mask = _prepare_4d_causal_attention_mask_for_sdpa(
-                attention_mask,
-                (batch_size, seq_length),
-                inputs_embeds,
-                past_key_values_length,
->>>>>>> bb618d93
-            )
-        else:
-            # 4d mask is passed through the layers
-            attention_mask = _prepare_4d_causal_attention_mask(
-                attention_mask, (batch_size, seq_length), inputs_embeds, past_key_values_length
             )
 
         # embed positions
@@ -1158,11 +1139,8 @@
         output_attentions: Optional[bool] = None,
         output_hidden_states: Optional[bool] = None,
         return_dict: Optional[bool] = None,
-<<<<<<< HEAD
         cache_position: Optional[torch.LongTensor] = None,
         num_logits_to_keep: int = 0,
-=======
->>>>>>> bb618d93
     ) -> Union[Tuple, CausalLMOutputWithPast]:
         r"""
         Args:
@@ -1255,7 +1233,6 @@
         )
 
     def prepare_inputs_for_generation(
-<<<<<<< HEAD
         self,
         input_ids,
         past_key_values=None,
@@ -1266,9 +1243,6 @@
         use_cache=True,
         num_logits_to_keep=0,
         **kwargs,
-=======
-        self, input_ids, past_key_values=None, attention_mask=None, inputs_embeds=None, **kwargs
->>>>>>> bb618d93
     ):
         if past_key_values is not None:
             if isinstance(past_key_values, Cache):
