--- conflicted
+++ resolved
@@ -124,8 +124,6 @@
 class LlamaRotaryEmbedding(nn.Module):
     def __init__(self, dim, max_position_embeddings=2048, base=10000, device=None):
         super().__init__()
-<<<<<<< HEAD
-=======
         # TODO (joao): remove the `if` below, only used for BC
         self.rope_kwargs = {}
         if config is None:
@@ -151,7 +149,6 @@
                 self.rope_type = "default"
             self.max_seq_len_cached = config.max_position_embeddings
             self.original_max_seq_len = config.max_position_embeddings
->>>>>>> e39b6c1c
 
         self.dim = dim
         self.max_position_embeddings = max_position_embeddings
@@ -188,22 +185,6 @@
 class LlamaLinearScalingRotaryEmbedding(LlamaRotaryEmbedding):
     """LlamaRotaryEmbedding extended with linear scaling. Credits to the Reddit user /u/kaiokendev"""
 
-<<<<<<< HEAD
-    def __init__(self, dim, max_position_embeddings=2048, base=10000, device=None, scaling_factor=1.0):
-        self.scaling_factor = scaling_factor
-        super().__init__(dim, max_position_embeddings, base, device)
-
-    def _set_cos_sin_cache(self, seq_len, device, dtype):
-        self.max_seq_len_cached = seq_len
-        t = torch.arange(self.max_seq_len_cached, device=device, dtype=self.inv_freq.dtype)
-        t = t / self.scaling_factor
-
-        freqs = torch.outer(t, self.inv_freq)
-        # Different from paper, but it uses a different permutation in order to obtain the same calculation
-        emb = torch.cat((freqs, freqs), dim=-1)
-        self.register_buffer("cos_cached", emb.cos().to(dtype), persistent=False)
-        self.register_buffer("sin_cached", emb.sin().to(dtype), persistent=False)
-=======
     def __init__(self, *args, **kwargs):
         logger.warning_once(
             "`LlamaLinearScalingRotaryEmbedding` is deprecated an will be removed in v4.46. Please use "
@@ -211,35 +192,11 @@
         )
         kwargs["rope_type"] = "linear"
         super().__init__(*args, **kwargs)
->>>>>>> e39b6c1c
 
 
 class LlamaDynamicNTKScalingRotaryEmbedding(LlamaRotaryEmbedding):
     """LlamaRotaryEmbedding extended with Dynamic NTK scaling. Credits to the Reddit users /u/bloc97 and /u/emozilla"""
 
-<<<<<<< HEAD
-    def __init__(self, dim, max_position_embeddings=2048, base=10000, device=None, scaling_factor=1.0):
-        self.scaling_factor = scaling_factor
-        super().__init__(dim, max_position_embeddings, base, device)
-
-    def _set_cos_sin_cache(self, seq_len, device, dtype):
-        self.max_seq_len_cached = seq_len
-
-        if seq_len > self.max_position_embeddings:
-            base = self.base * (
-                (self.scaling_factor * seq_len / self.max_position_embeddings) - (self.scaling_factor - 1)
-            ) ** (self.dim / (self.dim - 2))
-            inv_freq = 1.0 / (base ** (torch.arange(0, self.dim, 2).float().to(device) / self.dim))
-            self.register_buffer("inv_freq", inv_freq, persistent=False)
-
-        t = torch.arange(self.max_seq_len_cached, device=device, dtype=self.inv_freq.dtype)
-
-        freqs = torch.outer(t, self.inv_freq)
-        # Different from paper, but it uses a different permutation in order to obtain the same calculation
-        emb = torch.cat((freqs, freqs), dim=-1)
-        self.register_buffer("cos_cached", emb.cos().to(dtype), persistent=False)
-        self.register_buffer("sin_cached", emb.sin().to(dtype), persistent=False)
-=======
     def __init__(self, *args, **kwargs):
         logger.warning_once(
             "`LlamaDynamicNTKScalingRotaryEmbedding` is deprecated an will be removed in v4.46. Please use "
@@ -248,7 +205,6 @@
         )
         kwargs["rope_type"] = "dynamic"
         super().__init__(*args, **kwargs)
->>>>>>> e39b6c1c
 
 
 def rotate_half(x):
@@ -368,40 +324,8 @@
         self.o_proj = nn.Linear(self.num_heads * self.head_dim, self.hidden_size, bias=config.attention_bias)
         self._init_rope()
 
-    def _init_rope(self):
-        if self.config.rope_scaling is None:
-            self.rotary_emb = LlamaRotaryEmbedding(
-                self.head_dim,
-                max_position_embeddings=self.max_position_embeddings,
-                base=self.rope_theta,
-            )
-        else:
-            scaling_type = self.config.rope_scaling["type"]
-            scaling_factor = self.config.rope_scaling["factor"]
-            if scaling_type == "linear":
-                self.rotary_emb = LlamaLinearScalingRotaryEmbedding(
-                    self.head_dim,
-                    max_position_embeddings=self.max_position_embeddings,
-                    scaling_factor=scaling_factor,
-                    base=self.rope_theta,
-                )
-            elif scaling_type == "dynamic":
-                self.rotary_emb = LlamaDynamicNTKScalingRotaryEmbedding(
-                    self.head_dim,
-                    max_position_embeddings=self.max_position_embeddings,
-                    scaling_factor=scaling_factor,
-                    base=self.rope_theta,
-                )
-            else:
-                raise ValueError(f"Unknown RoPE scaling type {scaling_type}")
-
-<<<<<<< HEAD
-    def _shape(self, tensor: torch.Tensor, seq_len: int, bsz: int):
-        return tensor.view(bsz, seq_len, self.num_heads, self.head_dim).transpose(1, 2).contiguous()
-=======
         # TODO (joao): remove in v4.46 (RoPE is computed in the model, not in the decoder layers)
         self.rotary_emb = LlamaRotaryEmbedding(config=self.config)
->>>>>>> e39b6c1c
 
     def forward(
         self,
@@ -411,11 +335,8 @@
         past_key_value: Optional[Cache] = None,
         output_attentions: bool = False,
         use_cache: bool = False,
-<<<<<<< HEAD
-=======
         cache_position: Optional[torch.LongTensor] = None,
         position_embeddings: Optional[Tuple[torch.Tensor, torch.Tensor]] = None,  # will become mandatory in v4.46
->>>>>>> e39b6c1c
         **kwargs,
     ) -> Tuple[torch.Tensor, Optional[torch.Tensor], Optional[Tuple[torch.Tensor]]]:
         if "padding_mask" in kwargs:
@@ -451,19 +372,6 @@
         key_states = key_states.view(bsz, q_len, self.num_key_value_heads, self.head_dim).transpose(1, 2)
         value_states = value_states.view(bsz, q_len, self.num_key_value_heads, self.head_dim).transpose(1, 2)
 
-<<<<<<< HEAD
-        kv_seq_len = key_states.shape[-2]
-        if past_key_value is not None:
-            if self.layer_idx is None:
-                raise ValueError(
-                    f"The cache structure has changed since version v4.36. If you are using {self.__class__.__name__} "
-                    "for auto-regressive decoding with k/v caching, please make sure to initialize the attention class "
-                    "with a layer index."
-                )
-            kv_seq_len += past_key_value.get_usable_length(kv_seq_len, self.layer_idx)
-        cos, sin = self.rotary_emb(value_states, seq_len=kv_seq_len)
-        query_states, key_states = apply_rotary_pos_emb(query_states, key_states, cos, sin, position_ids)
-=======
         if position_embeddings is None:
             logger.warning_once(
                 "The attention layers in this model are transitioning from computing the RoPE embeddings internally "
@@ -475,7 +383,6 @@
         else:
             cos, sin = position_embeddings
         query_states, key_states = apply_rotary_pos_emb(query_states, key_states, cos, sin)
->>>>>>> e39b6c1c
 
         if past_key_value is not None:
             cache_kwargs = {"sin": sin, "cos": cos}  # Specific to RoPE models
@@ -550,12 +457,8 @@
         past_key_value: Optional[Cache] = None,
         output_attentions: bool = False,
         use_cache: bool = False,
-<<<<<<< HEAD
-        **kwargs,
-=======
         cache_position: Optional[torch.LongTensor] = None,
         position_embeddings: Optional[Tuple[torch.Tensor, torch.Tensor]] = None,  # will become mandatory in v4.46
->>>>>>> e39b6c1c
     ) -> Tuple[torch.Tensor, Optional[torch.Tensor], Optional[Tuple[torch.Tensor]]]:
         # LlamaFlashAttention2 attention does not support output_attentions
         if "padding_mask" in kwargs:
@@ -581,13 +484,6 @@
         key_states = key_states.view(bsz, q_len, self.num_key_value_heads, self.head_dim).transpose(1, 2)
         value_states = value_states.view(bsz, q_len, self.num_key_value_heads, self.head_dim).transpose(1, 2)
 
-<<<<<<< HEAD
-        kv_seq_len = key_states.shape[-2]
-        if past_key_value is not None:
-            kv_seq_len += past_key_value.get_usable_length(kv_seq_len, self.layer_idx)
-        cos, sin = self.rotary_emb(value_states, seq_len=kv_seq_len)
-        query_states, key_states = apply_rotary_pos_emb(query_states, key_states, cos, sin, position_ids)
-=======
         if position_embeddings is None:
             logger.warning_once(
                 "The attention layers in this model are transitioning from computing the RoPE embeddings internally "
@@ -599,7 +495,6 @@
         else:
             cos, sin = position_embeddings
         query_states, key_states = apply_rotary_pos_emb(query_states, key_states, cos, sin)
->>>>>>> e39b6c1c
 
         if past_key_value is not None:
             cache_kwargs = {"sin": sin, "cos": cos}  # Specific to RoPE models
@@ -763,12 +658,9 @@
         past_key_value: Optional[Cache] = None,
         output_attentions: bool = False,
         use_cache: bool = False,
-<<<<<<< HEAD
-=======
         cache_position: Optional[torch.LongTensor] = None,
         position_embeddings: Optional[Tuple[torch.Tensor, torch.Tensor]] = None,  # will become mandatory in v4.46
         **kwargs,
->>>>>>> e39b6c1c
     ) -> Tuple[torch.Tensor, Optional[torch.Tensor], Optional[Tuple[torch.Tensor]]]:
         if output_attentions:
             # TODO: Improve this warning with e.g. `model.config.attn_implementation = "manual"` once this is implemented.
@@ -795,14 +687,6 @@
         key_states = key_states.view(bsz, q_len, self.num_key_value_heads, self.head_dim).transpose(1, 2)
         value_states = value_states.view(bsz, q_len, self.num_key_value_heads, self.head_dim).transpose(1, 2)
 
-<<<<<<< HEAD
-        kv_seq_len = key_states.shape[-2]
-        if past_key_value is not None:
-            kv_seq_len += past_key_value.get_usable_length(kv_seq_len, self.layer_idx)
-        cos, sin = self.rotary_emb(value_states, seq_len=kv_seq_len)
-
-        query_states, key_states = apply_rotary_pos_emb(query_states, key_states, cos, sin, position_ids)
-=======
         if position_embeddings is None:
             logger.warning_once(
                 "The attention layers in this model are transitioning from computing the RoPE embeddings internally "
@@ -814,7 +698,6 @@
         else:
             cos, sin = position_embeddings
         query_states, key_states = apply_rotary_pos_emb(query_states, key_states, cos, sin)
->>>>>>> e39b6c1c
 
         if past_key_value is not None:
             cache_kwargs = {"sin": sin, "cos": cos}  # Specific to RoPE models
@@ -880,11 +763,8 @@
         past_key_value: Optional[Tuple[torch.Tensor]] = None,
         output_attentions: Optional[bool] = False,
         use_cache: Optional[bool] = False,
-<<<<<<< HEAD
-=======
         cache_position: Optional[torch.LongTensor] = None,
         position_embeddings: Optional[Tuple[torch.Tensor, torch.Tensor]] = None,  # will become mandatory in v4.46
->>>>>>> e39b6c1c
         **kwargs,
     ) -> Tuple[torch.FloatTensor, Optional[Tuple[torch.FloatTensor, torch.FloatTensor]]]:
         """
@@ -1143,19 +1023,6 @@
         if inputs_embeds is None:
             inputs_embeds = self.embed_tokens(input_ids)
 
-<<<<<<< HEAD
-        if self._use_flash_attention_2:
-            # 2d mask is passed through the layers
-            attention_mask = attention_mask if (attention_mask is not None and 0 in attention_mask) else None
-        elif self._use_sdpa and not output_attentions:
-            # output_attentions=True can not be supported when using SDPA, and we fall back on
-            # the manual implementation that requires a 4D causal mask in all cases.
-            attention_mask = _prepare_4d_causal_attention_mask_for_sdpa(
-                attention_mask,
-                (batch_size, seq_length),
-                inputs_embeds,
-                past_key_values_length,
-=======
         return_legacy_cache = False
         if (
             use_cache and not isinstance(past_key_values, Cache) and not self.training
@@ -1165,12 +1032,6 @@
             logger.warning_once(
                 "We detected that you are passing `past_key_values` as a tuple and this is deprecated and will be removed in v4.43. "
                 "Please use an appropriate `Cache` class (https://huggingface.co/docs/transformers/internal/generation_utils#transformers.Cache)"
->>>>>>> e39b6c1c
-            )
-        else:
-            # 4d mask is passed through the layers
-            attention_mask = _prepare_4d_causal_attention_mask(
-                attention_mask, (batch_size, seq_length), inputs_embeds, past_key_values_length
             )
 
         # embed positions
@@ -1231,8 +1092,6 @@
             attentions=all_self_attns,
         )
 
-<<<<<<< HEAD
-=======
     def _update_causal_mask(
         self,
         attention_mask: torch.Tensor,
@@ -1299,7 +1158,6 @@
 
         return causal_mask
 
->>>>>>> e39b6c1c
 
 class LlamaForCausalLM(LlamaPreTrainedModel):
     _tied_weights_keys = ["lm_head.weight"]
@@ -1345,11 +1203,8 @@
         output_attentions: Optional[bool] = None,
         output_hidden_states: Optional[bool] = None,
         return_dict: Optional[bool] = None,
-<<<<<<< HEAD
-=======
         cache_position: Optional[torch.LongTensor] = None,
         num_logits_to_keep: int = 0,
->>>>>>> e39b6c1c
     ) -> Union[Tuple, CausalLMOutputWithPast]:
         r"""
         Args:
@@ -1442,9 +1297,6 @@
         )
 
     def prepare_inputs_for_generation(
-<<<<<<< HEAD
-        self, input_ids, past_key_values=None, attention_mask=None, inputs_embeds=None, **kwargs
-=======
         self,
         input_ids,
         past_key_values=None,
@@ -1455,7 +1307,6 @@
         use_cache=True,
         num_logits_to_keep=None,
         **kwargs,
->>>>>>> e39b6c1c
     ):
         if past_key_values is not None:
             if isinstance(past_key_values, Cache):
