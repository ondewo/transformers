# coding=utf-8
# Copyright 2023 Meta AI and The HuggingFace Inc. team. All rights reserved.
#
# Licensed under the Apache License, Version 2.0 (the "License");
# you may not use this file except in compliance with the License.
# You may obtain a copy of the License at
#
#     http://www.apache.org/licenses/LICENSE-2.0
#
# Unless required by applicable law or agreed to in writing, software
# distributed under the License is distributed on an "AS IS" BASIS,
# WITHOUT WARRANTIES OR CONDITIONS OF ANY KIND, either express or implied.
# See the License for the specific language governing permissions and
# limitations under the License.
""" PyTorch DINOv2 model."""


import collections.abc
import math
from typing import Dict, List, Optional, Set, Tuple, Union

import torch
import torch.utils.checkpoint
from torch import nn
from torch.nn import BCEWithLogitsLoss, CrossEntropyLoss, MSELoss

from ...activations import ACT2FN
from ...modeling_outputs import (
    BackboneOutput,
    BaseModelOutput,
    BaseModelOutputWithPooling,
    ImageClassifierOutput,
)
from ...modeling_utils import PreTrainedModel
from ...pytorch_utils import find_pruneable_heads_and_indices, prune_linear_layer
from ...utils import (
    add_code_sample_docstrings,
    add_start_docstrings,
    add_start_docstrings_to_model_forward,
    logging,
    replace_return_docstrings,
    torch_int,
)
from ...utils.backbone_utils import BackboneMixin
from .configuration_dinov2 import Dinov2Config


logger = logging.get_logger(__name__)

# General docstring
_CONFIG_FOR_DOC = "Dinov2Config"

# Base docstring
_CHECKPOINT_FOR_DOC = "facebook/dinov2-base"
_EXPECTED_OUTPUT_SHAPE = [1, 257, 768]

# Image classification docstring
_IMAGE_CLASS_CHECKPOINT = "facebook/dinov2-small-imagenet1k-1-layer"
_IMAGE_CLASS_EXPECTED_OUTPUT = "tabby, tabby cat"


DINOV2_PRETRAINED_MODEL_ARCHIVE_LIST = [
    "facebook/dinov2-base",
    # See all DINOv2 models at https://huggingface.co/models?filter=dinov2
]


class Dinov2Embeddings(nn.Module):
    """
    Construct the CLS token, mask token, position and patch embeddings.
    """

    def __init__(self, config: Dinov2Config) -> None:
        super().__init__()

        self.cls_token = nn.Parameter(torch.randn(1, 1, config.hidden_size))
        self.mask_token = nn.Parameter(torch.zeros(1, config.hidden_size))
        self.patch_embeddings = Dinov2PatchEmbeddings(config)
        num_patches = self.patch_embeddings.num_patches
        self.position_embeddings = nn.Parameter(torch.randn(1, num_patches + 1, config.hidden_size))
        self.dropout = nn.Dropout(config.hidden_dropout_prob)
        self.patch_size = config.patch_size
        self.config = config

    def interpolate_pos_encoding(self, embeddings: torch.Tensor, height: int, width: int) -> torch.Tensor:
        """
        This method allows to interpolate the pre-trained position encodings, to be able to use the model on higher resolution
        images. This method is also adapted to support torch.jit tracing and interpolation at torch.float32 precision.

        Adapted from:
        - https://github.com/facebookresearch/dino/blob/de9ee3df6cf39fac952ab558447af1fa1365362a/vision_transformer.py#L174-L194, and
        - https://github.com/facebookresearch/dinov2/blob/e1277af2ba9496fbadf7aec6eba56e8d882d1e35/dinov2/models/vision_transformer.py#L179-L211
        """

        num_patches = embeddings.shape[1] - 1
        num_positions = self.position_embeddings.shape[1] - 1

        # always interpolate when tracing to ensure the exported model works for dynamic input shapes
        if not torch.jit.is_tracing() and num_patches == num_positions and height == width:
            return self.position_embeddings

        class_pos_embed = self.position_embeddings[:, :1]
        patch_pos_embed = self.position_embeddings[:, 1:]

        dim = embeddings.shape[-1]

        new_height = height // self.patch_size
        new_width = width // self.patch_size

        sqrt_num_positions = torch_int(num_positions**0.5)
        patch_pos_embed = patch_pos_embed.reshape(1, sqrt_num_positions, sqrt_num_positions, dim)
        patch_pos_embed = patch_pos_embed.permute(0, 3, 1, 2)
        patch_pos_embed = nn.functional.interpolate(
<<<<<<< HEAD
            patch_pos_embed,
            scale_factor=(float(height / math.sqrt(num_positions)), float(width / math.sqrt(num_positions))),
            mode="bicubic",
            align_corners=False,
        )
        if int(height) != patch_pos_embed.shape[-2] or int(width) != patch_pos_embed.shape[-1]:
            raise ValueError("Width or height does not match with the interpolated position embeddings")
=======
            patch_pos_embed.to(torch.float32),
            size=(new_height, new_width),
            mode="bicubic",
            align_corners=False,
        ).to(dtype=target_dtype)

>>>>>>> e39b6c1c
        patch_pos_embed = patch_pos_embed.permute(0, 2, 3, 1).view(1, -1, dim)

        return torch.cat((class_pos_embed, patch_pos_embed), dim=1)

    def forward(self, pixel_values: torch.Tensor, bool_masked_pos: Optional[torch.Tensor] = None) -> torch.Tensor:
        batch_size, _, height, width = pixel_values.shape
        embeddings = self.patch_embeddings(pixel_values)

        if bool_masked_pos is not None:
            embeddings = torch.where(
                bool_masked_pos.unsqueeze(-1), self.mask_token.to(embeddings.dtype).unsqueeze(0), embeddings
            )

        # add the [CLS] token to the embedded patch tokens
        cls_tokens = self.cls_token.expand(batch_size, -1, -1)
        embeddings = torch.cat((cls_tokens, embeddings), dim=1)

        # add positional encoding to each token
        embeddings = embeddings + self.interpolate_pos_encoding(embeddings, height, width)

        embeddings = self.dropout(embeddings)

        return embeddings


class Dinov2PatchEmbeddings(nn.Module):
    """
    This class turns `pixel_values` of shape `(batch_size, num_channels, height, width)` into the initial
    `hidden_states` (patch embeddings) of shape `(batch_size, seq_length, hidden_size)` to be consumed by a
    Transformer.
    """

    def __init__(self, config):
        super().__init__()
        image_size, patch_size = config.image_size, config.patch_size
        num_channels, hidden_size = config.num_channels, config.hidden_size

        image_size = image_size if isinstance(image_size, collections.abc.Iterable) else (image_size, image_size)
        patch_size = patch_size if isinstance(patch_size, collections.abc.Iterable) else (patch_size, patch_size)
        num_patches = (image_size[1] // patch_size[1]) * (image_size[0] // patch_size[0])
        self.image_size = image_size
        self.patch_size = patch_size
        self.num_channels = num_channels
        self.num_patches = num_patches

        self.projection = nn.Conv2d(num_channels, hidden_size, kernel_size=patch_size, stride=patch_size)

    def forward(self, pixel_values: torch.Tensor) -> torch.Tensor:
        num_channels = pixel_values.shape[1]
        if num_channels != self.num_channels:
            raise ValueError(
                "Make sure that the channel dimension of the pixel values match with the one set in the configuration."
                f" Expected {self.num_channels} but got {num_channels}."
            )
        embeddings = self.projection(pixel_values).flatten(2).transpose(1, 2)
        return embeddings


# Copied from transformers.models.vit.modeling_vit.ViTSelfAttention with ViT->Dinov2
class Dinov2SelfAttention(nn.Module):
    def __init__(self, config: Dinov2Config) -> None:
        super().__init__()
        if config.hidden_size % config.num_attention_heads != 0 and not hasattr(config, "embedding_size"):
            raise ValueError(
                f"The hidden size {config.hidden_size,} is not a multiple of the number of attention "
                f"heads {config.num_attention_heads}."
            )

        self.num_attention_heads = config.num_attention_heads
        self.attention_head_size = int(config.hidden_size / config.num_attention_heads)
        self.all_head_size = self.num_attention_heads * self.attention_head_size

        self.query = nn.Linear(config.hidden_size, self.all_head_size, bias=config.qkv_bias)
        self.key = nn.Linear(config.hidden_size, self.all_head_size, bias=config.qkv_bias)
        self.value = nn.Linear(config.hidden_size, self.all_head_size, bias=config.qkv_bias)

        self.dropout = nn.Dropout(config.attention_probs_dropout_prob)

    def transpose_for_scores(self, x: torch.Tensor) -> torch.Tensor:
        new_x_shape = x.size()[:-1] + (self.num_attention_heads, self.attention_head_size)
        x = x.view(new_x_shape)
        return x.permute(0, 2, 1, 3)

    def forward(
        self, hidden_states, head_mask: Optional[torch.Tensor] = None, output_attentions: bool = False
    ) -> Union[Tuple[torch.Tensor, torch.Tensor], Tuple[torch.Tensor]]:
        mixed_query_layer = self.query(hidden_states)

        key_layer = self.transpose_for_scores(self.key(hidden_states))
        value_layer = self.transpose_for_scores(self.value(hidden_states))
        query_layer = self.transpose_for_scores(mixed_query_layer)

        # Take the dot product between "query" and "key" to get the raw attention scores.
        attention_scores = torch.matmul(query_layer, key_layer.transpose(-1, -2))

        attention_scores = attention_scores / math.sqrt(self.attention_head_size)

        # Normalize the attention scores to probabilities.
        attention_probs = nn.functional.softmax(attention_scores, dim=-1)

        # This is actually dropping out entire tokens to attend to, which might
        # seem a bit unusual, but is taken from the original Transformer paper.
        attention_probs = self.dropout(attention_probs)

        # Mask heads if we want to
        if head_mask is not None:
            attention_probs = attention_probs * head_mask

        context_layer = torch.matmul(attention_probs, value_layer)

        context_layer = context_layer.permute(0, 2, 1, 3).contiguous()
        new_context_layer_shape = context_layer.size()[:-2] + (self.all_head_size,)
        context_layer = context_layer.view(new_context_layer_shape)

        outputs = (context_layer, attention_probs) if output_attentions else (context_layer,)

        return outputs


# Copied from transformers.models.vit.modeling_vit.ViTSelfOutput with ViT->Dinov2
class Dinov2SelfOutput(nn.Module):
    """
    The residual connection is defined in Dinov2Layer instead of here (as is the case with other models), due to the
    layernorm applied before each block.
    """

    def __init__(self, config: Dinov2Config) -> None:
        super().__init__()
        self.dense = nn.Linear(config.hidden_size, config.hidden_size)
        self.dropout = nn.Dropout(config.hidden_dropout_prob)

    def forward(self, hidden_states: torch.Tensor, input_tensor: torch.Tensor) -> torch.Tensor:
        hidden_states = self.dense(hidden_states)
        hidden_states = self.dropout(hidden_states)

        return hidden_states


# Copied from transformers.models.vit.modeling_vit.ViTAttention with ViT->Dinov2
class Dinov2Attention(nn.Module):
    def __init__(self, config: Dinov2Config) -> None:
        super().__init__()
        self.attention = Dinov2SelfAttention(config)
        self.output = Dinov2SelfOutput(config)
        self.pruned_heads = set()

    def prune_heads(self, heads: Set[int]) -> None:
        if len(heads) == 0:
            return
        heads, index = find_pruneable_heads_and_indices(
            heads, self.attention.num_attention_heads, self.attention.attention_head_size, self.pruned_heads
        )

        # Prune linear layers
        self.attention.query = prune_linear_layer(self.attention.query, index)
        self.attention.key = prune_linear_layer(self.attention.key, index)
        self.attention.value = prune_linear_layer(self.attention.value, index)
        self.output.dense = prune_linear_layer(self.output.dense, index, dim=1)

        # Update hyper params and store pruned heads
        self.attention.num_attention_heads = self.attention.num_attention_heads - len(heads)
        self.attention.all_head_size = self.attention.attention_head_size * self.attention.num_attention_heads
        self.pruned_heads = self.pruned_heads.union(heads)

    def forward(
        self,
        hidden_states: torch.Tensor,
        head_mask: Optional[torch.Tensor] = None,
        output_attentions: bool = False,
    ) -> Union[Tuple[torch.Tensor, torch.Tensor], Tuple[torch.Tensor]]:
        self_outputs = self.attention(hidden_states, head_mask, output_attentions)

        attention_output = self.output(self_outputs[0], hidden_states)

        outputs = (attention_output,) + self_outputs[1:]  # add attentions if we output them
        return outputs


class Dinov2LayerScale(nn.Module):
    def __init__(self, config) -> None:
        super().__init__()
        self.lambda1 = nn.Parameter(config.layerscale_value * torch.ones(config.hidden_size))

    def forward(self, hidden_state: torch.Tensor) -> torch.Tensor:
        return hidden_state * self.lambda1


# Copied from transformers.models.beit.modeling_beit.drop_path
def drop_path(input: torch.Tensor, drop_prob: float = 0.0, training: bool = False) -> torch.Tensor:
    """
    Drop paths (Stochastic Depth) per sample (when applied in main path of residual blocks).

    Comment by Ross Wightman: This is the same as the DropConnect impl I created for EfficientNet, etc networks,
    however, the original name is misleading as 'Drop Connect' is a different form of dropout in a separate paper...
    See discussion: https://github.com/tensorflow/tpu/issues/494#issuecomment-532968956 ... I've opted for changing the
    layer and argument names to 'drop path' rather than mix DropConnect as a layer name and use 'survival rate' as the
    argument.
    """
    if drop_prob == 0.0 or not training:
        return input
    keep_prob = 1 - drop_prob
    shape = (input.shape[0],) + (1,) * (input.ndim - 1)  # work with diff dim tensors, not just 2D ConvNets
    random_tensor = keep_prob + torch.rand(shape, dtype=input.dtype, device=input.device)
    random_tensor.floor_()  # binarize
    output = input.div(keep_prob) * random_tensor
    return output


# Copied from transformers.models.beit.modeling_beit.BeitDropPath
class Dinov2DropPath(nn.Module):
    """Drop paths (Stochastic Depth) per sample (when applied in main path of residual blocks)."""

    def __init__(self, drop_prob: Optional[float] = None) -> None:
        super().__init__()
        self.drop_prob = drop_prob

    def forward(self, hidden_states: torch.Tensor) -> torch.Tensor:
        return drop_path(hidden_states, self.drop_prob, self.training)

    def extra_repr(self) -> str:
        return "p={}".format(self.drop_prob)


class Dinov2MLP(nn.Module):
    def __init__(self, config) -> None:
        super().__init__()
        in_features = out_features = config.hidden_size
        hidden_features = int(config.hidden_size * config.mlp_ratio)
        self.fc1 = nn.Linear(in_features, hidden_features, bias=True)
        if isinstance(config.hidden_act, str):
            self.activation = ACT2FN[config.hidden_act]
        else:
            self.activation = config.hidden_act
        self.fc2 = nn.Linear(hidden_features, out_features, bias=True)

    def forward(self, hidden_state: torch.Tensor) -> torch.Tensor:
        hidden_state = self.fc1(hidden_state)
        hidden_state = self.activation(hidden_state)
        hidden_state = self.fc2(hidden_state)
        return hidden_state


class Dinov2SwiGLUFFN(nn.Module):
    def __init__(self, config) -> None:
        super().__init__()
        in_features = out_features = config.hidden_size
        hidden_features = int(config.hidden_size * config.mlp_ratio)
        hidden_features = (int(hidden_features * 2 / 3) + 7) // 8 * 8

        self.weights_in = nn.Linear(in_features, 2 * hidden_features, bias=True)
        self.weights_out = nn.Linear(hidden_features, out_features, bias=True)

    def forward(self, hidden_state: torch.Tensor) -> torch.Tensor:
        hidden_state = self.weights_in(hidden_state)
        x1, x2 = hidden_state.chunk(2, dim=-1)
        hidden = nn.functional.silu(x1) * x2
        return self.weights_out(hidden)


class Dinov2Layer(nn.Module):
    """This corresponds to the Block class in the original implementation."""

    def __init__(self, config: Dinov2Config) -> None:
        super().__init__()

        self.norm1 = nn.LayerNorm(config.hidden_size, eps=config.layer_norm_eps)
        self.attention = Dinov2Attention(config)
        self.layer_scale1 = Dinov2LayerScale(config)
        self.drop_path1 = Dinov2DropPath(config.drop_path_rate) if config.drop_path_rate > 0.0 else nn.Identity()

        self.norm2 = nn.LayerNorm(config.hidden_size, eps=config.layer_norm_eps)

        if config.use_swiglu_ffn:
            self.mlp = Dinov2SwiGLUFFN(config)
        else:
            self.mlp = Dinov2MLP(config)
        self.layer_scale2 = Dinov2LayerScale(config)
        self.drop_path2 = Dinov2DropPath(config.drop_path_rate) if config.drop_path_rate > 0.0 else nn.Identity()

    def forward(
        self,
        hidden_states: torch.Tensor,
        head_mask: Optional[torch.Tensor] = None,
        output_attentions: bool = False,
    ) -> Union[Tuple[torch.Tensor, torch.Tensor], Tuple[torch.Tensor]]:
        self_attention_outputs = self.attention(
            self.norm1(hidden_states),  # in Dinov2, layernorm is applied before self-attention
            head_mask,
            output_attentions=output_attentions,
        )
        attention_output = self_attention_outputs[0]

        attention_output = self.layer_scale1(attention_output)
        outputs = self_attention_outputs[1:]  # add self attentions if we output attention weights

        # first residual connection
        hidden_states = attention_output + hidden_states

        # in Dinov2, layernorm is also applied after self-attention
        layer_output = self.norm2(hidden_states)
        layer_output = self.mlp(layer_output)
        layer_output = self.layer_scale2(layer_output)

        # second residual connection
        layer_output = layer_output + hidden_states

        outputs = (layer_output,) + outputs

        return outputs


# Copied from transformers.models.vit.modeling_vit.ViTEncoder with ViT->Dinov2
class Dinov2Encoder(nn.Module):
    def __init__(self, config: Dinov2Config) -> None:
        super().__init__()
        self.config = config
        self.layer = nn.ModuleList([Dinov2Layer(config) for _ in range(config.num_hidden_layers)])
        self.gradient_checkpointing = False

    def forward(
        self,
        hidden_states: torch.Tensor,
        head_mask: Optional[torch.Tensor] = None,
        output_attentions: bool = False,
        output_hidden_states: bool = False,
        return_dict: bool = True,
    ) -> Union[tuple, BaseModelOutput]:
        all_hidden_states = () if output_hidden_states else None
        all_self_attentions = () if output_attentions else None

        for i, layer_module in enumerate(self.layer):
            if output_hidden_states:
                all_hidden_states = all_hidden_states + (hidden_states,)

            layer_head_mask = head_mask[i] if head_mask is not None else None

            if self.gradient_checkpointing and self.training:
                layer_outputs = self._gradient_checkpointing_func(
                    layer_module.__call__,
                    hidden_states,
                    layer_head_mask,
                    output_attentions,
                )
            else:
                layer_outputs = layer_module(hidden_states, layer_head_mask, output_attentions)

            hidden_states = layer_outputs[0]

            if output_attentions:
                all_self_attentions = all_self_attentions + (layer_outputs[1],)

        if output_hidden_states:
            all_hidden_states = all_hidden_states + (hidden_states,)

        if not return_dict:
            return tuple(v for v in [hidden_states, all_hidden_states, all_self_attentions] if v is not None)
        return BaseModelOutput(
            last_hidden_state=hidden_states,
            hidden_states=all_hidden_states,
            attentions=all_self_attentions,
        )


class Dinov2PreTrainedModel(PreTrainedModel):
    """
    An abstract class to handle weights initialization and a simple interface for downloading and loading pretrained
    models.
    """

    config_class = Dinov2Config
    base_model_prefix = "dinov2"
    main_input_name = "pixel_values"
    supports_gradient_checkpointing = True

    def _init_weights(self, module: Union[nn.Linear, nn.Conv2d, nn.LayerNorm]) -> None:
        """Initialize the weights"""
        if isinstance(module, (nn.Linear, nn.Conv2d)):
            # Upcast the input in `fp32` and cast it back to desired `dtype` to avoid
            # `trunc_normal_cpu` not implemented in `half` issues
            module.weight.data = nn.init.trunc_normal_(
                module.weight.data.to(torch.float32), mean=0.0, std=self.config.initializer_range
            ).to(module.weight.dtype)
            if module.bias is not None:
                module.bias.data.zero_()
        elif isinstance(module, nn.LayerNorm):
            module.bias.data.zero_()
            module.weight.data.fill_(1.0)
        elif isinstance(module, Dinov2Embeddings):
            module.position_embeddings.data = nn.init.trunc_normal_(
                module.position_embeddings.data.to(torch.float32),
                mean=0.0,
                std=self.config.initializer_range,
            ).to(module.position_embeddings.dtype)

            module.cls_token.data = nn.init.trunc_normal_(
                module.cls_token.data.to(torch.float32),
                mean=0.0,
                std=self.config.initializer_range,
            ).to(module.cls_token.dtype)


DINOV2_START_DOCSTRING = r"""
    This model is a PyTorch [torch.nn.Module](https://pytorch.org/docs/stable/nn.html#torch.nn.Module) subclass. Use it
    as a regular PyTorch Module and refer to the PyTorch documentation for all matter related to general usage and
    behavior.

    Parameters:
        config ([`Dinov2Config`]): Model configuration class with all the parameters of the model.
            Initializing with a config file does not load the weights associated with the model, only the
            configuration. Check out the [`~PreTrainedModel.from_pretrained`] method to load the model weights.
"""

DINOV2_BASE_INPUTS_DOCSTRING = r"""
    Args:
        pixel_values (`torch.FloatTensor` of shape `(batch_size, num_channels, height, width)`):
            Pixel values. Pixel values can be obtained using [`AutoImageProcessor`]. See
            [`BitImageProcessor.preprocess`] for details.

        bool_masked_pos (`torch.BoolTensor` of shape `(batch_size, sequence_length)`):
            Boolean masked positions. Indicates which patches are masked (1) and which aren't (0). Only relevant for
            pre-training.

        head_mask (`torch.FloatTensor` of shape `(num_heads,)` or `(num_layers, num_heads)`, *optional*):
            Mask to nullify selected heads of the self-attention modules. Mask values selected in `[0, 1]`:

            - 1 indicates the head is **not masked**,
            - 0 indicates the head is **masked**.

        output_attentions (`bool`, *optional*):
            Whether or not to return the attentions tensors of all attention layers. See `attentions` under returned
            tensors for more detail.
        output_hidden_states (`bool`, *optional*):
            Whether or not to return the hidden states of all layers. See `hidden_states` under returned tensors for
            more detail.
        return_dict (`bool`, *optional*):
            Whether or not to return a [`~utils.ModelOutput`] instead of a plain tuple.
"""

DINOV2_INPUTS_DOCSTRING = r"""
    Args:
        pixel_values (`torch.FloatTensor` of shape `(batch_size, num_channels, height, width)`):
            Pixel values. Pixel values can be obtained using [`AutoImageProcessor`]. See
            [`BitImageProcessor.preprocess`] for details.

        head_mask (`torch.FloatTensor` of shape `(num_heads,)` or `(num_layers, num_heads)`, *optional*):
            Mask to nullify selected heads of the self-attention modules. Mask values selected in `[0, 1]`:

            - 1 indicates the head is **not masked**,
            - 0 indicates the head is **masked**.

        output_attentions (`bool`, *optional*):
            Whether or not to return the attentions tensors of all attention layers. See `attentions` under returned
            tensors for more detail.
        output_hidden_states (`bool`, *optional*):
            Whether or not to return the hidden states of all layers. See `hidden_states` under returned tensors for
            more detail.
        return_dict (`bool`, *optional*):
            Whether or not to return a [`~utils.ModelOutput`] instead of a plain tuple.
"""


@add_start_docstrings(
    "The bare DINOv2 Model transformer outputting raw hidden-states without any specific head on top.",
    DINOV2_START_DOCSTRING,
)
class Dinov2Model(Dinov2PreTrainedModel):
    def __init__(self, config: Dinov2Config):
        super().__init__(config)
        self.config = config

        self.embeddings = Dinov2Embeddings(config)
        self.encoder = Dinov2Encoder(config)

        self.layernorm = nn.LayerNorm(config.hidden_size, eps=config.layer_norm_eps)

        # Initialize weights and apply final processing
        self.post_init()

    def get_input_embeddings(self) -> Dinov2PatchEmbeddings:
        return self.embeddings.patch_embeddings

    def _prune_heads(self, heads_to_prune: Dict[int, List[int]]) -> None:
        """
        Prunes heads of the model. heads_to_prune: dict of {layer_num: list of heads to prune in this layer} See base
        class PreTrainedModel
        """
        for layer, heads in heads_to_prune.items():
            self.encoder.layer[layer].attention.prune_heads(heads)

    @add_start_docstrings_to_model_forward(DINOV2_BASE_INPUTS_DOCSTRING)
    @add_code_sample_docstrings(
        checkpoint=_CHECKPOINT_FOR_DOC,
        output_type=BaseModelOutputWithPooling,
        config_class=_CONFIG_FOR_DOC,
        modality="vision",
        expected_output=_EXPECTED_OUTPUT_SHAPE,
    )
    def forward(
        self,
        pixel_values: Optional[torch.Tensor] = None,
        bool_masked_pos: Optional[torch.Tensor] = None,
        head_mask: Optional[torch.Tensor] = None,
        output_attentions: Optional[bool] = None,
        output_hidden_states: Optional[bool] = None,
        return_dict: Optional[bool] = None,
    ) -> Union[Tuple, BaseModelOutputWithPooling]:
        output_attentions = output_attentions if output_attentions is not None else self.config.output_attentions
        output_hidden_states = (
            output_hidden_states if output_hidden_states is not None else self.config.output_hidden_states
        )
        return_dict = return_dict if return_dict is not None else self.config.use_return_dict

        if pixel_values is None:
            raise ValueError("You have to specify pixel_values")

        # Prepare head mask if needed
        # 1.0 in head_mask indicate we keep the head
        # attention_probs has shape bsz x n_heads x N x N
        # input head_mask has shape [num_heads] or [num_hidden_layers x num_heads]
        # and head_mask is converted to shape [num_hidden_layers x batch x num_heads x seq_length x seq_length]
        head_mask = self.get_head_mask(head_mask, self.config.num_hidden_layers)

        embedding_output = self.embeddings(pixel_values, bool_masked_pos=bool_masked_pos)

        encoder_outputs = self.encoder(
            embedding_output,
            head_mask=head_mask,
            output_attentions=output_attentions,
            output_hidden_states=output_hidden_states,
            return_dict=return_dict,
        )
        sequence_output = encoder_outputs[0]
        sequence_output = self.layernorm(sequence_output)
        pooled_output = sequence_output[:, 0, :]

        if not return_dict:
            head_outputs = (sequence_output, pooled_output)
            return head_outputs + encoder_outputs[1:]

        return BaseModelOutputWithPooling(
            last_hidden_state=sequence_output,
            pooler_output=pooled_output,
            hidden_states=encoder_outputs.hidden_states,
            attentions=encoder_outputs.attentions,
        )


@add_start_docstrings(
    """
    Dinov2 Model transformer with an image classification head on top (a linear layer on top of the final hidden state
    of the [CLS] token) e.g. for ImageNet.
    """,
    DINOV2_START_DOCSTRING,
)
class Dinov2ForImageClassification(Dinov2PreTrainedModel):
    def __init__(self, config: Dinov2Config) -> None:
        super().__init__(config)

        self.num_labels = config.num_labels
        self.dinov2 = Dinov2Model(config)

        # Classifier head
        self.classifier = (
            nn.Linear(config.hidden_size * 2, config.num_labels) if config.num_labels > 0 else nn.Identity()
        )

        # Initialize weights and apply final processing
        self.post_init()

    @add_start_docstrings_to_model_forward(DINOV2_INPUTS_DOCSTRING)
    @add_code_sample_docstrings(
        checkpoint=_IMAGE_CLASS_CHECKPOINT,
        output_type=ImageClassifierOutput,
        config_class=_CONFIG_FOR_DOC,
        expected_output=_IMAGE_CLASS_EXPECTED_OUTPUT,
    )
    def forward(
        self,
        pixel_values: Optional[torch.Tensor] = None,
        head_mask: Optional[torch.Tensor] = None,
        labels: Optional[torch.Tensor] = None,
        output_attentions: Optional[bool] = None,
        output_hidden_states: Optional[bool] = None,
        return_dict: Optional[bool] = None,
    ) -> Union[tuple, ImageClassifierOutput]:
        r"""
        labels (`torch.LongTensor` of shape `(batch_size,)`, *optional*):
            Labels for computing the image classification/regression loss. Indices should be in `[0, ...,
            config.num_labels - 1]`. If `config.num_labels == 1` a regression loss is computed (Mean-Square loss), If
            `config.num_labels > 1` a classification loss is computed (Cross-Entropy).
        """
        return_dict = return_dict if return_dict is not None else self.config.use_return_dict

        outputs = self.dinov2(
            pixel_values,
            head_mask=head_mask,
            output_attentions=output_attentions,
            output_hidden_states=output_hidden_states,
            return_dict=return_dict,
        )

        sequence_output = outputs[0]  # batch_size, sequence_length, hidden_size

        cls_token = sequence_output[:, 0]
        patch_tokens = sequence_output[:, 1:]

        linear_input = torch.cat([cls_token, patch_tokens.mean(dim=1)], dim=1)

        logits = self.classifier(linear_input)

        loss = None
        if labels is not None:
            # move labels to correct device to enable model parallelism
            labels = labels.to(logits.device)
            if self.config.problem_type is None:
                if self.num_labels == 1:
                    self.config.problem_type = "regression"
                elif self.num_labels > 1 and (labels.dtype == torch.long or labels.dtype == torch.int):
                    self.config.problem_type = "single_label_classification"
                else:
                    self.config.problem_type = "multi_label_classification"

            if self.config.problem_type == "regression":
                loss_fct = MSELoss()
                if self.num_labels == 1:
                    loss = loss_fct(logits.squeeze(), labels.squeeze())
                else:
                    loss = loss_fct(logits, labels)
            elif self.config.problem_type == "single_label_classification":
                loss_fct = CrossEntropyLoss()
                loss = loss_fct(logits.view(-1, self.num_labels), labels.view(-1))
            elif self.config.problem_type == "multi_label_classification":
                loss_fct = BCEWithLogitsLoss()
                loss = loss_fct(logits, labels)

        if not return_dict:
            output = (logits,) + outputs[2:]
            return ((loss,) + output) if loss is not None else output

        return ImageClassifierOutput(
            loss=loss,
            logits=logits,
            hidden_states=outputs.hidden_states,
            attentions=outputs.attentions,
        )


@add_start_docstrings(
    """
    Dinov2 backbone, to be used with frameworks like DETR and MaskFormer.
    """,
    DINOV2_START_DOCSTRING,
)
class Dinov2Backbone(Dinov2PreTrainedModel, BackboneMixin):
    def __init__(self, config):
        super().__init__(config)
        super()._init_backbone(config)

        self.num_features = [config.hidden_size for _ in range(config.num_hidden_layers + 1)]
        self.embeddings = Dinov2Embeddings(config)
        self.encoder = Dinov2Encoder(config)

        self.layernorm = nn.LayerNorm(config.hidden_size, eps=config.layer_norm_eps)

        # Initialize weights and apply final processing
        self.post_init()

    def get_input_embeddings(self) -> Dinov2PatchEmbeddings:
        return self.embeddings.patch_embeddings

    @add_start_docstrings_to_model_forward(DINOV2_INPUTS_DOCSTRING)
    @replace_return_docstrings(output_type=BackboneOutput, config_class=_CONFIG_FOR_DOC)
    def forward(
        self,
        pixel_values: torch.Tensor,
        output_hidden_states: Optional[bool] = None,
        output_attentions: Optional[bool] = None,
        return_dict: Optional[bool] = None,
    ) -> BackboneOutput:
        """
        Returns:

        Examples:

        ```python
        >>> from transformers import AutoImageProcessor, AutoBackbone
        >>> import torch
        >>> from PIL import Image
        >>> import requests

        >>> url = "http://images.cocodataset.org/val2017/000000039769.jpg"
        >>> image = Image.open(requests.get(url, stream=True).raw)

        >>> processor = AutoImageProcessor.from_pretrained("facebook/dinov2-base")
        >>> model = AutoBackbone.from_pretrained(
        ...     "facebook/dinov2-base", out_features=["stage2", "stage5", "stage8", "stage11"]
        ... )

        >>> inputs = processor(image, return_tensors="pt")

        >>> outputs = model(**inputs)
        >>> feature_maps = outputs.feature_maps
        >>> list(feature_maps[-1].shape)
        [1, 768, 16, 16]
        ```"""
        return_dict = return_dict if return_dict is not None else self.config.use_return_dict
        output_hidden_states = (
            output_hidden_states if output_hidden_states is not None else self.config.output_hidden_states
        )
        output_attentions = output_attentions if output_attentions is not None else self.config.output_attentions

        embedding_output = self.embeddings(pixel_values)

        outputs = self.encoder(
            embedding_output, output_hidden_states=True, output_attentions=output_attentions, return_dict=return_dict
        )

        hidden_states = outputs.hidden_states if return_dict else outputs[1]

        feature_maps = ()
        for stage, hidden_state in zip(self.stage_names, hidden_states):
            if stage in self.out_features:
                if self.config.apply_layernorm:
                    hidden_state = self.layernorm(hidden_state)
                if self.config.reshape_hidden_states:
                    hidden_state = hidden_state[:, 1:]
                    # this was actually a bug in the original implementation that we copied here,
                    # cause normally the order is height, width
                    batch_size, _, height, width = pixel_values.shape
                    patch_size = self.config.patch_size
                    hidden_state = hidden_state.reshape(batch_size, height // patch_size, width // patch_size, -1)
                    hidden_state = hidden_state.permute(0, 3, 1, 2).contiguous()
                feature_maps += (hidden_state,)

        if not return_dict:
            if output_hidden_states:
                output = (feature_maps,) + outputs[1:]
            else:
                output = (feature_maps,) + outputs[2:]
            return output

        return BackboneOutput(
            feature_maps=feature_maps,
            hidden_states=outputs.hidden_states if output_hidden_states else None,
            attentions=outputs.attentions if output_attentions else None,
        )<|MERGE_RESOLUTION|>--- conflicted
+++ resolved
@@ -111,22 +111,12 @@
         patch_pos_embed = patch_pos_embed.reshape(1, sqrt_num_positions, sqrt_num_positions, dim)
         patch_pos_embed = patch_pos_embed.permute(0, 3, 1, 2)
         patch_pos_embed = nn.functional.interpolate(
-<<<<<<< HEAD
-            patch_pos_embed,
-            scale_factor=(float(height / math.sqrt(num_positions)), float(width / math.sqrt(num_positions))),
-            mode="bicubic",
-            align_corners=False,
-        )
-        if int(height) != patch_pos_embed.shape[-2] or int(width) != patch_pos_embed.shape[-1]:
-            raise ValueError("Width or height does not match with the interpolated position embeddings")
-=======
             patch_pos_embed.to(torch.float32),
             size=(new_height, new_width),
             mode="bicubic",
             align_corners=False,
         ).to(dtype=target_dtype)
 
->>>>>>> e39b6c1c
         patch_pos_embed = patch_pos_embed.permute(0, 2, 3, 1).view(1, -1, dim)
 
         return torch.cat((class_pos_embed, patch_pos_embed), dim=1)
