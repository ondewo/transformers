--- conflicted
+++ resolved
@@ -971,11 +971,8 @@
     supports_gradient_checkpointing = True
     _no_split_modules = ["IdeficsDecoderLayer", "IdeficsGatedCrossAttentionLayer"]
     _supports_sdpa = True
-<<<<<<< HEAD
-=======
     _supports_cache_class = True
     _supports_static_cache = True
->>>>>>> e39b6c1c
 
     def _init_weights(self, module):
         # important: this ported version of Idefics isn't meant for training from scratch - only
@@ -1175,7 +1172,6 @@
 
         return_dict = return_dict if return_dict is not None else self.config.use_return_dict
 
-<<<<<<< HEAD
         # retrieve input_ids and inputs_embeds
         if input_ids is not None and inputs_embeds is not None:
             raise ValueError("You cannot specify both decoder_input_ids and decoder_inputs_embeds at the same time")
@@ -1185,17 +1181,9 @@
             batch_size, seq_length, _ = inputs_embeds.shape
         else:
             raise ValueError("You have to specify either decoder_input_ids or decoder_inputs_embeds")
-=======
-        if (input_ids is None) ^ (inputs_embeds is not None):
-            raise ValueError(
-                "You cannot specify both input_ids and inputs_embeds at the same time, and must specify either one"
-            )
-
-        if self.gradient_checkpointing and self.training and use_cache:
-            logger.warning_once(
-                "`use_cache=True` is incompatible with gradient checkpointing. Setting `use_cache=False`."
-            )
-            use_cache = False
+
+        seq_length_with_past = seq_length
+        past_key_values_length = 0
 
         if inputs_embeds is None:
             inputs_embeds = self.embed_tokens(input_ids)
@@ -1209,14 +1197,15 @@
                 )
             return_legacy_cache = True
             past_key_values = DynamicCache.from_legacy_cache(past_key_values)
->>>>>>> e39b6c1c
-
-        seq_length_with_past = seq_length
-        past_key_values_length = 0
-
-        if past_key_values is not None:
-            past_key_values_length = past_key_values[0][0].shape[2]
-            seq_length_with_past = seq_length_with_past + past_key_values_length
+
+        batch_size, seq_length, _ = inputs_embeds.shape
+        past_key_values_length = past_key_values.get_seq_length() if past_key_values is not None else 0
+        seq_length_with_past = seq_length + past_key_values_length
+
+        if cache_position is None:
+            cache_position = torch.arange(
+                past_key_values_length, past_key_values_length + inputs_embeds.shape[1], device=inputs_embeds.device
+            )
 
         if attention_mask is not None and position_ids is None:
             # create position_ids on the fly for batch generation
@@ -1430,8 +1419,6 @@
             image_hidden_states=image_hidden_states,
         )
 
-<<<<<<< HEAD
-=======
     # Copied from transformers.models.llama.modeling_llama.LlamaModel._update_causal_mask
     def _update_causal_mask(
         self,
@@ -1499,7 +1486,6 @@
 
         return causal_mask
 
->>>>>>> e39b6c1c
 
 class IdeficsForVisionText2Text(IdeficsPreTrainedModel):
     _keys_to_ignore_on_load_missing = [r"lm_head.weight"]
