# coding=utf-8
# Copyright 2021 The HuggingFace Inc. team.
#
# Licensed under the Apache License, Version 2.0 (the "License");
# you may not use this file except in compliance with the License.
# You may obtain a copy of the License at
#
#     http://www.apache.org/licenses/LICENSE-2.0
#
# Unless required by applicable law or agreed to in writing, software
# distributed under the License is distributed on an "AS IS" BASIS,
# WITHOUT WARRANTIES OR CONDITIONS OF ANY KIND, either express or implied.
# See the License for the specific language governing permissions and
# limitations under the License.
""" AutoProcessor class."""
import importlib
import inspect
import json
import os
import warnings
from collections import OrderedDict

# Build the list of all feature extractors
from ...configuration_utils import PretrainedConfig
from ...dynamic_module_utils import get_class_from_dynamic_module, resolve_trust_remote_code
from ...feature_extraction_utils import FeatureExtractionMixin
from ...image_processing_utils import ImageProcessingMixin
from ...tokenization_utils import TOKENIZER_CONFIG_FILE
from ...utils import FEATURE_EXTRACTOR_NAME, get_file_from_repo, logging
from .auto_factory import _LazyAutoMapping
from .configuration_auto import (
    CONFIG_MAPPING_NAMES,
    AutoConfig,
    model_type_to_module_name,
    replace_list_option_in_docstrings,
)
from .feature_extraction_auto import AutoFeatureExtractor
from .image_processing_auto import AutoImageProcessor
from .tokenization_auto import AutoTokenizer


logger = logging.get_logger(__name__)

PROCESSOR_MAPPING_NAMES = OrderedDict(
    [
        ("align", "AlignProcessor"),
        ("altclip", "AltCLIPProcessor"),
        ("bark", "BarkProcessor"),
        ("blip", "BlipProcessor"),
        ("blip-2", "Blip2Processor"),
        ("bridgetower", "BridgeTowerProcessor"),
        ("chinese_clip", "ChineseCLIPProcessor"),
        ("clap", "ClapProcessor"),
        ("clip", "CLIPProcessor"),
        ("clipseg", "CLIPSegProcessor"),
        ("clvp", "ClvpProcessor"),
        ("flava", "FlavaProcessor"),
        ("fuyu", "FuyuProcessor"),
        ("git", "GitProcessor"),
        ("groupvit", "CLIPProcessor"),
        ("hubert", "Wav2Vec2Processor"),
        ("idefics", "IdeficsProcessor"),
        ("instructblip", "InstructBlipProcessor"),
        ("kosmos-2", "Kosmos2Processor"),
        ("layoutlmv2", "LayoutLMv2Processor"),
        ("layoutlmv3", "LayoutLMv3Processor"),
        ("llava", "LlavaProcessor"),
        ("markuplm", "MarkupLMProcessor"),
        ("mctct", "MCTCTProcessor"),
        ("mgp-str", "MgpstrProcessor"),
        ("oneformer", "OneFormerProcessor"),
        ("owlv2", "Owlv2Processor"),
        ("owlvit", "OwlViTProcessor"),
        ("pix2struct", "Pix2StructProcessor"),
        ("pop2piano", "Pop2PianoProcessor"),
<<<<<<< HEAD
        ("qwen2_audio", "Qwen2AudioProcessor"),
        ("qwen2_vl", "Qwen2VLProcessor"),
=======
>>>>>>> bb618d93
        ("sam", "SamProcessor"),
        ("seamless_m4t", "SeamlessM4TProcessor"),
        ("sew", "Wav2Vec2Processor"),
        ("sew-d", "Wav2Vec2Processor"),
        ("speech_to_text", "Speech2TextProcessor"),
        ("speech_to_text_2", "Speech2Text2Processor"),
        ("speecht5", "SpeechT5Processor"),
        ("trocr", "TrOCRProcessor"),
        ("tvlt", "TvltProcessor"),
        ("tvp", "TvpProcessor"),
        ("unispeech", "Wav2Vec2Processor"),
        ("unispeech-sat", "Wav2Vec2Processor"),
        ("vilt", "ViltProcessor"),
        ("vipllava", "LlavaProcessor"),
        ("vision-text-dual-encoder", "VisionTextDualEncoderProcessor"),
        ("wav2vec2", "Wav2Vec2Processor"),
        ("wav2vec2-conformer", "Wav2Vec2Processor"),
        ("wavlm", "Wav2Vec2Processor"),
        ("whisper", "WhisperProcessor"),
        ("xclip", "XCLIPProcessor"),
    ]
)

PROCESSOR_MAPPING = _LazyAutoMapping(CONFIG_MAPPING_NAMES, PROCESSOR_MAPPING_NAMES)


def processor_class_from_name(class_name: str):
    for module_name, processors in PROCESSOR_MAPPING_NAMES.items():
        if class_name in processors:
            module_name = model_type_to_module_name(module_name)

            module = importlib.import_module(f".{module_name}", "transformers.models")
            try:
                return getattr(module, class_name)
            except AttributeError:
                continue

    for processor in PROCESSOR_MAPPING._extra_content.values():
        if getattr(processor, "__name__", None) == class_name:
            return processor

    # We did not fine the class, but maybe it's because a dep is missing. In that case, the class will be in the main
    # init and we return the proper dummy to get an appropriate error message.
    main_module = importlib.import_module("transformers")
    if hasattr(main_module, class_name):
        return getattr(main_module, class_name)

    return None


class AutoProcessor:
    r"""
    This is a generic processor class that will be instantiated as one of the processor classes of the library when
    created with the [`AutoProcessor.from_pretrained`] class method.

    This class cannot be instantiated directly using `__init__()` (throws an error).
    """

    def __init__(self):
        raise EnvironmentError(
            "AutoProcessor is designed to be instantiated "
            "using the `AutoProcessor.from_pretrained(pretrained_model_name_or_path)` method."
        )

    @classmethod
    @replace_list_option_in_docstrings(PROCESSOR_MAPPING_NAMES)
    def from_pretrained(cls, pretrained_model_name_or_path, **kwargs):
        r"""
        Instantiate one of the processor classes of the library from a pretrained model vocabulary.

        The processor class to instantiate is selected based on the `model_type` property of the config object (either
        passed as an argument or loaded from `pretrained_model_name_or_path` if possible):

        List options

        Params:
            pretrained_model_name_or_path (`str` or `os.PathLike`):
                This can be either:

                - a string, the *model id* of a pretrained feature_extractor hosted inside a model repo on
                  huggingface.co. Valid model ids can be located at the root-level, like `bert-base-uncased`, or
                  namespaced under a user or organization name, like `dbmdz/bert-base-german-cased`.
                - a path to a *directory* containing a processor files saved using the `save_pretrained()` method,
                  e.g., `./my_model_directory/`.
            cache_dir (`str` or `os.PathLike`, *optional*):
                Path to a directory in which a downloaded pretrained model feature extractor should be cached if the
                standard cache should not be used.
            force_download (`bool`, *optional*, defaults to `False`):
                Whether or not to force to (re-)download the feature extractor files and override the cached versions
                if they exist.
            resume_download (`bool`, *optional*, defaults to `False`):
                Whether or not to delete incompletely received file. Attempts to resume the download if such a file
                exists.
            proxies (`Dict[str, str]`, *optional*):
                A dictionary of proxy servers to use by protocol or endpoint, e.g., `{'http': 'foo.bar:3128',
                'http://hostname': 'foo.bar:4012'}.` The proxies are used on each request.
            token (`str` or *bool*, *optional*):
                The token to use as HTTP bearer authorization for remote files. If `True`, will use the token generated
                when running `huggingface-cli login` (stored in `~/.huggingface`).
            revision (`str`, *optional*, defaults to `"main"`):
                The specific model version to use. It can be a branch name, a tag name, or a commit id, since we use a
                git-based system for storing models and other artifacts on huggingface.co, so `revision` can be any
                identifier allowed by git.
            return_unused_kwargs (`bool`, *optional*, defaults to `False`):
                If `False`, then this function returns just the final feature extractor object. If `True`, then this
                functions returns a `Tuple(feature_extractor, unused_kwargs)` where *unused_kwargs* is a dictionary
                consisting of the key/value pairs whose keys are not feature extractor attributes: i.e., the part of
                `kwargs` which has not been used to update `feature_extractor` and is otherwise ignored.
            trust_remote_code (`bool`, *optional*, defaults to `False`):
                Whether or not to allow for custom models defined on the Hub in their own modeling files. This option
                should only be set to `True` for repositories you trust and in which you have read the code, as it will
                execute code present on the Hub on your local machine.
            kwargs (`Dict[str, Any]`, *optional*):
                The values in kwargs of any keys which are feature extractor attributes will be used to override the
                loaded values. Behavior concerning key/value pairs whose keys are *not* feature extractor attributes is
                controlled by the `return_unused_kwargs` keyword parameter.

        <Tip>

        Passing `token=True` is required when you want to use a private model.

        </Tip>

        Examples:

        ```python
        >>> from transformers import AutoProcessor

        >>> # Download processor from huggingface.co and cache.
        >>> processor = AutoProcessor.from_pretrained("facebook/wav2vec2-base-960h")

        >>> # If processor files are in a directory (e.g. processor was saved using *save_pretrained('./test/saved_model/')*)
        >>> # processor = AutoProcessor.from_pretrained("./test/saved_model/")
        ```"""
        use_auth_token = kwargs.pop("use_auth_token", None)
        if use_auth_token is not None:
            warnings.warn(
                "The `use_auth_token` argument is deprecated and will be removed in v5 of Transformers. Please use `token` instead.",
                FutureWarning,
            )
            if kwargs.get("token", None) is not None:
                raise ValueError(
                    "`token` and `use_auth_token` are both specified. Please set only the argument `token`."
                )
            kwargs["token"] = use_auth_token

        config = kwargs.pop("config", None)
        trust_remote_code = kwargs.pop("trust_remote_code", None)
        kwargs["_from_auto"] = True

        processor_class = None
        processor_auto_map = None

        # First, let's see if we have a preprocessor config.
        # Filter the kwargs for `get_file_from_repo`.
        get_file_from_repo_kwargs = {
            key: kwargs[key] for key in inspect.signature(get_file_from_repo).parameters.keys() if key in kwargs
        }
        # Let's start by checking whether the processor class is saved in an image processor
        preprocessor_config_file = get_file_from_repo(
            pretrained_model_name_or_path, FEATURE_EXTRACTOR_NAME, **get_file_from_repo_kwargs
        )
        if preprocessor_config_file is not None:
            config_dict, _ = ImageProcessingMixin.get_image_processor_dict(pretrained_model_name_or_path, **kwargs)
            processor_class = config_dict.get("processor_class", None)
            if "AutoProcessor" in config_dict.get("auto_map", {}):
                processor_auto_map = config_dict["auto_map"]["AutoProcessor"]

        # If not found, let's check whether the processor class is saved in a feature extractor config
        if preprocessor_config_file is not None and processor_class is None:
            config_dict, _ = FeatureExtractionMixin.get_feature_extractor_dict(pretrained_model_name_or_path, **kwargs)
            processor_class = config_dict.get("processor_class", None)
            if "AutoProcessor" in config_dict.get("auto_map", {}):
                processor_auto_map = config_dict["auto_map"]["AutoProcessor"]

        if processor_class is None:
            # Next, let's check whether the processor class is saved in a tokenizer
            tokenizer_config_file = get_file_from_repo(
                pretrained_model_name_or_path, TOKENIZER_CONFIG_FILE, **get_file_from_repo_kwargs
            )
            if tokenizer_config_file is not None:
                with open(tokenizer_config_file, encoding="utf-8") as reader:
                    config_dict = json.load(reader)

                processor_class = config_dict.get("processor_class", None)
                if "AutoProcessor" in config_dict.get("auto_map", {}):
                    processor_auto_map = config_dict["auto_map"]["AutoProcessor"]

        if processor_class is None:
            # Otherwise, load config, if it can be loaded.
            if not isinstance(config, PretrainedConfig):
                config = AutoConfig.from_pretrained(
                    pretrained_model_name_or_path, trust_remote_code=trust_remote_code, **kwargs
                )

            # And check if the config contains the processor class.
            processor_class = getattr(config, "processor_class", None)
            if hasattr(config, "auto_map") and "AutoProcessor" in config.auto_map:
                processor_auto_map = config.auto_map["AutoProcessor"]

        if processor_class is not None:
            processor_class = processor_class_from_name(processor_class)

        has_remote_code = processor_auto_map is not None
        has_local_code = processor_class is not None or type(config) in PROCESSOR_MAPPING
        trust_remote_code = resolve_trust_remote_code(
            trust_remote_code, pretrained_model_name_or_path, has_local_code, has_remote_code
        )

        if has_remote_code and trust_remote_code:
            processor_class = get_class_from_dynamic_module(
                processor_auto_map, pretrained_model_name_or_path, **kwargs
            )
            _ = kwargs.pop("code_revision", None)
            if os.path.isdir(pretrained_model_name_or_path):
                processor_class.register_for_auto_class()
            return processor_class.from_pretrained(
                pretrained_model_name_or_path, trust_remote_code=trust_remote_code, **kwargs
            )
        elif processor_class is not None:
            return processor_class.from_pretrained(
                pretrained_model_name_or_path, trust_remote_code=trust_remote_code, **kwargs
            )
        # Last try: we use the PROCESSOR_MAPPING.
        elif type(config) in PROCESSOR_MAPPING:
            return PROCESSOR_MAPPING[type(config)].from_pretrained(pretrained_model_name_or_path, **kwargs)

        # At this stage, there doesn't seem to be a `Processor` class available for this model, so let's try a
        # tokenizer.
        try:
            return AutoTokenizer.from_pretrained(
                pretrained_model_name_or_path, trust_remote_code=trust_remote_code, **kwargs
            )
        except Exception:
            try:
                return AutoImageProcessor.from_pretrained(
                    pretrained_model_name_or_path, trust_remote_code=trust_remote_code, **kwargs
                )
            except Exception:
                pass

            try:
                return AutoFeatureExtractor.from_pretrained(
                    pretrained_model_name_or_path, trust_remote_code=trust_remote_code, **kwargs
                )
            except Exception:
                pass

        raise ValueError(
            f"Unrecognized processing class in {pretrained_model_name_or_path}. Can't instantiate a processor, a "
            "tokenizer, an image processor or a feature extractor for this model. Make sure the repository contains "
            "the files of at least one of those processing classes."
        )

    @staticmethod
    def register(config_class, processor_class, exist_ok=False):
        """
        Register a new processor for this class.

        Args:
            config_class ([`PretrainedConfig`]):
                The configuration corresponding to the model to register.
            processor_class ([`FeatureExtractorMixin`]): The processor to register.
        """
        PROCESSOR_MAPPING.register(config_class, processor_class, exist_ok=exist_ok)<|MERGE_RESOLUTION|>--- conflicted
+++ resolved
@@ -73,11 +73,8 @@
         ("owlvit", "OwlViTProcessor"),
         ("pix2struct", "Pix2StructProcessor"),
         ("pop2piano", "Pop2PianoProcessor"),
-<<<<<<< HEAD
         ("qwen2_audio", "Qwen2AudioProcessor"),
         ("qwen2_vl", "Qwen2VLProcessor"),
-=======
->>>>>>> bb618d93
         ("sam", "SamProcessor"),
         ("seamless_m4t", "SeamlessM4TProcessor"),
         ("sew", "Wav2Vec2Processor"),
