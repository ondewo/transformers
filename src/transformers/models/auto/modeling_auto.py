--- conflicted
+++ resolved
@@ -159,11 +159,8 @@
         ("nezha", "NezhaModel"),
         ("nllb-moe", "NllbMoeModel"),
         ("nystromformer", "NystromformerModel"),
-<<<<<<< HEAD
-=======
         ("olmo", "OlmoModel"),
         ("olmoe", "OlmoeModel"),
->>>>>>> e39b6c1c
         ("oneformer", "OneFormerModel"),
         ("open-llama", "OpenLlamaModel"),
         ("openai-gpt", "OpenAIGPTModel"),
@@ -182,14 +179,11 @@
         ("prophetnet", "ProphetNetModel"),
         ("pvt", "PvtModel"),
         ("qdqbert", "QDQBertModel"),
-<<<<<<< HEAD
-=======
         ("qwen2", "Qwen2Model"),
         ("qwen2_audio_encoder", "Qwen2AudioEncoder"),
         ("qwen2_moe", "Qwen2MoeModel"),
         ("qwen2_vl", "Qwen2VLModel"),
         ("recurrent_gemma", "RecurrentGemmaModel"),
->>>>>>> e39b6c1c
         ("reformer", "ReformerModel"),
         ("regnet", "RegNetModel"),
         ("rembert", "RemBertModel"),
@@ -287,12 +281,9 @@
         ("idefics", "IdeficsForVisionText2Text"),
         ("layoutlm", "LayoutLMForMaskedLM"),
         ("llava", "LlavaForConditionalGeneration"),
-<<<<<<< HEAD
-=======
         ("llava_next", "LlavaNextForConditionalGeneration"),
         ("llava_next_video", "LlavaNextVideoForConditionalGeneration"),
         ("llava_onevision", "LlavaOnevisionForConditionalGeneration"),
->>>>>>> e39b6c1c
         ("longformer", "LongformerForMaskedLM"),
         ("luke", "LukeForMaskedLM"),
         ("lxmert", "LxmertForPreTraining"),
@@ -447,12 +438,9 @@
         ("gpt_neox", "GPTNeoXForCausalLM"),
         ("gpt_neox_japanese", "GPTNeoXJapaneseForCausalLM"),
         ("gptj", "GPTJForCausalLM"),
-<<<<<<< HEAD
-=======
         ("granite", "GraniteForCausalLM"),
         ("jamba", "JambaForCausalLM"),
         ("jetmoe", "JetMoeForCausalLM"),
->>>>>>> e39b6c1c
         ("llama", "LlamaForCausalLM"),
         ("marian", "MarianForCausalLM"),
         ("mbart", "MBartForCausalLM"),
@@ -463,12 +451,9 @@
         ("mpt", "MptForCausalLM"),
         ("musicgen", "MusicgenForCausalLM"),
         ("mvp", "MvpForCausalLM"),
-<<<<<<< HEAD
-=======
         ("nemotron", "NemotronForCausalLM"),
         ("olmo", "OlmoForCausalLM"),
         ("olmoe", "OlmoeForCausalLM"),
->>>>>>> e39b6c1c
         ("open-llama", "OpenLlamaForCausalLM"),
         ("openai-gpt", "OpenAIGPTLMHeadModel"),
         ("opt", "OPTForCausalLM"),
@@ -630,9 +615,6 @@
         ("instructblip", "InstructBlipForConditionalGeneration"),
         ("kosmos-2", "Kosmos2ForConditionalGeneration"),
         ("llava", "LlavaForConditionalGeneration"),
-<<<<<<< HEAD
-        ("pix2struct", "Pix2StructForConditionalGeneration"),
-=======
         ("llava_next", "LlavaNextForConditionalGeneration"),
         ("llava_next_video", "LlavaNextVideoForConditionalGeneration"),
         ("llava_onevision", "LlavaOnevisionForConditionalGeneration"),
@@ -640,7 +622,6 @@
         ("pix2struct", "Pix2StructForConditionalGeneration"),
         ("qwen2_vl", "Qwen2VLForConditionalGeneration"),
         ("video_llava", "VideoLlavaForConditionalGeneration"),
->>>>>>> e39b6c1c
         ("vipllava", "VipLlavaForConditionalGeneration"),
         ("vision-encoder-decoder", "VisionEncoderDecoderModel"),
     ]
