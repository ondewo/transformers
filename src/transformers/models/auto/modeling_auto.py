--- conflicted
+++ resolved
@@ -176,14 +176,11 @@
         ("prophetnet", "ProphetNetModel"),
         ("pvt", "PvtModel"),
         ("qdqbert", "QDQBertModel"),
-<<<<<<< HEAD
         ("qwen2", "Qwen2Model"),
         ("qwen2_audio_encoder", "Qwen2AudioEncoder"),
         ("qwen2_moe", "Qwen2MoeModel"),
         ("qwen2_vl", "Qwen2VLModel"),
         ("recurrent_gemma", "RecurrentGemmaModel"),
-=======
->>>>>>> bb618d93
         ("reformer", "ReformerModel"),
         ("regnet", "RegNetModel"),
         ("rembert", "RemBertModel"),
@@ -607,11 +604,8 @@
         ("kosmos-2", "Kosmos2ForConditionalGeneration"),
         ("llava", "LlavaForConditionalGeneration"),
         ("pix2struct", "Pix2StructForConditionalGeneration"),
-<<<<<<< HEAD
         ("qwen2_vl", "Qwen2VLForConditionalGeneration"),
         ("video_llava", "VideoLlavaForConditionalGeneration"),
-=======
->>>>>>> bb618d93
         ("vipllava", "VipLlavaForConditionalGeneration"),
         ("vision-encoder-decoder", "VisionEncoderDecoderModel"),
     ]
