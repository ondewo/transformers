# coding=utf-8
# Copyright 2018 The HuggingFace Inc. team.
#
# Licensed under the Apache License, Version 2.0 (the "License");
# you may not use this file except in compliance with the License.
# You may obtain a copy of the License at
#
#     http://www.apache.org/licenses/LICENSE-2.0
#
# Unless required by applicable law or agreed to in writing, software
# distributed under the License is distributed on an "AS IS" BASIS,
# WITHOUT WARRANTIES OR CONDITIONS OF ANY KIND, either express or implied.
# See the License for the specific language governing permissions and
# limitations under the License.
""" Auto Config class."""
import importlib
import os
import re
import warnings
from collections import OrderedDict
from typing import List, Union

from ...configuration_utils import PretrainedConfig
from ...dynamic_module_utils import get_class_from_dynamic_module, resolve_trust_remote_code
from ...utils import CONFIG_NAME, logging


logger = logging.get_logger(__name__)

CONFIG_MAPPING_NAMES = OrderedDict(
    [
        # Add configs here
        ("albert", "AlbertConfig"),
        ("align", "AlignConfig"),
        ("altclip", "AltCLIPConfig"),
        ("audio-spectrogram-transformer", "ASTConfig"),
        ("autoformer", "AutoformerConfig"),
        ("bark", "BarkConfig"),
        ("bart", "BartConfig"),
        ("beit", "BeitConfig"),
        ("bert", "BertConfig"),
        ("bert-generation", "BertGenerationConfig"),
        ("big_bird", "BigBirdConfig"),
        ("bigbird_pegasus", "BigBirdPegasusConfig"),
        ("biogpt", "BioGptConfig"),
        ("bit", "BitConfig"),
        ("blenderbot", "BlenderbotConfig"),
        ("blenderbot-small", "BlenderbotSmallConfig"),
        ("blip", "BlipConfig"),
        ("blip-2", "Blip2Config"),
        ("bloom", "BloomConfig"),
        ("bridgetower", "BridgeTowerConfig"),
        ("bros", "BrosConfig"),
        ("camembert", "CamembertConfig"),
        ("canine", "CanineConfig"),
        ("chinese_clip", "ChineseCLIPConfig"),
        ("clap", "ClapConfig"),
        ("clip", "CLIPConfig"),
        ("clip_vision_model", "CLIPVisionConfig"),
        ("clipseg", "CLIPSegConfig"),
        ("clvp", "ClvpConfig"),
        ("code_llama", "LlamaConfig"),
        ("codegen", "CodeGenConfig"),
        ("conditional_detr", "ConditionalDetrConfig"),
        ("convbert", "ConvBertConfig"),
        ("convnext", "ConvNextConfig"),
        ("convnextv2", "ConvNextV2Config"),
        ("cpmant", "CpmAntConfig"),
        ("ctrl", "CTRLConfig"),
        ("cvt", "CvtConfig"),
        ("data2vec-audio", "Data2VecAudioConfig"),
        ("data2vec-text", "Data2VecTextConfig"),
        ("data2vec-vision", "Data2VecVisionConfig"),
        ("deberta", "DebertaConfig"),
        ("deberta-v2", "DebertaV2Config"),
        ("decision_transformer", "DecisionTransformerConfig"),
        ("deformable_detr", "DeformableDetrConfig"),
        ("deit", "DeiTConfig"),
        ("deta", "DetaConfig"),
        ("detr", "DetrConfig"),
        ("dinat", "DinatConfig"),
        ("dinov2", "Dinov2Config"),
        ("distilbert", "DistilBertConfig"),
        ("donut-swin", "DonutSwinConfig"),
        ("dpr", "DPRConfig"),
        ("dpt", "DPTConfig"),
        ("efficientformer", "EfficientFormerConfig"),
        ("efficientnet", "EfficientNetConfig"),
        ("electra", "ElectraConfig"),
        ("encodec", "EncodecConfig"),
        ("encoder-decoder", "EncoderDecoderConfig"),
        ("ernie", "ErnieConfig"),
        ("ernie_m", "ErnieMConfig"),
        ("esm", "EsmConfig"),
        ("falcon", "FalconConfig"),
        ("flaubert", "FlaubertConfig"),
        ("flava", "FlavaConfig"),
        ("fnet", "FNetConfig"),
        ("focalnet", "FocalNetConfig"),
        ("fsmt", "FSMTConfig"),
        ("funnel", "FunnelConfig"),
        ("fuyu", "FuyuConfig"),
        ("git", "GitConfig"),
        ("glpn", "GLPNConfig"),
        ("gpt-sw3", "GPT2Config"),
        ("gpt2", "GPT2Config"),
        ("gpt_bigcode", "GPTBigCodeConfig"),
        ("gpt_neo", "GPTNeoConfig"),
        ("gpt_neox", "GPTNeoXConfig"),
        ("gpt_neox_japanese", "GPTNeoXJapaneseConfig"),
        ("gptj", "GPTJConfig"),
        ("gptsan-japanese", "GPTSanJapaneseConfig"),
        ("graphormer", "GraphormerConfig"),
        ("groupvit", "GroupViTConfig"),
        ("hubert", "HubertConfig"),
        ("ibert", "IBertConfig"),
        ("idefics", "IdeficsConfig"),
        ("imagegpt", "ImageGPTConfig"),
        ("informer", "InformerConfig"),
        ("instructblip", "InstructBlipConfig"),
        ("jukebox", "JukeboxConfig"),
        ("kosmos-2", "Kosmos2Config"),
        ("layoutlm", "LayoutLMConfig"),
        ("layoutlmv2", "LayoutLMv2Config"),
        ("layoutlmv3", "LayoutLMv3Config"),
        ("led", "LEDConfig"),
        ("levit", "LevitConfig"),
        ("lilt", "LiltConfig"),
        ("llama", "LlamaConfig"),
        ("llava", "LlavaConfig"),
        ("longformer", "LongformerConfig"),
        ("longt5", "LongT5Config"),
        ("luke", "LukeConfig"),
        ("lxmert", "LxmertConfig"),
        ("m2m_100", "M2M100Config"),
        ("marian", "MarianConfig"),
        ("markuplm", "MarkupLMConfig"),
        ("mask2former", "Mask2FormerConfig"),
        ("maskformer", "MaskFormerConfig"),
        ("maskformer-swin", "MaskFormerSwinConfig"),
        ("mbart", "MBartConfig"),
        ("mctct", "MCTCTConfig"),
        ("mega", "MegaConfig"),
        ("megatron-bert", "MegatronBertConfig"),
        ("mgp-str", "MgpstrConfig"),
        ("mistral", "MistralConfig"),
        ("mixtral", "MixtralConfig"),
        ("mobilebert", "MobileBertConfig"),
        ("mobilenet_v1", "MobileNetV1Config"),
        ("mobilenet_v2", "MobileNetV2Config"),
        ("mobilevit", "MobileViTConfig"),
        ("mobilevitv2", "MobileViTV2Config"),
        ("mpnet", "MPNetConfig"),
        ("mpt", "MptConfig"),
        ("mra", "MraConfig"),
        ("mt5", "MT5Config"),
        ("musicgen", "MusicgenConfig"),
        ("mvp", "MvpConfig"),
        ("nat", "NatConfig"),
        ("nezha", "NezhaConfig"),
        ("nllb-moe", "NllbMoeConfig"),
        ("nougat", "VisionEncoderDecoderConfig"),
        ("nystromformer", "NystromformerConfig"),
        ("oneformer", "OneFormerConfig"),
        ("open-llama", "OpenLlamaConfig"),
        ("openai-gpt", "OpenAIGPTConfig"),
        ("opt", "OPTConfig"),
        ("owlv2", "Owlv2Config"),
        ("owlvit", "OwlViTConfig"),
        ("patchtsmixer", "PatchTSMixerConfig"),
        ("patchtst", "PatchTSTConfig"),
        ("pegasus", "PegasusConfig"),
        ("pegasus_x", "PegasusXConfig"),
        ("perceiver", "PerceiverConfig"),
        ("persimmon", "PersimmonConfig"),
        ("phi", "PhiConfig"),
        ("pix2struct", "Pix2StructConfig"),
        ("plbart", "PLBartConfig"),
        ("poolformer", "PoolFormerConfig"),
        ("pop2piano", "Pop2PianoConfig"),
        ("prophetnet", "ProphetNetConfig"),
        ("pvt", "PvtConfig"),
        ("qdqbert", "QDQBertConfig"),
<<<<<<< HEAD
        ("qwen2", "Qwen2Config"),
        ("qwen2_audio", "Qwen2AudioConfig"),
        ("qwen2_audio_encoder", "Qwen2AudioEncoderConfig"),
        ("qwen2_moe", "Qwen2MoeConfig"),
        ("qwen2_vl", "Qwen2VLConfig"),
=======
>>>>>>> bb618d93
        ("rag", "RagConfig"),
        ("realm", "RealmConfig"),
        ("reformer", "ReformerConfig"),
        ("regnet", "RegNetConfig"),
        ("rembert", "RemBertConfig"),
        ("resnet", "ResNetConfig"),
        ("retribert", "RetriBertConfig"),
        ("roberta", "RobertaConfig"),
        ("roberta-prelayernorm", "RobertaPreLayerNormConfig"),
        ("roc_bert", "RoCBertConfig"),
        ("roformer", "RoFormerConfig"),
        ("rwkv", "RwkvConfig"),
        ("sam", "SamConfig"),
        ("seamless_m4t", "SeamlessM4TConfig"),
        ("seamless_m4t_v2", "SeamlessM4Tv2Config"),
        ("segformer", "SegformerConfig"),
        ("sew", "SEWConfig"),
        ("sew-d", "SEWDConfig"),
        ("speech-encoder-decoder", "SpeechEncoderDecoderConfig"),
        ("speech_to_text", "Speech2TextConfig"),
        ("speech_to_text_2", "Speech2Text2Config"),
        ("speecht5", "SpeechT5Config"),
        ("splinter", "SplinterConfig"),
        ("squeezebert", "SqueezeBertConfig"),
        ("swiftformer", "SwiftFormerConfig"),
        ("swin", "SwinConfig"),
        ("swin2sr", "Swin2SRConfig"),
        ("swinv2", "Swinv2Config"),
        ("switch_transformers", "SwitchTransformersConfig"),
        ("t5", "T5Config"),
        ("table-transformer", "TableTransformerConfig"),
        ("tapas", "TapasConfig"),
        ("time_series_transformer", "TimeSeriesTransformerConfig"),
        ("timesformer", "TimesformerConfig"),
        ("timm_backbone", "TimmBackboneConfig"),
        ("trajectory_transformer", "TrajectoryTransformerConfig"),
        ("transfo-xl", "TransfoXLConfig"),
        ("trocr", "TrOCRConfig"),
        ("tvlt", "TvltConfig"),
        ("tvp", "TvpConfig"),
        ("umt5", "UMT5Config"),
        ("unispeech", "UniSpeechConfig"),
        ("unispeech-sat", "UniSpeechSatConfig"),
        ("univnet", "UnivNetConfig"),
        ("upernet", "UperNetConfig"),
        ("van", "VanConfig"),
        ("videomae", "VideoMAEConfig"),
        ("vilt", "ViltConfig"),
        ("vipllava", "VipLlavaConfig"),
        ("vision-encoder-decoder", "VisionEncoderDecoderConfig"),
        ("vision-text-dual-encoder", "VisionTextDualEncoderConfig"),
        ("visual_bert", "VisualBertConfig"),
        ("vit", "ViTConfig"),
        ("vit_hybrid", "ViTHybridConfig"),
        ("vit_mae", "ViTMAEConfig"),
        ("vit_msn", "ViTMSNConfig"),
        ("vitdet", "VitDetConfig"),
        ("vitmatte", "VitMatteConfig"),
        ("vits", "VitsConfig"),
        ("vivit", "VivitConfig"),
        ("wav2vec2", "Wav2Vec2Config"),
        ("wav2vec2-conformer", "Wav2Vec2ConformerConfig"),
        ("wavlm", "WavLMConfig"),
        ("whisper", "WhisperConfig"),
        ("xclip", "XCLIPConfig"),
        ("xglm", "XGLMConfig"),
        ("xlm", "XLMConfig"),
        ("xlm-prophetnet", "XLMProphetNetConfig"),
        ("xlm-roberta", "XLMRobertaConfig"),
        ("xlm-roberta-xl", "XLMRobertaXLConfig"),
        ("xlnet", "XLNetConfig"),
        ("xmod", "XmodConfig"),
        ("yolos", "YolosConfig"),
        ("yoso", "YosoConfig"),
    ]
)

CONFIG_ARCHIVE_MAP_MAPPING_NAMES = OrderedDict(
    [
        # Add archive maps here)
        ("albert", "ALBERT_PRETRAINED_CONFIG_ARCHIVE_MAP"),
        ("align", "ALIGN_PRETRAINED_CONFIG_ARCHIVE_MAP"),
        ("altclip", "ALTCLIP_PRETRAINED_CONFIG_ARCHIVE_MAP"),
        ("audio-spectrogram-transformer", "AUDIO_SPECTROGRAM_TRANSFORMER_PRETRAINED_CONFIG_ARCHIVE_MAP"),
        ("autoformer", "AUTOFORMER_PRETRAINED_CONFIG_ARCHIVE_MAP"),
        ("bark", "BARK_PRETRAINED_CONFIG_ARCHIVE_MAP"),
        ("bart", "BART_PRETRAINED_CONFIG_ARCHIVE_MAP"),
        ("beit", "BEIT_PRETRAINED_CONFIG_ARCHIVE_MAP"),
        ("bert", "BERT_PRETRAINED_CONFIG_ARCHIVE_MAP"),
        ("big_bird", "BIG_BIRD_PRETRAINED_CONFIG_ARCHIVE_MAP"),
        ("bigbird_pegasus", "BIGBIRD_PEGASUS_PRETRAINED_CONFIG_ARCHIVE_MAP"),
        ("biogpt", "BIOGPT_PRETRAINED_CONFIG_ARCHIVE_MAP"),
        ("bit", "BIT_PRETRAINED_CONFIG_ARCHIVE_MAP"),
        ("blenderbot", "BLENDERBOT_PRETRAINED_CONFIG_ARCHIVE_MAP"),
        ("blenderbot-small", "BLENDERBOT_SMALL_PRETRAINED_CONFIG_ARCHIVE_MAP"),
        ("blip", "BLIP_PRETRAINED_CONFIG_ARCHIVE_MAP"),
        ("blip-2", "BLIP_2_PRETRAINED_CONFIG_ARCHIVE_MAP"),
        ("bloom", "BLOOM_PRETRAINED_CONFIG_ARCHIVE_MAP"),
        ("bridgetower", "BRIDGETOWER_PRETRAINED_CONFIG_ARCHIVE_MAP"),
        ("bros", "BROS_PRETRAINED_CONFIG_ARCHIVE_MAP"),
        ("camembert", "CAMEMBERT_PRETRAINED_CONFIG_ARCHIVE_MAP"),
        ("canine", "CANINE_PRETRAINED_CONFIG_ARCHIVE_MAP"),
        ("chinese_clip", "CHINESE_CLIP_PRETRAINED_CONFIG_ARCHIVE_MAP"),
        ("clap", "CLAP_PRETRAINED_MODEL_ARCHIVE_LIST"),
        ("clip", "CLIP_PRETRAINED_CONFIG_ARCHIVE_MAP"),
        ("clipseg", "CLIPSEG_PRETRAINED_CONFIG_ARCHIVE_MAP"),
        ("clvp", "CLVP_PRETRAINED_CONFIG_ARCHIVE_MAP"),
        ("codegen", "CODEGEN_PRETRAINED_CONFIG_ARCHIVE_MAP"),
        ("conditional_detr", "CONDITIONAL_DETR_PRETRAINED_CONFIG_ARCHIVE_MAP"),
        ("convbert", "CONVBERT_PRETRAINED_CONFIG_ARCHIVE_MAP"),
        ("convnext", "CONVNEXT_PRETRAINED_CONFIG_ARCHIVE_MAP"),
        ("convnextv2", "CONVNEXTV2_PRETRAINED_CONFIG_ARCHIVE_MAP"),
        ("cpmant", "CPMANT_PRETRAINED_CONFIG_ARCHIVE_MAP"),
        ("ctrl", "CTRL_PRETRAINED_CONFIG_ARCHIVE_MAP"),
        ("cvt", "CVT_PRETRAINED_CONFIG_ARCHIVE_MAP"),
        ("data2vec-audio", "DATA2VEC_AUDIO_PRETRAINED_CONFIG_ARCHIVE_MAP"),
        ("data2vec-text", "DATA2VEC_TEXT_PRETRAINED_CONFIG_ARCHIVE_MAP"),
        ("data2vec-vision", "DATA2VEC_VISION_PRETRAINED_CONFIG_ARCHIVE_MAP"),
        ("deberta", "DEBERTA_PRETRAINED_CONFIG_ARCHIVE_MAP"),
        ("deberta-v2", "DEBERTA_V2_PRETRAINED_CONFIG_ARCHIVE_MAP"),
        ("deformable_detr", "DEFORMABLE_DETR_PRETRAINED_CONFIG_ARCHIVE_MAP"),
        ("deit", "DEIT_PRETRAINED_CONFIG_ARCHIVE_MAP"),
        ("deta", "DETA_PRETRAINED_CONFIG_ARCHIVE_MAP"),
        ("detr", "DETR_PRETRAINED_CONFIG_ARCHIVE_MAP"),
        ("dinat", "DINAT_PRETRAINED_CONFIG_ARCHIVE_MAP"),
        ("dinov2", "DINOV2_PRETRAINED_CONFIG_ARCHIVE_MAP"),
        ("distilbert", "DISTILBERT_PRETRAINED_CONFIG_ARCHIVE_MAP"),
        ("donut-swin", "DONUT_SWIN_PRETRAINED_CONFIG_ARCHIVE_MAP"),
        ("dpr", "DPR_PRETRAINED_CONFIG_ARCHIVE_MAP"),
        ("dpt", "DPT_PRETRAINED_CONFIG_ARCHIVE_MAP"),
        ("efficientformer", "EFFICIENTFORMER_PRETRAINED_CONFIG_ARCHIVE_MAP"),
        ("efficientnet", "EFFICIENTNET_PRETRAINED_CONFIG_ARCHIVE_MAP"),
        ("electra", "ELECTRA_PRETRAINED_CONFIG_ARCHIVE_MAP"),
        ("encodec", "ENCODEC_PRETRAINED_CONFIG_ARCHIVE_MAP"),
        ("ernie", "ERNIE_PRETRAINED_CONFIG_ARCHIVE_MAP"),
        ("ernie_m", "ERNIE_M_PRETRAINED_CONFIG_ARCHIVE_MAP"),
        ("esm", "ESM_PRETRAINED_CONFIG_ARCHIVE_MAP"),
        ("falcon", "FALCON_PRETRAINED_CONFIG_ARCHIVE_MAP"),
        ("flaubert", "FLAUBERT_PRETRAINED_CONFIG_ARCHIVE_MAP"),
        ("flava", "FLAVA_PRETRAINED_CONFIG_ARCHIVE_MAP"),
        ("fnet", "FNET_PRETRAINED_CONFIG_ARCHIVE_MAP"),
        ("focalnet", "FOCALNET_PRETRAINED_CONFIG_ARCHIVE_MAP"),
        ("fsmt", "FSMT_PRETRAINED_CONFIG_ARCHIVE_MAP"),
        ("funnel", "FUNNEL_PRETRAINED_CONFIG_ARCHIVE_MAP"),
        ("fuyu", "FUYU_PRETRAINED_CONFIG_ARCHIVE_MAP"),
        ("git", "GIT_PRETRAINED_CONFIG_ARCHIVE_MAP"),
        ("glpn", "GLPN_PRETRAINED_CONFIG_ARCHIVE_MAP"),
        ("gpt2", "GPT2_PRETRAINED_CONFIG_ARCHIVE_MAP"),
        ("gpt_bigcode", "GPT_BIGCODE_PRETRAINED_CONFIG_ARCHIVE_MAP"),
        ("gpt_neo", "GPT_NEO_PRETRAINED_CONFIG_ARCHIVE_MAP"),
        ("gpt_neox", "GPT_NEOX_PRETRAINED_CONFIG_ARCHIVE_MAP"),
        ("gpt_neox_japanese", "GPT_NEOX_JAPANESE_PRETRAINED_CONFIG_ARCHIVE_MAP"),
        ("gptj", "GPTJ_PRETRAINED_CONFIG_ARCHIVE_MAP"),
        ("gptsan-japanese", "GPTSAN_JAPANESE_PRETRAINED_CONFIG_ARCHIVE_MAP"),
        ("graphormer", "GRAPHORMER_PRETRAINED_CONFIG_ARCHIVE_MAP"),
        ("groupvit", "GROUPVIT_PRETRAINED_CONFIG_ARCHIVE_MAP"),
        ("hubert", "HUBERT_PRETRAINED_CONFIG_ARCHIVE_MAP"),
        ("ibert", "IBERT_PRETRAINED_CONFIG_ARCHIVE_MAP"),
        ("idefics", "IDEFICS_PRETRAINED_CONFIG_ARCHIVE_MAP"),
        ("imagegpt", "IMAGEGPT_PRETRAINED_CONFIG_ARCHIVE_MAP"),
        ("informer", "INFORMER_PRETRAINED_CONFIG_ARCHIVE_MAP"),
        ("instructblip", "INSTRUCTBLIP_PRETRAINED_CONFIG_ARCHIVE_MAP"),
        ("jukebox", "JUKEBOX_PRETRAINED_CONFIG_ARCHIVE_MAP"),
        ("kosmos-2", "KOSMOS2_PRETRAINED_CONFIG_ARCHIVE_MAP"),
        ("layoutlm", "LAYOUTLM_PRETRAINED_CONFIG_ARCHIVE_MAP"),
        ("layoutlmv2", "LAYOUTLMV2_PRETRAINED_CONFIG_ARCHIVE_MAP"),
        ("layoutlmv3", "LAYOUTLMV3_PRETRAINED_CONFIG_ARCHIVE_MAP"),
        ("led", "LED_PRETRAINED_CONFIG_ARCHIVE_MAP"),
        ("levit", "LEVIT_PRETRAINED_CONFIG_ARCHIVE_MAP"),
        ("lilt", "LILT_PRETRAINED_CONFIG_ARCHIVE_MAP"),
        ("llama", "LLAMA_PRETRAINED_CONFIG_ARCHIVE_MAP"),
        ("llava", "LLAVA_PRETRAINED_CONFIG_ARCHIVE_MAP"),
        ("longformer", "LONGFORMER_PRETRAINED_CONFIG_ARCHIVE_MAP"),
        ("longt5", "LONGT5_PRETRAINED_CONFIG_ARCHIVE_MAP"),
        ("luke", "LUKE_PRETRAINED_CONFIG_ARCHIVE_MAP"),
        ("lxmert", "LXMERT_PRETRAINED_CONFIG_ARCHIVE_MAP"),
        ("m2m_100", "M2M_100_PRETRAINED_CONFIG_ARCHIVE_MAP"),
        ("markuplm", "MARKUPLM_PRETRAINED_CONFIG_ARCHIVE_MAP"),
        ("mask2former", "MASK2FORMER_PRETRAINED_CONFIG_ARCHIVE_MAP"),
        ("maskformer", "MASKFORMER_PRETRAINED_CONFIG_ARCHIVE_MAP"),
        ("mbart", "MBART_PRETRAINED_CONFIG_ARCHIVE_MAP"),
        ("mctct", "MCTCT_PRETRAINED_CONFIG_ARCHIVE_MAP"),
        ("mega", "MEGA_PRETRAINED_CONFIG_ARCHIVE_MAP"),
        ("megatron-bert", "MEGATRON_BERT_PRETRAINED_CONFIG_ARCHIVE_MAP"),
        ("mgp-str", "MGP_STR_PRETRAINED_CONFIG_ARCHIVE_MAP"),
        ("mistral", "MISTRAL_PRETRAINED_CONFIG_ARCHIVE_MAP"),
        ("mixtral", "MIXTRAL_PRETRAINED_CONFIG_ARCHIVE_MAP"),
        ("mobilenet_v1", "MOBILENET_V1_PRETRAINED_CONFIG_ARCHIVE_MAP"),
        ("mobilenet_v2", "MOBILENET_V2_PRETRAINED_CONFIG_ARCHIVE_MAP"),
        ("mobilevit", "MOBILEVIT_PRETRAINED_CONFIG_ARCHIVE_MAP"),
        ("mobilevitv2", "MOBILEVITV2_PRETRAINED_CONFIG_ARCHIVE_MAP"),
        ("mpnet", "MPNET_PRETRAINED_CONFIG_ARCHIVE_MAP"),
        ("mpt", "MPT_PRETRAINED_CONFIG_ARCHIVE_MAP"),
        ("mra", "MRA_PRETRAINED_CONFIG_ARCHIVE_MAP"),
        ("musicgen", "MUSICGEN_PRETRAINED_CONFIG_ARCHIVE_MAP"),
        ("mvp", "MVP_PRETRAINED_CONFIG_ARCHIVE_MAP"),
        ("nat", "NAT_PRETRAINED_CONFIG_ARCHIVE_MAP"),
        ("nezha", "NEZHA_PRETRAINED_CONFIG_ARCHIVE_MAP"),
        ("nllb-moe", "NLLB_MOE_PRETRAINED_CONFIG_ARCHIVE_MAP"),
        ("nystromformer", "NYSTROMFORMER_PRETRAINED_CONFIG_ARCHIVE_MAP"),
        ("oneformer", "ONEFORMER_PRETRAINED_CONFIG_ARCHIVE_MAP"),
        ("open-llama", "OPEN_LLAMA_PRETRAINED_CONFIG_ARCHIVE_MAP"),
        ("openai-gpt", "OPENAI_GPT_PRETRAINED_CONFIG_ARCHIVE_MAP"),
        ("opt", "OPT_PRETRAINED_CONFIG_ARCHIVE_MAP"),
        ("owlv2", "OWLV2_PRETRAINED_CONFIG_ARCHIVE_MAP"),
        ("owlvit", "OWLVIT_PRETRAINED_CONFIG_ARCHIVE_MAP"),
        ("patchtsmixer", "PATCHTSMIXER_PRETRAINED_CONFIG_ARCHIVE_MAP"),
        ("patchtst", "PATCHTST_PRETRAINED_CONFIG_ARCHIVE_MAP"),
        ("pegasus", "PEGASUS_PRETRAINED_CONFIG_ARCHIVE_MAP"),
        ("pegasus_x", "PEGASUS_X_PRETRAINED_CONFIG_ARCHIVE_MAP"),
        ("perceiver", "PERCEIVER_PRETRAINED_CONFIG_ARCHIVE_MAP"),
        ("persimmon", "PERSIMMON_PRETRAINED_CONFIG_ARCHIVE_MAP"),
        ("phi", "PHI_PRETRAINED_CONFIG_ARCHIVE_MAP"),
        ("pix2struct", "PIX2STRUCT_PRETRAINED_CONFIG_ARCHIVE_MAP"),
        ("plbart", "PLBART_PRETRAINED_CONFIG_ARCHIVE_MAP"),
        ("poolformer", "POOLFORMER_PRETRAINED_CONFIG_ARCHIVE_MAP"),
        ("pop2piano", "POP2PIANO_PRETRAINED_CONFIG_ARCHIVE_MAP"),
        ("prophetnet", "PROPHETNET_PRETRAINED_CONFIG_ARCHIVE_MAP"),
        ("pvt", "PVT_PRETRAINED_CONFIG_ARCHIVE_MAP"),
        ("qdqbert", "QDQBERT_PRETRAINED_CONFIG_ARCHIVE_MAP"),
        ("realm", "REALM_PRETRAINED_CONFIG_ARCHIVE_MAP"),
        ("regnet", "REGNET_PRETRAINED_CONFIG_ARCHIVE_MAP"),
        ("rembert", "REMBERT_PRETRAINED_CONFIG_ARCHIVE_MAP"),
        ("resnet", "RESNET_PRETRAINED_CONFIG_ARCHIVE_MAP"),
        ("retribert", "RETRIBERT_PRETRAINED_CONFIG_ARCHIVE_MAP"),
        ("roberta", "ROBERTA_PRETRAINED_CONFIG_ARCHIVE_MAP"),
        ("roberta-prelayernorm", "ROBERTA_PRELAYERNORM_PRETRAINED_CONFIG_ARCHIVE_MAP"),
        ("roc_bert", "ROC_BERT_PRETRAINED_CONFIG_ARCHIVE_MAP"),
        ("roformer", "ROFORMER_PRETRAINED_CONFIG_ARCHIVE_MAP"),
        ("rwkv", "RWKV_PRETRAINED_CONFIG_ARCHIVE_MAP"),
        ("sam", "SAM_PRETRAINED_CONFIG_ARCHIVE_MAP"),
        ("seamless_m4t", "SEAMLESS_M4T_PRETRAINED_CONFIG_ARCHIVE_MAP"),
        ("seamless_m4t_v2", "SEAMLESS_M4T_V2_PRETRAINED_CONFIG_ARCHIVE_MAP"),
        ("segformer", "SEGFORMER_PRETRAINED_CONFIG_ARCHIVE_MAP"),
        ("sew", "SEW_PRETRAINED_CONFIG_ARCHIVE_MAP"),
        ("sew-d", "SEW_D_PRETRAINED_CONFIG_ARCHIVE_MAP"),
        ("speech_to_text", "SPEECH_TO_TEXT_PRETRAINED_CONFIG_ARCHIVE_MAP"),
        ("speech_to_text_2", "SPEECH_TO_TEXT_2_PRETRAINED_CONFIG_ARCHIVE_MAP"),
        ("speecht5", "SPEECHT5_PRETRAINED_CONFIG_ARCHIVE_MAP"),
        ("splinter", "SPLINTER_PRETRAINED_CONFIG_ARCHIVE_MAP"),
        ("squeezebert", "SQUEEZEBERT_PRETRAINED_CONFIG_ARCHIVE_MAP"),
        ("swiftformer", "SWIFTFORMER_PRETRAINED_CONFIG_ARCHIVE_MAP"),
        ("swin", "SWIN_PRETRAINED_CONFIG_ARCHIVE_MAP"),
        ("swin2sr", "SWIN2SR_PRETRAINED_CONFIG_ARCHIVE_MAP"),
        ("swinv2", "SWINV2_PRETRAINED_CONFIG_ARCHIVE_MAP"),
        ("switch_transformers", "SWITCH_TRANSFORMERS_PRETRAINED_CONFIG_ARCHIVE_MAP"),
        ("t5", "T5_PRETRAINED_CONFIG_ARCHIVE_MAP"),
        ("table-transformer", "TABLE_TRANSFORMER_PRETRAINED_CONFIG_ARCHIVE_MAP"),
        ("tapas", "TAPAS_PRETRAINED_CONFIG_ARCHIVE_MAP"),
        ("time_series_transformer", "TIME_SERIES_TRANSFORMER_PRETRAINED_CONFIG_ARCHIVE_MAP"),
        ("timesformer", "TIMESFORMER_PRETRAINED_CONFIG_ARCHIVE_MAP"),
        ("transfo-xl", "TRANSFO_XL_PRETRAINED_CONFIG_ARCHIVE_MAP"),
        ("tvlt", "TVLT_PRETRAINED_CONFIG_ARCHIVE_MAP"),
        ("tvp", "TVP_PRETRAINED_CONFIG_ARCHIVE_MAP"),
        ("unispeech", "UNISPEECH_PRETRAINED_CONFIG_ARCHIVE_MAP"),
        ("unispeech-sat", "UNISPEECH_SAT_PRETRAINED_CONFIG_ARCHIVE_MAP"),
        ("univnet", "UNIVNET_PRETRAINED_CONFIG_ARCHIVE_MAP"),
        ("van", "VAN_PRETRAINED_CONFIG_ARCHIVE_MAP"),
        ("videomae", "VIDEOMAE_PRETRAINED_CONFIG_ARCHIVE_MAP"),
        ("vilt", "VILT_PRETRAINED_CONFIG_ARCHIVE_MAP"),
        ("vipllava", "VIPLLAVA_PRETRAINED_CONFIG_ARCHIVE_MAP"),
        ("visual_bert", "VISUAL_BERT_PRETRAINED_CONFIG_ARCHIVE_MAP"),
        ("vit", "VIT_PRETRAINED_CONFIG_ARCHIVE_MAP"),
        ("vit_hybrid", "VIT_HYBRID_PRETRAINED_CONFIG_ARCHIVE_MAP"),
        ("vit_mae", "VIT_MAE_PRETRAINED_CONFIG_ARCHIVE_MAP"),
        ("vit_msn", "VIT_MSN_PRETRAINED_CONFIG_ARCHIVE_MAP"),
        ("vitdet", "VITDET_PRETRAINED_CONFIG_ARCHIVE_MAP"),
        ("vitmatte", "VITMATTE_PRETRAINED_CONFIG_ARCHIVE_MAP"),
        ("vits", "VITS_PRETRAINED_CONFIG_ARCHIVE_MAP"),
        ("vivit", "VIVIT_PRETRAINED_CONFIG_ARCHIVE_MAP"),
        ("wav2vec2", "WAV_2_VEC_2_PRETRAINED_CONFIG_ARCHIVE_MAP"),
        ("wav2vec2-conformer", "WAV2VEC2_CONFORMER_PRETRAINED_CONFIG_ARCHIVE_MAP"),
        ("whisper", "WHISPER_PRETRAINED_CONFIG_ARCHIVE_MAP"),
        ("xclip", "XCLIP_PRETRAINED_CONFIG_ARCHIVE_MAP"),
        ("xglm", "XGLM_PRETRAINED_CONFIG_ARCHIVE_MAP"),
        ("xlm", "XLM_PRETRAINED_CONFIG_ARCHIVE_MAP"),
        ("xlm-prophetnet", "XLM_PROPHETNET_PRETRAINED_CONFIG_ARCHIVE_MAP"),
        ("xlm-roberta", "XLM_ROBERTA_PRETRAINED_CONFIG_ARCHIVE_MAP"),
        ("xlnet", "XLNET_PRETRAINED_CONFIG_ARCHIVE_MAP"),
        ("xmod", "XMOD_PRETRAINED_CONFIG_ARCHIVE_MAP"),
        ("yolos", "YOLOS_PRETRAINED_CONFIG_ARCHIVE_MAP"),
        ("yoso", "YOSO_PRETRAINED_CONFIG_ARCHIVE_MAP"),
    ]
)

MODEL_NAMES_MAPPING = OrderedDict(
    [
        # Add full (and cased) model names here
        ("albert", "ALBERT"),
        ("align", "ALIGN"),
        ("altclip", "AltCLIP"),
        ("audio-spectrogram-transformer", "Audio Spectrogram Transformer"),
        ("autoformer", "Autoformer"),
        ("bark", "Bark"),
        ("bart", "BART"),
        ("barthez", "BARThez"),
        ("bartpho", "BARTpho"),
        ("beit", "BEiT"),
        ("bert", "BERT"),
        ("bert-generation", "Bert Generation"),
        ("bert-japanese", "BertJapanese"),
        ("bertweet", "BERTweet"),
        ("big_bird", "BigBird"),
        ("bigbird_pegasus", "BigBird-Pegasus"),
        ("biogpt", "BioGpt"),
        ("bit", "BiT"),
        ("blenderbot", "Blenderbot"),
        ("blenderbot-small", "BlenderbotSmall"),
        ("blip", "BLIP"),
        ("blip-2", "BLIP-2"),
        ("bloom", "BLOOM"),
        ("bort", "BORT"),
        ("bridgetower", "BridgeTower"),
        ("bros", "BROS"),
        ("byt5", "ByT5"),
        ("camembert", "CamemBERT"),
        ("canine", "CANINE"),
        ("chinese_clip", "Chinese-CLIP"),
        ("clap", "CLAP"),
        ("clip", "CLIP"),
        ("clip_vision_model", "CLIPVisionModel"),
        ("clipseg", "CLIPSeg"),
        ("clvp", "CLVP"),
        ("code_llama", "CodeLlama"),
        ("codegen", "CodeGen"),
        ("conditional_detr", "Conditional DETR"),
        ("convbert", "ConvBERT"),
        ("convnext", "ConvNeXT"),
        ("convnextv2", "ConvNeXTV2"),
        ("cpm", "CPM"),
        ("cpmant", "CPM-Ant"),
        ("ctrl", "CTRL"),
        ("cvt", "CvT"),
        ("data2vec-audio", "Data2VecAudio"),
        ("data2vec-text", "Data2VecText"),
        ("data2vec-vision", "Data2VecVision"),
        ("deberta", "DeBERTa"),
        ("deberta-v2", "DeBERTa-v2"),
        ("decision_transformer", "Decision Transformer"),
        ("deformable_detr", "Deformable DETR"),
        ("deit", "DeiT"),
        ("deplot", "DePlot"),
        ("deta", "DETA"),
        ("detr", "DETR"),
        ("dialogpt", "DialoGPT"),
        ("dinat", "DiNAT"),
        ("dinov2", "DINOv2"),
        ("distilbert", "DistilBERT"),
        ("dit", "DiT"),
        ("donut-swin", "DonutSwin"),
        ("dpr", "DPR"),
        ("dpt", "DPT"),
        ("efficientformer", "EfficientFormer"),
        ("efficientnet", "EfficientNet"),
        ("electra", "ELECTRA"),
        ("encodec", "EnCodec"),
        ("encoder-decoder", "Encoder decoder"),
        ("ernie", "ERNIE"),
        ("ernie_m", "ErnieM"),
        ("esm", "ESM"),
        ("falcon", "Falcon"),
        ("flan-t5", "FLAN-T5"),
        ("flan-ul2", "FLAN-UL2"),
        ("flaubert", "FlauBERT"),
        ("flava", "FLAVA"),
        ("fnet", "FNet"),
        ("focalnet", "FocalNet"),
        ("fsmt", "FairSeq Machine-Translation"),
        ("funnel", "Funnel Transformer"),
        ("fuyu", "Fuyu"),
        ("git", "GIT"),
        ("glpn", "GLPN"),
        ("gpt-sw3", "GPT-Sw3"),
        ("gpt2", "OpenAI GPT-2"),
        ("gpt_bigcode", "GPTBigCode"),
        ("gpt_neo", "GPT Neo"),
        ("gpt_neox", "GPT NeoX"),
        ("gpt_neox_japanese", "GPT NeoX Japanese"),
        ("gptj", "GPT-J"),
        ("gptsan-japanese", "GPTSAN-japanese"),
        ("graphormer", "Graphormer"),
        ("groupvit", "GroupViT"),
        ("herbert", "HerBERT"),
        ("hubert", "Hubert"),
        ("ibert", "I-BERT"),
        ("idefics", "IDEFICS"),
        ("imagegpt", "ImageGPT"),
        ("informer", "Informer"),
        ("instructblip", "InstructBLIP"),
        ("jukebox", "Jukebox"),
        ("kosmos-2", "KOSMOS-2"),
        ("layoutlm", "LayoutLM"),
        ("layoutlmv2", "LayoutLMv2"),
        ("layoutlmv3", "LayoutLMv3"),
        ("layoutxlm", "LayoutXLM"),
        ("led", "LED"),
        ("levit", "LeViT"),
        ("lilt", "LiLT"),
        ("llama", "LLaMA"),
        ("llama2", "Llama2"),
        ("llava", "LLaVa"),
        ("longformer", "Longformer"),
        ("longt5", "LongT5"),
        ("luke", "LUKE"),
        ("lxmert", "LXMERT"),
        ("m2m_100", "M2M100"),
        ("madlad-400", "MADLAD-400"),
        ("marian", "Marian"),
        ("markuplm", "MarkupLM"),
        ("mask2former", "Mask2Former"),
        ("maskformer", "MaskFormer"),
        ("maskformer-swin", "MaskFormerSwin"),
        ("matcha", "MatCha"),
        ("mbart", "mBART"),
        ("mbart50", "mBART-50"),
        ("mctct", "M-CTC-T"),
        ("mega", "MEGA"),
        ("megatron-bert", "Megatron-BERT"),
        ("megatron_gpt2", "Megatron-GPT2"),
        ("mgp-str", "MGP-STR"),
        ("mistral", "Mistral"),
        ("mixtral", "Mixtral"),
        ("mluke", "mLUKE"),
        ("mms", "MMS"),
        ("mobilebert", "MobileBERT"),
        ("mobilenet_v1", "MobileNetV1"),
        ("mobilenet_v2", "MobileNetV2"),
        ("mobilevit", "MobileViT"),
        ("mobilevitv2", "MobileViTV2"),
        ("mpnet", "MPNet"),
        ("mpt", "MPT"),
        ("mra", "MRA"),
        ("mt5", "MT5"),
        ("musicgen", "MusicGen"),
        ("mvp", "MVP"),
        ("nat", "NAT"),
        ("nezha", "Nezha"),
        ("nllb", "NLLB"),
        ("nllb-moe", "NLLB-MOE"),
        ("nougat", "Nougat"),
        ("nystromformer", "Nyströmformer"),
        ("oneformer", "OneFormer"),
        ("open-llama", "OpenLlama"),
        ("openai-gpt", "OpenAI GPT"),
        ("opt", "OPT"),
        ("owlv2", "OWLv2"),
        ("owlvit", "OWL-ViT"),
        ("patchtsmixer", "PatchTSMixer"),
        ("patchtst", "PatchTST"),
        ("pegasus", "Pegasus"),
        ("pegasus_x", "PEGASUS-X"),
        ("perceiver", "Perceiver"),
        ("persimmon", "Persimmon"),
        ("phi", "Phi"),
        ("phobert", "PhoBERT"),
        ("pix2struct", "Pix2Struct"),
        ("plbart", "PLBart"),
        ("poolformer", "PoolFormer"),
        ("pop2piano", "Pop2Piano"),
        ("prophetnet", "ProphetNet"),
        ("pvt", "PVT"),
        ("qdqbert", "QDQBert"),
<<<<<<< HEAD
        ("qwen2", "Qwen2"),
        ("qwen2_audio", "Qwen2Audio"),
        ("qwen2_audio_encoder", "Qwen2AudioEncoder"),
        ("qwen2_moe", "Qwen2MoE"),
        ("qwen2_vl", "Qwen2VL"),
=======
>>>>>>> bb618d93
        ("rag", "RAG"),
        ("realm", "REALM"),
        ("reformer", "Reformer"),
        ("regnet", "RegNet"),
        ("rembert", "RemBERT"),
        ("resnet", "ResNet"),
        ("retribert", "RetriBERT"),
        ("roberta", "RoBERTa"),
        ("roberta-prelayernorm", "RoBERTa-PreLayerNorm"),
        ("roc_bert", "RoCBert"),
        ("roformer", "RoFormer"),
        ("rwkv", "RWKV"),
        ("sam", "SAM"),
        ("seamless_m4t", "SeamlessM4T"),
        ("seamless_m4t_v2", "SeamlessM4Tv2"),
        ("segformer", "SegFormer"),
        ("sew", "SEW"),
        ("sew-d", "SEW-D"),
        ("speech-encoder-decoder", "Speech Encoder decoder"),
        ("speech_to_text", "Speech2Text"),
        ("speech_to_text_2", "Speech2Text2"),
        ("speecht5", "SpeechT5"),
        ("splinter", "Splinter"),
        ("squeezebert", "SqueezeBERT"),
        ("swiftformer", "SwiftFormer"),
        ("swin", "Swin Transformer"),
        ("swin2sr", "Swin2SR"),
        ("swinv2", "Swin Transformer V2"),
        ("switch_transformers", "SwitchTransformers"),
        ("t5", "T5"),
        ("t5v1.1", "T5v1.1"),
        ("table-transformer", "Table Transformer"),
        ("tapas", "TAPAS"),
        ("tapex", "TAPEX"),
        ("time_series_transformer", "Time Series Transformer"),
        ("timesformer", "TimeSformer"),
        ("timm_backbone", "TimmBackbone"),
        ("trajectory_transformer", "Trajectory Transformer"),
        ("transfo-xl", "Transformer-XL"),
        ("trocr", "TrOCR"),
        ("tvlt", "TVLT"),
        ("tvp", "TVP"),
        ("ul2", "UL2"),
        ("umt5", "UMT5"),
        ("unispeech", "UniSpeech"),
        ("unispeech-sat", "UniSpeechSat"),
        ("univnet", "UnivNet"),
        ("upernet", "UPerNet"),
        ("van", "VAN"),
        ("videomae", "VideoMAE"),
        ("vilt", "ViLT"),
        ("vipllava", "VipLlava"),
        ("vision-encoder-decoder", "Vision Encoder decoder"),
        ("vision-text-dual-encoder", "VisionTextDualEncoder"),
        ("visual_bert", "VisualBERT"),
        ("vit", "ViT"),
        ("vit_hybrid", "ViT Hybrid"),
        ("vit_mae", "ViTMAE"),
        ("vit_msn", "ViTMSN"),
        ("vitdet", "VitDet"),
        ("vitmatte", "ViTMatte"),
        ("vits", "VITS"),
        ("vivit", "ViViT"),
        ("wav2vec2", "Wav2Vec2"),
        ("wav2vec2-conformer", "Wav2Vec2-Conformer"),
        ("wav2vec2_phoneme", "Wav2Vec2Phoneme"),
        ("wavlm", "WavLM"),
        ("whisper", "Whisper"),
        ("xclip", "X-CLIP"),
        ("xglm", "XGLM"),
        ("xlm", "XLM"),
        ("xlm-prophetnet", "XLM-ProphetNet"),
        ("xlm-roberta", "XLM-RoBERTa"),
        ("xlm-roberta-xl", "XLM-RoBERTa-XL"),
        ("xlm-v", "XLM-V"),
        ("xlnet", "XLNet"),
        ("xls_r", "XLS-R"),
        ("xlsr_wav2vec2", "XLSR-Wav2Vec2"),
        ("xmod", "X-MOD"),
        ("yolos", "YOLOS"),
        ("yoso", "YOSO"),
    ]
)

# This is tied to the processing `-` -> `_` in `model_type_to_module_name`. For example, instead of putting
# `transfo-xl` (as in `CONFIG_MAPPING_NAMES`), we should use `transfo_xl`.
DEPRECATED_MODELS = [
    "bort",
    "mctct",
    "mmbt",
    "open_llama",
    "retribert",
    "tapex",
    "trajectory_transformer",
    "transfo_xl",
    "van",
]

SPECIAL_MODEL_TYPE_TO_MODULE_NAME = OrderedDict(
    [
        ("openai-gpt", "openai"),
        ("data2vec-audio", "data2vec"),
        ("data2vec-text", "data2vec"),
        ("data2vec-vision", "data2vec"),
        ("donut-swin", "donut"),
        ("kosmos-2", "kosmos2"),
        ("maskformer-swin", "maskformer"),
        ("xclip", "x_clip"),
        ("clip_vision_model", "clip"),
    ]
)


def model_type_to_module_name(key):
    """Converts a config key to the corresponding module."""
    # Special treatment
    if key in SPECIAL_MODEL_TYPE_TO_MODULE_NAME:
        return SPECIAL_MODEL_TYPE_TO_MODULE_NAME[key]

    key = key.replace("-", "_")
    if key in DEPRECATED_MODELS:
        key = f"deprecated.{key}"

    return key


def config_class_to_model_type(config):
    """Converts a config class name to the corresponding model type"""
    for key, cls in CONFIG_MAPPING_NAMES.items():
        if cls == config:
            return key
    # if key not found check in extra content
    for key, cls in CONFIG_MAPPING._extra_content.items():
        if cls.__name__ == config:
            return key
    return None


class _LazyConfigMapping(OrderedDict):
    """
    A dictionary that lazily load its values when they are requested.
    """

    def __init__(self, mapping):
        self._mapping = mapping
        self._extra_content = {}
        self._modules = {}

    def __getitem__(self, key):
        if key in self._extra_content:
            return self._extra_content[key]
        if key not in self._mapping:
            raise KeyError(key)
        value = self._mapping[key]
        module_name = model_type_to_module_name(key)
        if module_name not in self._modules:
            self._modules[module_name] = importlib.import_module(f".{module_name}", "transformers.models")
        if hasattr(self._modules[module_name], value):
            return getattr(self._modules[module_name], value)

        # Some of the mappings have entries model_type -> config of another model type. In that case we try to grab the
        # object at the top level.
        transformers_module = importlib.import_module("transformers")
        return getattr(transformers_module, value)

    def keys(self):
        return list(self._mapping.keys()) + list(self._extra_content.keys())

    def values(self):
        return [self[k] for k in self._mapping.keys()] + list(self._extra_content.values())

    def items(self):
        return [(k, self[k]) for k in self._mapping.keys()] + list(self._extra_content.items())

    def __iter__(self):
        return iter(list(self._mapping.keys()) + list(self._extra_content.keys()))

    def __contains__(self, item):
        return item in self._mapping or item in self._extra_content

    def register(self, key, value, exist_ok=False):
        """
        Register a new configuration in this mapping.
        """
        if key in self._mapping.keys() and not exist_ok:
            raise ValueError(f"'{key}' is already used by a Transformers config, pick another name.")
        self._extra_content[key] = value


CONFIG_MAPPING = _LazyConfigMapping(CONFIG_MAPPING_NAMES)


class _LazyLoadAllMappings(OrderedDict):
    """
    A mapping that will load all pairs of key values at the first access (either by indexing, requestions keys, values,
    etc.)

    Args:
        mapping: The mapping to load.
    """

    def __init__(self, mapping):
        self._mapping = mapping
        self._initialized = False
        self._data = {}

    def _initialize(self):
        if self._initialized:
            return
        warnings.warn(
            "ALL_PRETRAINED_CONFIG_ARCHIVE_MAP is deprecated and will be removed in v5 of Transformers. "
            "It does not contain all available model checkpoints, far from it. Checkout hf.co/models for that.",
            FutureWarning,
        )

        for model_type, map_name in self._mapping.items():
            module_name = model_type_to_module_name(model_type)
            module = importlib.import_module(f".{module_name}", "transformers.models")
            mapping = getattr(module, map_name)
            self._data.update(mapping)

        self._initialized = True

    def __getitem__(self, key):
        self._initialize()
        return self._data[key]

    def keys(self):
        self._initialize()
        return self._data.keys()

    def values(self):
        self._initialize()
        return self._data.values()

    def items(self):
        self._initialize()
        return self._data.keys()

    def __iter__(self):
        self._initialize()
        return iter(self._data)

    def __contains__(self, item):
        self._initialize()
        return item in self._data


ALL_PRETRAINED_CONFIG_ARCHIVE_MAP = _LazyLoadAllMappings(CONFIG_ARCHIVE_MAP_MAPPING_NAMES)


def _get_class_name(model_class: Union[str, List[str]]):
    if isinstance(model_class, (list, tuple)):
        return " or ".join([f"[`{c}`]" for c in model_class if c is not None])
    return f"[`{model_class}`]"


def _list_model_options(indent, config_to_class=None, use_model_types=True):
    if config_to_class is None and not use_model_types:
        raise ValueError("Using `use_model_types=False` requires a `config_to_class` dictionary.")
    if use_model_types:
        if config_to_class is None:
            model_type_to_name = {model_type: f"[`{config}`]" for model_type, config in CONFIG_MAPPING_NAMES.items()}
        else:
            model_type_to_name = {
                model_type: _get_class_name(model_class)
                for model_type, model_class in config_to_class.items()
                if model_type in MODEL_NAMES_MAPPING
            }
        lines = [
            f"{indent}- **{model_type}** -- {model_type_to_name[model_type]} ({MODEL_NAMES_MAPPING[model_type]} model)"
            for model_type in sorted(model_type_to_name.keys())
        ]
    else:
        config_to_name = {
            CONFIG_MAPPING_NAMES[config]: _get_class_name(clas)
            for config, clas in config_to_class.items()
            if config in CONFIG_MAPPING_NAMES
        }
        config_to_model_name = {
            config: MODEL_NAMES_MAPPING[model_type] for model_type, config in CONFIG_MAPPING_NAMES.items()
        }
        lines = [
            f"{indent}- [`{config_name}`] configuration class:"
            f" {config_to_name[config_name]} ({config_to_model_name[config_name]} model)"
            for config_name in sorted(config_to_name.keys())
        ]
    return "\n".join(lines)


def replace_list_option_in_docstrings(config_to_class=None, use_model_types=True):
    def docstring_decorator(fn):
        docstrings = fn.__doc__
        lines = docstrings.split("\n")
        i = 0
        while i < len(lines) and re.search(r"^(\s*)List options\s*$", lines[i]) is None:
            i += 1
        if i < len(lines):
            indent = re.search(r"^(\s*)List options\s*$", lines[i]).groups()[0]
            if use_model_types:
                indent = f"{indent}    "
            lines[i] = _list_model_options(indent, config_to_class=config_to_class, use_model_types=use_model_types)
            docstrings = "\n".join(lines)
        else:
            raise ValueError(
                f"The function {fn} should have an empty 'List options' in its docstring as placeholder, current"
                f" docstring is:\n{docstrings}"
            )
        fn.__doc__ = docstrings
        return fn

    return docstring_decorator


class AutoConfig:
    r"""
    This is a generic configuration class that will be instantiated as one of the configuration classes of the library
    when created with the [`~AutoConfig.from_pretrained`] class method.

    This class cannot be instantiated directly using `__init__()` (throws an error).
    """

    def __init__(self):
        raise EnvironmentError(
            "AutoConfig is designed to be instantiated "
            "using the `AutoConfig.from_pretrained(pretrained_model_name_or_path)` method."
        )

    @classmethod
    def for_model(cls, model_type: str, *args, **kwargs):
        if model_type in CONFIG_MAPPING:
            config_class = CONFIG_MAPPING[model_type]
            return config_class(*args, **kwargs)
        raise ValueError(
            f"Unrecognized model identifier: {model_type}. Should contain one of {', '.join(CONFIG_MAPPING.keys())}"
        )

    @classmethod
    @replace_list_option_in_docstrings()
    def from_pretrained(cls, pretrained_model_name_or_path, **kwargs):
        r"""
        Instantiate one of the configuration classes of the library from a pretrained model configuration.

        The configuration class to instantiate is selected based on the `model_type` property of the config object that
        is loaded, or when it's missing, by falling back to using pattern matching on `pretrained_model_name_or_path`:

        List options

        Args:
            pretrained_model_name_or_path (`str` or `os.PathLike`):
                Can be either:

                    - A string, the *model id* of a pretrained model configuration hosted inside a model repo on
                      huggingface.co. Valid model ids can be located at the root-level, like `bert-base-uncased`, or
                      namespaced under a user or organization name, like `dbmdz/bert-base-german-cased`.
                    - A path to a *directory* containing a configuration file saved using the
                      [`~PretrainedConfig.save_pretrained`] method, or the [`~PreTrainedModel.save_pretrained`] method,
                      e.g., `./my_model_directory/`.
                    - A path or url to a saved configuration JSON *file*, e.g.,
                      `./my_model_directory/configuration.json`.
            cache_dir (`str` or `os.PathLike`, *optional*):
                Path to a directory in which a downloaded pretrained model configuration should be cached if the
                standard cache should not be used.
            force_download (`bool`, *optional*, defaults to `False`):
                Whether or not to force the (re-)download the model weights and configuration files and override the
                cached versions if they exist.
            resume_download (`bool`, *optional*, defaults to `False`):
                Whether or not to delete incompletely received files. Will attempt to resume the download if such a
                file exists.
            proxies (`Dict[str, str]`, *optional*):
                A dictionary of proxy servers to use by protocol or endpoint, e.g., `{'http': 'foo.bar:3128',
                'http://hostname': 'foo.bar:4012'}`. The proxies are used on each request.
            revision (`str`, *optional*, defaults to `"main"`):
                The specific model version to use. It can be a branch name, a tag name, or a commit id, since we use a
                git-based system for storing models and other artifacts on huggingface.co, so `revision` can be any
                identifier allowed by git.
            return_unused_kwargs (`bool`, *optional*, defaults to `False`):
                If `False`, then this function returns just the final configuration object.

                If `True`, then this functions returns a `Tuple(config, unused_kwargs)` where *unused_kwargs* is a
                dictionary consisting of the key/value pairs whose keys are not configuration attributes: i.e., the
                part of `kwargs` which has not been used to update `config` and is otherwise ignored.
            trust_remote_code (`bool`, *optional*, defaults to `False`):
                Whether or not to allow for custom models defined on the Hub in their own modeling files. This option
                should only be set to `True` for repositories you trust and in which you have read the code, as it will
                execute code present on the Hub on your local machine.
            kwargs(additional keyword arguments, *optional*):
                The values in kwargs of any keys which are configuration attributes will be used to override the loaded
                values. Behavior concerning key/value pairs whose keys are *not* configuration attributes is controlled
                by the `return_unused_kwargs` keyword parameter.

        Examples:

        ```python
        >>> from transformers import AutoConfig

        >>> # Download configuration from huggingface.co and cache.
        >>> config = AutoConfig.from_pretrained("bert-base-uncased")

        >>> # Download configuration from huggingface.co (user-uploaded) and cache.
        >>> config = AutoConfig.from_pretrained("dbmdz/bert-base-german-cased")

        >>> # If configuration file is in a directory (e.g., was saved using *save_pretrained('./test/saved_model/')*).
        >>> config = AutoConfig.from_pretrained("./test/bert_saved_model/")

        >>> # Load a specific configuration file.
        >>> config = AutoConfig.from_pretrained("./test/bert_saved_model/my_configuration.json")

        >>> # Change some config attributes when loading a pretrained config.
        >>> config = AutoConfig.from_pretrained("bert-base-uncased", output_attentions=True, foo=False)
        >>> config.output_attentions
        True

        >>> config, unused_kwargs = AutoConfig.from_pretrained(
        ...     "bert-base-uncased", output_attentions=True, foo=False, return_unused_kwargs=True
        ... )
        >>> config.output_attentions
        True

        >>> unused_kwargs
        {'foo': False}
        ```"""
        use_auth_token = kwargs.pop("use_auth_token", None)
        if use_auth_token is not None:
            warnings.warn(
                "The `use_auth_token` argument is deprecated and will be removed in v5 of Transformers. Please use `token` instead.",
                FutureWarning,
            )
            if kwargs.get("token", None) is not None:
                raise ValueError(
                    "`token` and `use_auth_token` are both specified. Please set only the argument `token`."
                )
            kwargs["token"] = use_auth_token

        kwargs["_from_auto"] = True
        kwargs["name_or_path"] = pretrained_model_name_or_path
        trust_remote_code = kwargs.pop("trust_remote_code", None)
        code_revision = kwargs.pop("code_revision", None)

        config_dict, unused_kwargs = PretrainedConfig.get_config_dict(pretrained_model_name_or_path, **kwargs)
        has_remote_code = "auto_map" in config_dict and "AutoConfig" in config_dict["auto_map"]
        has_local_code = "model_type" in config_dict and config_dict["model_type"] in CONFIG_MAPPING
        trust_remote_code = resolve_trust_remote_code(
            trust_remote_code, pretrained_model_name_or_path, has_local_code, has_remote_code
        )

        if has_remote_code and trust_remote_code:
            class_ref = config_dict["auto_map"]["AutoConfig"]
            config_class = get_class_from_dynamic_module(
                class_ref, pretrained_model_name_or_path, code_revision=code_revision, **kwargs
            )
            if os.path.isdir(pretrained_model_name_or_path):
                config_class.register_for_auto_class()
            return config_class.from_pretrained(pretrained_model_name_or_path, **kwargs)
        elif "model_type" in config_dict:
            try:
                config_class = CONFIG_MAPPING[config_dict["model_type"]]
            except KeyError:
                raise ValueError(
                    f"The checkpoint you are trying to load has model type `{config_dict['model_type']}` "
                    "but Transformers does not recognize this architecture. This could be because of an "
                    "issue with the checkpoint, or because your version of Transformers is out of date."
                )
            return config_class.from_dict(config_dict, **unused_kwargs)
        else:
            # Fallback: use pattern matching on the string.
            # We go from longer names to shorter names to catch roberta before bert (for instance)
            for pattern in sorted(CONFIG_MAPPING.keys(), key=len, reverse=True):
                if pattern in str(pretrained_model_name_or_path):
                    return CONFIG_MAPPING[pattern].from_dict(config_dict, **unused_kwargs)

        raise ValueError(
            f"Unrecognized model in {pretrained_model_name_or_path}. "
            f"Should have a `model_type` key in its {CONFIG_NAME}, or contain one of the following strings "
            f"in its name: {', '.join(CONFIG_MAPPING.keys())}"
        )

    @staticmethod
    def register(model_type, config, exist_ok=False):
        """
        Register a new configuration for this class.

        Args:
            model_type (`str`): The model type like "bert" or "gpt".
            config ([`PretrainedConfig`]): The config to register.
        """
        if issubclass(config, PretrainedConfig) and config.model_type != model_type:
            raise ValueError(
                "The config you are passing has a `model_type` attribute that is not consistent with the model type "
                f"you passed (config has {config.model_type} and you passed {model_type}. Fix one of those so they "
                "match!"
            )
        CONFIG_MAPPING.register(model_type, config, exist_ok=exist_ok)<|MERGE_RESOLUTION|>--- conflicted
+++ resolved
@@ -181,14 +181,11 @@
         ("prophetnet", "ProphetNetConfig"),
         ("pvt", "PvtConfig"),
         ("qdqbert", "QDQBertConfig"),
-<<<<<<< HEAD
         ("qwen2", "Qwen2Config"),
         ("qwen2_audio", "Qwen2AudioConfig"),
         ("qwen2_audio_encoder", "Qwen2AudioEncoderConfig"),
         ("qwen2_moe", "Qwen2MoeConfig"),
         ("qwen2_vl", "Qwen2VLConfig"),
-=======
->>>>>>> bb618d93
         ("rag", "RagConfig"),
         ("realm", "RealmConfig"),
         ("reformer", "ReformerConfig"),
@@ -651,14 +648,11 @@
         ("prophetnet", "ProphetNet"),
         ("pvt", "PVT"),
         ("qdqbert", "QDQBert"),
-<<<<<<< HEAD
         ("qwen2", "Qwen2"),
         ("qwen2_audio", "Qwen2Audio"),
         ("qwen2_audio_encoder", "Qwen2AudioEncoder"),
         ("qwen2_moe", "Qwen2MoE"),
         ("qwen2_vl", "Qwen2VL"),
-=======
->>>>>>> bb618d93
         ("rag", "RAG"),
         ("realm", "REALM"),
         ("reformer", "Reformer"),
