--- conflicted
+++ resolved
@@ -1058,20 +1058,7 @@
         if inputs_embeds is None:
             inputs_embeds = self.word_embeddings(input_ids)
 
-        hidden_states = inputs_embeds
-
-        if self.gradient_checkpointing and self.training:
-            if use_cache:
-                logger.warning(
-                    "`use_cache=True` is incompatible with gradient checkpointing. Setting `use_cache=False`..."
-                )
-                use_cache = False
-        presents = () if use_cache else None
-        all_self_attentions = () if output_attentions else None
-        all_hidden_states = () if output_hidden_states else None
-
         # Compute alibi tensor: check build_alibi_tensor documentation
-<<<<<<< HEAD
         use_legacy_cache = False
         if use_cache and not isinstance(past_key_values, Cache):
             use_legacy_cache = True
@@ -1081,11 +1068,6 @@
                     "We detected that you are passing `past_key_values` as a tuple and this is deprecated and will be removed in v4.45. "
                     "Please use an appropriate `Cache` class (https://huggingface.co/docs/transformers/internal/generation_utils#transformers.Cache)"
                 )
-=======
-        past_key_values_length = 0
-        if past_key_values[0] is not None:
-            past_key_values_length = past_key_values[0][0].shape[-2]
->>>>>>> bb618d93
 
         if self.use_alibi:
             mask = (
