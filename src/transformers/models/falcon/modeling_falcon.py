--- conflicted
+++ resolved
@@ -90,11 +90,7 @@
 
 
 # Copied from transformers.models.llama.modeling_llama.apply_rotary_pos_emb
-<<<<<<< HEAD
-def apply_rotary_pos_emb(q, k, cos, sin, position_ids, unsqueeze_dim=1):
-=======
 def apply_rotary_pos_emb(q, k, cos, sin, position_ids=None, unsqueeze_dim=1):
->>>>>>> e39b6c1c
     """Applies Rotary Position Embedding to the query and key tensors.
 
     Args:
@@ -121,22 +117,6 @@
     return q_embed, k_embed
 
 
-<<<<<<< HEAD
-# Copied from transformers.models.llama.modeling_llama._get_unpad_data
-def _get_unpad_data(attention_mask):
-    seqlens_in_batch = attention_mask.sum(dim=-1, dtype=torch.int32)
-    indices = torch.nonzero(attention_mask.flatten(), as_tuple=False).flatten()
-    max_seqlen_in_batch = seqlens_in_batch.max().item()
-    cu_seqlens = F.pad(torch.cumsum(seqlens_in_batch, dim=0, dtype=torch.torch.int32), (1, 0))
-    return (
-        indices,
-        cu_seqlens,
-        max_seqlen_in_batch,
-    )
-
-
-=======
->>>>>>> e39b6c1c
 # Copied from transformers.models.llama.modeling_llama.LlamaRotaryEmbedding with Llama->Falcon
 class FalconRotaryEmbedding(nn.Module):
     def __init__(
@@ -176,48 +156,13 @@
             self.max_seq_len_cached = config.max_position_embeddings
             self.original_max_seq_len = config.max_position_embeddings
 
-<<<<<<< HEAD
-        self.dim = dim
-        self.max_position_embeddings = max_position_embeddings
-        self.base = base
-        inv_freq = 1.0 / (self.base ** (torch.arange(0, self.dim, 2).float().to(device) / self.dim))
-        self.register_buffer("inv_freq", inv_freq, persistent=False)
-
-        # Build here to make `torch.jit.trace` work.
-        self._set_cos_sin_cache(
-            seq_len=max_position_embeddings, device=self.inv_freq.device, dtype=torch.get_default_dtype()
-        )
-
-    def _set_cos_sin_cache(self, seq_len, device, dtype):
-        self.max_seq_len_cached = seq_len
-        t = torch.arange(self.max_seq_len_cached, device=device, dtype=self.inv_freq.dtype)
-
-        freqs = torch.outer(t, self.inv_freq)
-        # Different from paper, but it uses a different permutation in order to obtain the same calculation
-        emb = torch.cat((freqs, freqs), dim=-1)
-        self.register_buffer("cos_cached", emb.cos().to(dtype), persistent=False)
-        self.register_buffer("sin_cached", emb.sin().to(dtype), persistent=False)
-
-    def forward(self, x, seq_len=None):
-        # x: [bs, num_attention_heads, seq_len, head_size]
-        if seq_len > self.max_seq_len_cached:
-            self._set_cos_sin_cache(seq_len=seq_len, device=x.device, dtype=x.dtype)
-
-        return (
-            self.cos_cached[:seq_len].to(dtype=x.dtype),
-            self.sin_cached[:seq_len].to(dtype=x.dtype),
-        )
-=======
         self.config = config
         self.rope_init_fn = ROPE_INIT_FUNCTIONS[self.rope_type]
->>>>>>> e39b6c1c
 
         inv_freq, self.attention_scaling = self.rope_init_fn(self.config, device, **self.rope_kwargs)
         self.register_buffer("inv_freq", inv_freq, persistent=False)
         self.original_inv_freq = self.inv_freq
 
-<<<<<<< HEAD
-=======
     def _dynamic_frequency_update(self, position_ids, device):
         """
         dynamic RoPE layers should recompute `inv_freq` in the following situations:
@@ -260,27 +205,10 @@
         return cos.to(dtype=x.dtype), sin.to(dtype=x.dtype)
 
 
->>>>>>> e39b6c1c
 # Copied from transformers.models.llama.modeling_llama.LlamaLinearScalingRotaryEmbedding with Llama->Falcon
 class FalconLinearScalingRotaryEmbedding(FalconRotaryEmbedding):
     """FalconRotaryEmbedding extended with linear scaling. Credits to the Reddit user /u/kaiokendev"""
 
-<<<<<<< HEAD
-    def __init__(self, dim, max_position_embeddings=2048, base=10000, device=None, scaling_factor=1.0):
-        self.scaling_factor = scaling_factor
-        super().__init__(dim, max_position_embeddings, base, device)
-
-    def _set_cos_sin_cache(self, seq_len, device, dtype):
-        self.max_seq_len_cached = seq_len
-        t = torch.arange(self.max_seq_len_cached, device=device, dtype=self.inv_freq.dtype)
-        t = t / self.scaling_factor
-
-        freqs = torch.outer(t, self.inv_freq)
-        # Different from paper, but it uses a different permutation in order to obtain the same calculation
-        emb = torch.cat((freqs, freqs), dim=-1)
-        self.register_buffer("cos_cached", emb.cos().to(dtype), persistent=False)
-        self.register_buffer("sin_cached", emb.sin().to(dtype), persistent=False)
-=======
     def __init__(self, *args, **kwargs):
         logger.warning_once(
             "`FalconLinearScalingRotaryEmbedding` is deprecated an will be removed in v4.46. Please use "
@@ -288,36 +216,12 @@
         )
         kwargs["rope_type"] = "linear"
         super().__init__(*args, **kwargs)
->>>>>>> e39b6c1c
 
 
 # Copied from transformers.models.llama.modeling_llama.LlamaDynamicNTKScalingRotaryEmbedding with Llama->Falcon
 class FalconDynamicNTKScalingRotaryEmbedding(FalconRotaryEmbedding):
     """FalconRotaryEmbedding extended with Dynamic NTK scaling. Credits to the Reddit users /u/bloc97 and /u/emozilla"""
 
-<<<<<<< HEAD
-    def __init__(self, dim, max_position_embeddings=2048, base=10000, device=None, scaling_factor=1.0):
-        self.scaling_factor = scaling_factor
-        super().__init__(dim, max_position_embeddings, base, device)
-
-    def _set_cos_sin_cache(self, seq_len, device, dtype):
-        self.max_seq_len_cached = seq_len
-
-        if seq_len > self.max_position_embeddings:
-            base = self.base * (
-                (self.scaling_factor * seq_len / self.max_position_embeddings) - (self.scaling_factor - 1)
-            ) ** (self.dim / (self.dim - 2))
-            inv_freq = 1.0 / (base ** (torch.arange(0, self.dim, 2).float().to(device) / self.dim))
-            self.register_buffer("inv_freq", inv_freq, persistent=False)
-
-        t = torch.arange(self.max_seq_len_cached, device=device, dtype=self.inv_freq.dtype)
-
-        freqs = torch.outer(t, self.inv_freq)
-        # Different from paper, but it uses a different permutation in order to obtain the same calculation
-        emb = torch.cat((freqs, freqs), dim=-1)
-        self.register_buffer("cos_cached", emb.cos().to(dtype), persistent=False)
-        self.register_buffer("sin_cached", emb.sin().to(dtype), persistent=False)
-=======
     def __init__(self, *args, **kwargs):
         logger.warning_once(
             "`FalconDynamicNTKScalingRotaryEmbedding` is deprecated an will be removed in v4.46. Please use "
@@ -326,7 +230,6 @@
         )
         kwargs["rope_type"] = "dynamic"
         super().__init__(*args, **kwargs)
->>>>>>> e39b6c1c
 
 
 def _prepare_4d_attention_mask(mask: torch.Tensor, past_key_values_length: int) -> torch.BoolTensor:
@@ -425,39 +328,9 @@
         self.attention_dropout = nn.Dropout(config.attention_dropout)
         self.num_kv_heads = config.num_kv_heads if (self.new_decoder_architecture or not self.multi_query) else 1
 
-<<<<<<< HEAD
-    # Copied from transformers.models.llama.modeling_llama.LlamaAttention._init_rope with Llama->Falcon
-    def _init_rope(self):
-        if self.config.rope_scaling is None:
-            self.rotary_emb = FalconRotaryEmbedding(
-                self.head_dim,
-                max_position_embeddings=self.max_position_embeddings,
-                base=self.rope_theta,
-            )
-        else:
-            scaling_type = self.config.rope_scaling["type"]
-            scaling_factor = self.config.rope_scaling["factor"]
-            if scaling_type == "linear":
-                self.rotary_emb = FalconLinearScalingRotaryEmbedding(
-                    self.head_dim,
-                    max_position_embeddings=self.max_position_embeddings,
-                    scaling_factor=scaling_factor,
-                    base=self.rope_theta,
-                )
-            elif scaling_type == "dynamic":
-                self.rotary_emb = FalconDynamicNTKScalingRotaryEmbedding(
-                    self.head_dim,
-                    max_position_embeddings=self.max_position_embeddings,
-                    scaling_factor=scaling_factor,
-                    base=self.rope_theta,
-                )
-            else:
-                raise ValueError(f"Unknown RoPE scaling type {scaling_type}")
-=======
         # TODO (raushan): remove in v4.46 (RoPE is computed in the model, not in the decoder layers)
         if config.rotary:
             self.rotary_emb = FalconRotaryEmbedding(config=self.config)
->>>>>>> e39b6c1c
 
     def _split_heads(self, fused_qkv: torch.Tensor) -> Tuple[torch.Tensor, torch.Tensor, torch.Tensor]:
         """
@@ -526,12 +399,8 @@
         head_mask: Optional[torch.Tensor] = None,
         use_cache: bool = False,
         output_attentions: bool = False,
-<<<<<<< HEAD
-        **kwargs,
-=======
         cache_position: Optional[torch.LongTensor] = None,
         position_embeddings: Optional[Tuple[torch.Tensor, torch.Tensor]] = None,  # will become mandatory in v4.46
->>>>>>> e39b6c1c
     ):
         if "padding_mask" in kwargs:
             warnings.warn(
@@ -549,12 +418,6 @@
         key_layer = key_layer.transpose(1, 2).reshape(batch_size, num_kv_heads, query_length, self.head_dim)
         value_layer = value_layer.transpose(1, 2).reshape(batch_size, num_kv_heads, query_length, self.head_dim)
 
-<<<<<<< HEAD
-        kv_seq_len = key_layer.shape[-2]
-        if layer_past is not None:
-            kv_seq_len += layer_past[0].shape[-2]
-=======
->>>>>>> e39b6c1c
         if alibi is None:
             if position_embeddings is None:
                 logger.warning_once(
@@ -698,12 +561,8 @@
         head_mask: Optional[torch.Tensor] = None,
         use_cache: bool = False,
         output_attentions: bool = False,
-<<<<<<< HEAD
-        **kwargs,
-=======
         cache_position: Optional[torch.LongTensor] = None,
         position_embeddings: Optional[Tuple[torch.Tensor, torch.Tensor]] = None,  # will become mandatory in v4.46
->>>>>>> e39b6c1c
     ):
         if "padding_mask" in kwargs:
             warnings.warn(
@@ -724,12 +583,6 @@
         key_layer = key_layer.transpose(1, 2).reshape(batch_size, num_kv_heads, query_length, self.head_dim)
         value_layer = value_layer.transpose(1, 2).reshape(batch_size, num_kv_heads, query_length, self.head_dim)
 
-<<<<<<< HEAD
-        kv_seq_len = key_layer.shape[-2]
-        if layer_past is not None:
-            kv_seq_len += layer_past[0].shape[-2]
-=======
->>>>>>> e39b6c1c
         if alibi is None:
             if position_embeddings is None:
                 logger.warning_once(
@@ -951,11 +804,8 @@
         head_mask: Optional[torch.Tensor] = None,
         use_cache: bool = False,
         output_attentions: bool = False,
-<<<<<<< HEAD
-=======
         cache_position: Optional[torch.LongTensor] = None,
         position_embeddings: Optional[Tuple[torch.Tensor, torch.Tensor]] = None,  # will become mandatory in v4.46
->>>>>>> e39b6c1c
         **kwargs,
     ):
         if "padding_mask" in kwargs:
@@ -981,12 +831,8 @@
             head_mask=head_mask,
             use_cache=use_cache,
             output_attentions=output_attentions,
-<<<<<<< HEAD
-            **kwargs,
-=======
             cache_position=cache_position,
             position_embeddings=position_embeddings,
->>>>>>> e39b6c1c
         )
 
         attention_output = attn_outputs[0]
@@ -1046,20 +892,10 @@
             [`PreTrainedTokenizer.__call__`] for details.
 
             [What are input IDs?](../glossary#input-ids)
-<<<<<<< HEAD
         past_key_values (`Tuple[Tuple[torch.Tensor]]` of length `config.num_hidden_layers`):
             Contains precomputed hidden-states (key and values in the attention blocks) as computed by the model (see
             `past_key_values` output below). Can be used to speed up sequential decoding. The `input_ids` which have
             their past given to this model should not be passed as `input_ids` as they have already been computed.
-
-            Each element of `past_key_values` is a tuple (past_key, past_value):
-            - past_key: [batch_size * num_heads, head_dim, kv_length]
-            - past_value: [batch_size * num_heads, kv_length, head_dim]
-=======
-        past_key_values (`Cache` or `tuple(tuple(torch.FloatTensor))`, *optional*):
-            Pre-computed hidden-states (key and values in the self-attention blocks and in the cross-attention
-            blocks) that can be used to speed up sequential decoding. This typically consists in the `past_key_values`
-            returned by the model at a previous stage of decoding, when `use_cache=True` or `config.use_cache=True`.
 
             Two formats are allowed:
             - a [`~cache_utils.Cache`] instance, see our
@@ -1074,7 +910,6 @@
             If `past_key_values` are used, the user can optionally input only the last `input_ids` (those that don't
             have their past key value states given to this model) of shape `(batch_size, 1)` instead of all `input_ids`
             of shape `(batch_size, sequence_length)`.
->>>>>>> e39b6c1c
         attention_mask (`torch.FloatTensor` of shape `(batch_size, sequence_length)`, *optional*):
             Mask to avoid performing attention on padding token indices. Mask values selected in `[0, 1]`:
 
@@ -1243,24 +1078,7 @@
         if inputs_embeds is None:
             inputs_embeds = self.word_embeddings(input_ids)
 
-        hidden_states = inputs_embeds
-
-        if self.gradient_checkpointing and self.training:
-            if use_cache:
-                logger.warning(
-                    "`use_cache=True` is incompatible with gradient checkpointing. Setting `use_cache=False`..."
-                )
-                use_cache = False
-        presents = () if use_cache else None
-        all_self_attentions = () if output_attentions else None
-        all_hidden_states = () if output_hidden_states else None
-
         # Compute alibi tensor: check build_alibi_tensor documentation
-<<<<<<< HEAD
-        past_key_values_length = 0
-        if past_key_values[0] is not None:
-            past_key_values_length = past_key_values[0][0].shape[-2]
-=======
         use_legacy_cache = False
         if use_cache and not isinstance(past_key_values, Cache):
             use_legacy_cache = True
@@ -1270,7 +1088,6 @@
                     "We detected that you are passing `past_key_values` as a tuple and this is deprecated and will be removed in v4.45. "
                     "Please use an appropriate `Cache` class (https://huggingface.co/docs/transformers/internal/generation_utils#transformers.Cache)"
                 )
->>>>>>> e39b6c1c
 
         if self.use_alibi:
             mask = (
@@ -1345,9 +1162,6 @@
         # head_mask has shape n_layer x batch x num_heads x N x N
         head_mask = self.get_head_mask(head_mask, self.config.num_hidden_layers)
 
-<<<<<<< HEAD
-        for i, (block, layer_past) in enumerate(zip(self.h, past_key_values)):
-=======
         # create position embeddings to be shared across the decoder layers
         position_embeddings = self.rotary_emb(hidden_states, position_ids)
 
@@ -1356,7 +1170,6 @@
         all_hidden_states = () if output_hidden_states else None
 
         for i, block in enumerate(self.h):
->>>>>>> e39b6c1c
             if output_hidden_states:
                 all_hidden_states = all_hidden_states + (hidden_states,)
 
@@ -1371,11 +1184,8 @@
                     layer_past,
                     use_cache,
                     output_attentions,
-<<<<<<< HEAD
-=======
                     cache_position,
                     position_embeddings,
->>>>>>> e39b6c1c
                 )
             else:
                 outputs = block(
@@ -1387,11 +1197,8 @@
                     use_cache=use_cache,
                     output_attentions=output_attentions,
                     alibi=alibi,
-<<<<<<< HEAD
-=======
                     cache_position=cache_position,
                     position_embeddings=position_embeddings,
->>>>>>> e39b6c1c
                 )
 
             hidden_states = outputs[0]
