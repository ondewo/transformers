--- conflicted
+++ resolved
@@ -174,30 +174,4 @@
             eos_token_id=eos_token_id,
             tie_word_embeddings=tie_word_embeddings,
             **kwargs,
-<<<<<<< HEAD
-        )
-
-    # Copied from transformers.models.llama.configuration_llama.LlamaConfig._rope_scaling_validation
-    def _rope_scaling_validation(self):
-        """
-        Validate the `rope_scaling` configuration.
-        """
-        if self.rope_scaling is None:
-            return
-
-        if not isinstance(self.rope_scaling, dict) or len(self.rope_scaling) != 2:
-            raise ValueError(
-                "`rope_scaling` must be a dictionary with with two fields, `type` and `factor`, "
-                f"got {self.rope_scaling}"
-            )
-        rope_scaling_type = self.rope_scaling.get("type", None)
-        rope_scaling_factor = self.rope_scaling.get("factor", None)
-        if rope_scaling_type is None or rope_scaling_type not in ["linear", "dynamic"]:
-            raise ValueError(
-                f"`rope_scaling`'s type field must be one of ['linear', 'dynamic'], got {rope_scaling_type}"
-            )
-        if rope_scaling_factor is None or not isinstance(rope_scaling_factor, float) or rope_scaling_factor <= 1.0:
-            raise ValueError(f"`rope_scaling`'s factor field must be a float > 1, got {rope_scaling_factor}")
-=======
-        )
->>>>>>> e39b6c1c
+        )