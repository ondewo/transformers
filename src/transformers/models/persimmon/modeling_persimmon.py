# coding=utf-8
# Copyright 2023 EleutherAI and the HuggingFace Inc. team. All rights reserved.
#
# This code is based on EleutherAI's GPT-NeoX library and the GPT-NeoX
# and OPT implementations in this library. It has been modified from its
# original forms to accommodate minor architectural differences compared
# to GPT-NeoX and OPT used by the Meta AI team that trained the model.
#
# Licensed under the Apache License, Version 2.0 (the "License");
# you may not use this file except in compliance with the License.
# You may obtain a copy of the License at
#
#     http://www.apache.org/licenses/LICENSE-2.0
#
# Unless required by applicable law or agreed to in writing, software
# distributed under the License is distributed on an "AS IS" BASIS,
# WITHOUT WARRANTIES OR CONDITIONS OF ANY KIND, either express or implied.
# See the License for the specific language governing permissions and
# limitations under the License.
""" PyTorch Persimmon model."""
import math
from typing import List, Optional, Tuple, Union

import torch
import torch.utils.checkpoint
from torch import nn
from torch.nn import BCEWithLogitsLoss, CrossEntropyLoss, MSELoss

from ...activations import ACT2FN
from ...cache_utils import Cache, DynamicCache
from ...modeling_attn_mask_utils import _prepare_4d_causal_attention_mask
from ...modeling_outputs import BaseModelOutputWithPast, CausalLMOutputWithPast, SequenceClassifierOutputWithPast
from ...modeling_utils import PreTrainedModel
from ...utils import add_start_docstrings, add_start_docstrings_to_model_forward, logging, replace_return_docstrings
from .configuration_persimmon import PersimmonConfig


logger = logging.get_logger(__name__)

_CONFIG_FOR_DOC = "PersimmonConfig"


# Copied from transformers.models.llama.modeling_llama.LlamaRotaryEmbedding with Llama->Persimmon
class PersimmonRotaryEmbedding(nn.Module):
    def __init__(self, dim, max_position_embeddings=2048, base=10000, device=None):
        super().__init__()

        self.dim = dim
        self.max_position_embeddings = max_position_embeddings
        self.base = base
        inv_freq = 1.0 / (self.base ** (torch.arange(0, self.dim, 2).float().to(device) / self.dim))
        self.register_buffer("inv_freq", inv_freq, persistent=False)

        # Build here to make `torch.jit.trace` work.
        self._set_cos_sin_cache(
            seq_len=max_position_embeddings, device=self.inv_freq.device, dtype=torch.get_default_dtype()
        )

    def _set_cos_sin_cache(self, seq_len, device, dtype):
        self.max_seq_len_cached = seq_len
        t = torch.arange(self.max_seq_len_cached, device=device, dtype=self.inv_freq.dtype)

        freqs = torch.outer(t, self.inv_freq)
        # Different from paper, but it uses a different permutation in order to obtain the same calculation
        emb = torch.cat((freqs, freqs), dim=-1)
        self.register_buffer("cos_cached", emb.cos().to(dtype), persistent=False)
        self.register_buffer("sin_cached", emb.sin().to(dtype), persistent=False)

    def forward(self, x, seq_len=None):
        # x: [bs, num_attention_heads, seq_len, head_size]
        if seq_len > self.max_seq_len_cached:
            self._set_cos_sin_cache(seq_len=seq_len, device=x.device, dtype=x.dtype)

        return (
            self.cos_cached[:seq_len].to(dtype=x.dtype),
            self.sin_cached[:seq_len].to(dtype=x.dtype),
        )


# Copied from transformers.models.llama.modeling_llama.LlamaLinearScalingRotaryEmbedding with Llama->Persimmon
class PersimmonLinearScalingRotaryEmbedding(PersimmonRotaryEmbedding):
    """PersimmonRotaryEmbedding extended with linear scaling. Credits to the Reddit user /u/kaiokendev"""

    def __init__(self, dim, max_position_embeddings=2048, base=10000, device=None, scaling_factor=1.0):
        self.scaling_factor = scaling_factor
        super().__init__(dim, max_position_embeddings, base, device)

    def _set_cos_sin_cache(self, seq_len, device, dtype):
        self.max_seq_len_cached = seq_len
        t = torch.arange(self.max_seq_len_cached, device=device, dtype=self.inv_freq.dtype)
        t = t / self.scaling_factor

        freqs = torch.outer(t, self.inv_freq)
        # Different from paper, but it uses a different permutation in order to obtain the same calculation
        emb = torch.cat((freqs, freqs), dim=-1)
        self.register_buffer("cos_cached", emb.cos().to(dtype), persistent=False)
        self.register_buffer("sin_cached", emb.sin().to(dtype), persistent=False)


# Copied from transformers.models.llama.modeling_llama.LlamaDynamicNTKScalingRotaryEmbedding with Llama->Persimmon
class PersimmonDynamicNTKScalingRotaryEmbedding(PersimmonRotaryEmbedding):
    """PersimmonRotaryEmbedding extended with Dynamic NTK scaling. Credits to the Reddit users /u/bloc97 and /u/emozilla"""

    def __init__(self, dim, max_position_embeddings=2048, base=10000, device=None, scaling_factor=1.0):
        self.scaling_factor = scaling_factor
        super().__init__(dim, max_position_embeddings, base, device)

    def _set_cos_sin_cache(self, seq_len, device, dtype):
        self.max_seq_len_cached = seq_len

        if seq_len > self.max_position_embeddings:
            base = self.base * (
                (self.scaling_factor * seq_len / self.max_position_embeddings) - (self.scaling_factor - 1)
            ) ** (self.dim / (self.dim - 2))
            inv_freq = 1.0 / (base ** (torch.arange(0, self.dim, 2).float().to(device) / self.dim))
            self.register_buffer("inv_freq", inv_freq, persistent=False)

        t = torch.arange(self.max_seq_len_cached, device=device, dtype=self.inv_freq.dtype)

        freqs = torch.outer(t, self.inv_freq)
        # Different from paper, but it uses a different permutation in order to obtain the same calculation
        emb = torch.cat((freqs, freqs), dim=-1)
        self.register_buffer("cos_cached", emb.cos().to(dtype), persistent=False)
        self.register_buffer("sin_cached", emb.sin().to(dtype), persistent=False)


# Copied from transformers.models.llama.modeling_llama.rotate_half
def rotate_half(x):
    """Rotates half the hidden dims of the input."""
    x1 = x[..., : x.shape[-1] // 2]
    x2 = x[..., x.shape[-1] // 2 :]
    return torch.cat((-x2, x1), dim=-1)


# Copied from transformers.models.llama.modeling_llama.apply_rotary_pos_emb
def apply_rotary_pos_emb(q, k, cos, sin, position_ids, unsqueeze_dim=1):
    """Applies Rotary Position Embedding to the query and key tensors.

    Args:
        q (`torch.Tensor`): The query tensor.
        k (`torch.Tensor`): The key tensor.
        cos (`torch.Tensor`): The cosine part of the rotary embedding.
        sin (`torch.Tensor`): The sine part of the rotary embedding.
        position_ids (`torch.Tensor`):
            The position indices of the tokens corresponding to the query and key tensors. For example, this can be
            used to pass offsetted position ids when working with a KV-cache.
        unsqueeze_dim (`int`, *optional*, defaults to 1):
            The 'unsqueeze_dim' argument specifies the dimension along which to unsqueeze cos[position_ids] and
            sin[position_ids] so that they can be properly broadcasted to the dimensions of q and k. For example, note
            that cos[position_ids] and sin[position_ids] have the shape [batch_size, seq_len, head_dim]. Then, if q and
            k have the shape [batch_size, heads, seq_len, head_dim], then setting unsqueeze_dim=1 makes
            cos[position_ids] and sin[position_ids] broadcastable to the shapes of q and k. Similarly, if q and k have
            the shape [batch_size, seq_len, heads, head_dim], then set unsqueeze_dim=2.
    Returns:
        `tuple(torch.Tensor)` comprising of the query and key tensors rotated using the Rotary Position Embedding.
    """
    cos = cos[position_ids].unsqueeze(unsqueeze_dim)
    sin = sin[position_ids].unsqueeze(unsqueeze_dim)
    q_embed = (q * cos) + (rotate_half(q) * sin)
    k_embed = (k * cos) + (rotate_half(k) * sin)
    return q_embed, k_embed


# Copied from transformers.models.gpt_neox.modeling_gpt_neox.GPTNeoXMLP with GPTNeoX->Persimmon
class PersimmonMLP(nn.Module):
    def __init__(self, config):
        super().__init__()
        self.dense_h_to_4h = nn.Linear(config.hidden_size, config.intermediate_size)
        self.dense_4h_to_h = nn.Linear(config.intermediate_size, config.hidden_size)
        self.act = ACT2FN[config.hidden_act]

    def forward(self, hidden_states):
        hidden_states = self.dense_h_to_4h(hidden_states)
        hidden_states = self.act(hidden_states)
        hidden_states = self.dense_4h_to_h(hidden_states)
        return hidden_states


class PersimmonAttention(nn.Module):
    """Multi-headed attention from 'Attention Is All You Need' paper"""

    def __init__(self, config: PersimmonConfig, layer_idx: Optional[int] = None):
        super().__init__()
        self.config = config
        self.layer_idx = layer_idx
        if layer_idx is None:
            logger.warning_once(
                f"Instantiating {self.__class__.__name__} without passing `layer_idx` is not recommended and will "
                "to errors during the forward call, if caching is used. Please make sure to provide a `layer_idx` "
                "when creating this class."
            )

        self.hidden_size = config.hidden_size
        self.num_heads = config.num_attention_heads
        self.head_dim = self.hidden_size // self.num_heads
        self.max_position_embeddings = config.max_position_embeddings
        self.rope_theta = config.rope_theta
        self.partial_rotary_factor = config.partial_rotary_factor
        self.is_causal = True

        if (self.head_dim * self.num_heads) != self.hidden_size:
            raise ValueError(
                f"hidden_size must be divisible by num_heads (got `hidden_size`: {self.hidden_size}"
                f" and `num_heads`: {self.num_heads})."
            )
        self.query_key_value = nn.Linear(self.hidden_size, 3 * self.hidden_size, bias=True)
        self.dense = nn.Linear(self.num_heads * self.head_dim, self.hidden_size, bias=True)
        self.qk_layernorm = config.qk_layernorm

        if self.qk_layernorm:
            self.q_layernorm = nn.LayerNorm(
                config.hidden_size // self.num_heads, eps=config.layer_norm_eps, elementwise_affine=True
            )
            self.k_layernorm = nn.LayerNorm(
                config.hidden_size // self.num_heads, eps=config.layer_norm_eps, elementwise_affine=True
            )
        self.attention_dropout = nn.Dropout(config.attention_dropout)
        self._init_rope()

    def _init_rope(self):
        if self.config.rope_scaling is None:
            self.rotary_emb = PersimmonRotaryEmbedding(
                int(self.partial_rotary_factor * self.head_dim),
                max_position_embeddings=self.max_position_embeddings,
                base=self.rope_theta,
            )
        else:
            scaling_type = self.config.rope_scaling["type"]
            scaling_factor = self.config.rope_scaling["factor"]
            if scaling_type == "linear":
                self.rotary_emb = PersimmonLinearScalingRotaryEmbedding(
                    int(self.partial_rotary_factor * self.head_dim),
                    max_position_embeddings=self.max_position_embeddings,
                    scaling_factor=scaling_factor,
                    base=self.rope_theta,
                )
            elif scaling_type == "dynamic":
                self.rotary_emb = PersimmonDynamicNTKScalingRotaryEmbedding(
                    int(self.partial_rotary_factor * self.head_dim),
                    max_position_embeddings=self.max_position_embeddings,
                    scaling_factor=scaling_factor,
                    base=self.rope_theta,
                )
            else:
                raise ValueError(f"Unknown RoPE scaling type {scaling_type}")

    # Copied from transformers.models.bloom.modeling_bloom.BloomAttention._split_heads
    def _split_heads(self, fused_qkv: torch.Tensor) -> Tuple[torch.Tensor, torch.Tensor, torch.Tensor]:
        """
        Split the last dimension into (num_heads, head_dim) without making any copies, results share same memory
        storage as `fused_qkv`

        Args:
            fused_qkv (`torch.tensor`, *required*): [batch_size, seq_length, num_heads * 3 * head_dim]

        Returns:
            query: [batch_size, seq_length, num_heads, head_dim] key: [batch_size, seq_length, num_heads, head_dim]
            value: [batch_size, seq_length, num_heads, head_dim]
        """
        batch_size, seq_length, three_times_hidden_size = fused_qkv.shape
        fused_qkv = fused_qkv.view(batch_size, seq_length, self.num_heads, 3, self.head_dim)
        return fused_qkv[..., 0, :], fused_qkv[..., 1, :], fused_qkv[..., 2, :]

    def forward(
        self,
        hidden_states: torch.Tensor,
        attention_mask: Optional[torch.Tensor] = None,
        position_ids: Optional[torch.LongTensor] = None,
        past_key_value: Optional[Cache] = None,
        output_attentions: bool = False,
        use_cache: bool = False,
    ) -> Tuple[torch.Tensor, Optional[torch.Tensor], Optional[Tuple[torch.Tensor]]]:
        bsz, q_len, _ = hidden_states.size()

        # [batch_size, seq_length, 3 x hidden_size]
        fused_qkv = self.query_key_value(hidden_states)

        # 3 x [batch_size, seq_length, num_heads, head_dim]
        (query_states, key_states, value_states) = self._split_heads(fused_qkv)

        if self.qk_layernorm:
            query_states = self.q_layernorm(query_states)
            key_states = self.k_layernorm(key_states)

        # [batch_size, num_heads, seq_length, head_dim] -> [batch_size, seq_length, num_heads, head_dim]
        query_states = query_states.transpose(1, 2)
        value_states = value_states.transpose(1, 2)
        key_states = key_states.transpose(1, 2)

        kv_seq_len = key_states.shape[-2]
        if past_key_value is not None:
            if self.layer_idx is None:
                raise ValueError(
                    f"The cache structure has changed since version v4.36. If you are using {self.__class__.__name__} "
                    "for auto-regressive decoding with k/v caching, please make sure to initialize the attention class "
                    "with a layer index."
                )
            kv_seq_len += past_key_value.get_usable_length(kv_seq_len, self.layer_idx)
        cos, sin = self.rotary_emb(value_states, seq_len=kv_seq_len)

        # Partial rotary embedding
        query_rot, query_pass = (
            query_states[..., : self.rotary_emb.dim],
            query_states[..., self.rotary_emb.dim :],
        )
        key_rot, key_pass = (
            key_states[..., : self.rotary_emb.dim],
            key_states[..., self.rotary_emb.dim :],
        )
        # [batch_size, seq_length, num_heads, head_dim // config.partial_rotary_factor]
        query_rot, key_rot = apply_rotary_pos_emb(query_rot, key_rot, cos, sin, position_ids)

        # [batch_size, seq_length, num_heads, head_dim]
        query_states = torch.cat((query_rot, query_pass), dim=-1)
        key_states = torch.cat((key_rot, key_pass), dim=-1)

        if past_key_value is not None:
            # Specific to RoPE models with partial rotation
            cache_kwargs = {"sin": sin, "cos": cos, "partial_rotation_size": self.rotary_emb.dim}
            key_states, value_states = past_key_value.update(key_states, value_states, self.layer_idx, cache_kwargs)

        attn_weights = torch.matmul(query_states, key_states.transpose(2, 3)) / math.sqrt(self.head_dim)

        if attn_weights.size() != (bsz, self.num_heads, q_len, kv_seq_len):
            raise ValueError(
                f"Attention weights should be of size {(bsz, self.num_heads, q_len, kv_seq_len)}, but is"
                f" {attn_weights.size()}"
            )

        if attention_mask is not None:
            if attention_mask.size() != (bsz, 1, q_len, kv_seq_len):
                raise ValueError(
                    f"Attention mask should be of size {(bsz, 1, q_len, kv_seq_len)}, but is {attention_mask.size()}"
                )
            attn_weights = attn_weights + attention_mask

        # upcast attention to fp32
        attn_weights = nn.functional.softmax(attn_weights, dtype=torch.float32, dim=-1).to(query_states.dtype)
        attn_weights = self.attention_dropout(attn_weights)

        attn_output = torch.matmul(attn_weights, value_states)

        if attn_output.size() != (bsz, self.num_heads, q_len, self.head_dim):
            raise ValueError(
                f"`attn_output` should be of size {(bsz, self.num_heads, q_len, self.head_dim)}, but is"
                f" {attn_output.size()}"
            )

        attn_output = attn_output.transpose(1, 2).contiguous()
        attn_output = attn_output.reshape(bsz, q_len, self.hidden_size)

        attn_output = self.dense(attn_output)

        if not output_attentions:
            attn_weights = None

        return attn_output, attn_weights, past_key_value


class PersimmonDecoderLayer(nn.Module):
    def __init__(self, config: PersimmonConfig, layer_idx: int):
        super().__init__()
        self.hidden_size = config.hidden_size
        self.self_attn = PersimmonAttention(config=config, layer_idx=layer_idx)
        self.mlp = PersimmonMLP(config)
        self.input_layernorm = nn.LayerNorm(config.hidden_size, eps=config.layer_norm_eps)
        self.post_attention_layernorm = nn.LayerNorm(config.hidden_size, eps=config.layer_norm_eps)
        self.dropout = nn.Dropout(config.hidden_dropout)

    def forward(
        self,
        hidden_states: torch.Tensor,
        attention_mask: Optional[torch.Tensor] = None,
        position_ids: Optional[torch.LongTensor] = None,
        past_key_value: Optional[Tuple[torch.Tensor]] = None,
        output_attentions: Optional[bool] = False,
        use_cache: Optional[bool] = False,
    ) -> Tuple[torch.FloatTensor, Optional[Tuple[torch.FloatTensor, torch.FloatTensor]]]:
        """
        Args:
            hidden_states (`torch.FloatTensor`): input to the layer of shape `(batch, seq_len, embed_dim)`
            attention_mask (`torch.FloatTensor`, *optional*): attention mask of size
                `(batch, 1, tgt_len, src_len)` where padding elements are indicated by very large negative values.
            position_ids (`torch.LongTensor` of shape `({0})`, *optional*):
                Indices of positions of each input sequence tokens in the position embeddings. Selected in the range
                `[0, config.n_positions - 1]`.

                [What are position IDs?](../glossary#position-ids)
            past_key_value (`Tuple(torch.FloatTensor)`, *optional*):
                cached past key and value projection states
            output_attentions (`bool`, *optional*):
                Whether or not to return the attentions tensors of all attention layers. See `attentions` under
                returned tensors for more detail.
            use_cache (`bool`, *optional*):
                If set to `True`, `past_key_values` key value states are returned and can be used to speed up decoding
                (see `past_key_values`).
        """

        residual = hidden_states

        hidden_states = self.input_layernorm(hidden_states)

        # Self Attention
        hidden_states, self_attn_weights, present_key_value = self.self_attn(
            hidden_states=hidden_states,
            attention_mask=attention_mask,
            position_ids=position_ids,
            past_key_value=past_key_value,
            output_attentions=output_attentions,
            use_cache=use_cache,
        )
        hidden_states = residual + hidden_states

        # Fully Connected
        residual = hidden_states
        hidden_states = self.post_attention_layernorm(hidden_states)
        hidden_states = self.mlp(hidden_states)

        hidden_states = self.dropout(hidden_states)
        hidden_states = hidden_states + residual

        outputs = (hidden_states,)

        if output_attentions:
            outputs += (self_attn_weights,)

        if use_cache:
            outputs += (present_key_value,)

        return outputs


PERSIMMON_START_DOCSTRING = r"""
    This model inherits from [`PreTrainedModel`]. Check the superclass documentation for the generic methods the
    library implements for all its model (such as downloading or saving, resizing the input embeddings, pruning heads
    etc.)

    This model is also a PyTorch [torch.nn.Module](https://pytorch.org/docs/stable/nn.html#torch.nn.Module) subclass.
    Use it as a regular PyTorch Module and refer to the PyTorch documentation for all matter related to general usage
    and behavior.

    Parameters:
        config ([`PersimmonConfig`]):
            Model configuration class with all the parameters of the model. Initializing with a config file does not
            load the weights associated with the model, only the configuration. Check out the
            [`~PreTrainedModel.from_pretrained`] method to load the model weights.
"""


@add_start_docstrings(
    "The bare Persimmon Model outputting raw hidden-states without any specific head on top.",
    PERSIMMON_START_DOCSTRING,
)
class PersimmonPreTrainedModel(PreTrainedModel):
    config_class = PersimmonConfig
    base_model_prefix = "model"
    supports_gradient_checkpointing = True
    _no_split_modules = ["PersimmonDecoderLayer"]
    _skip_keys_device_placement = "past_key_values"
    _supports_cache_class = True

    def _init_weights(self, module):
        std = self.config.initializer_range
        if isinstance(module, nn.Linear):
            module.weight.data.normal_(mean=0.0, std=std)
            if module.bias is not None:
                module.bias.data.zero_()
        elif isinstance(module, nn.Embedding):
            module.weight.data.normal_(mean=0.0, std=std)
            if module.padding_idx is not None:
                module.weight.data[module.padding_idx].zero_()


PERSIMMON_INPUTS_DOCSTRING = r"""
    Args:
        input_ids (`torch.LongTensor` of shape `(batch_size, sequence_length)`):
            Indices of input sequence tokens in the vocabulary. Padding will be ignored by default should you provide
            it.

            Indices can be obtained using [`AutoTokenizer`]. See [`PreTrainedTokenizer.encode`] and
            [`PreTrainedTokenizer.__call__`] for details.

            [What are input IDs?](../glossary#input-ids)
        attention_mask (`torch.Tensor` of shape `(batch_size, sequence_length)`, *optional*):
            Mask to avoid performing attention on padding token indices. Mask values selected in `[0, 1]`:

            - 1 for tokens that are **not masked**,
            - 0 for tokens that are **masked**.

            [What are attention masks?](../glossary#attention-mask)

            Indices can be obtained using [`AutoTokenizer`]. See [`PreTrainedTokenizer.encode`] and
            [`PreTrainedTokenizer.__call__`] for details.

            If `past_key_values` is used, optionally only the last `decoder_input_ids` have to be input (see
            `past_key_values`).

            If you want to change padding behavior, you should read [`modeling_opt._prepare_decoder_attention_mask`]
            and modify to your needs. See diagram 1 in [the paper](https://arxiv.org/abs/1910.13461) for more
            information on the default strategy.

            - 1 indicates the head is **not masked**,
            - 0 indicates the head is **masked**.
        position_ids (`torch.LongTensor` of shape `(batch_size, sequence_length)`, *optional*):
            Indices of positions of each input sequence tokens in the position embeddings. Selected in the range `[0,
            config.n_positions - 1]`.

            [What are position IDs?](../glossary#position-ids)
        past_key_values (`Cache` or `tuple(tuple(torch.FloatTensor))`, *optional*):
            Pre-computed hidden-states (key and values in the self-attention blocks and in the cross-attention
            blocks) that can be used to speed up sequential decoding. This typically consists in the `past_key_values`
            returned by the model at a previous stage of decoding, when `use_cache=True` or `config.use_cache=True`.

            Two formats are allowed:
            - a [`~cache_utils.Cache`] instance;
            - Tuple of `tuple(torch.FloatTensor)` of length `config.n_layers`, with each tuple having 2 tensors of
            shape `(batch_size, num_heads, sequence_length, embed_size_per_head)`). This is also known as the legacy
            cache format.

            The model will output the same cache format that is fed as input. If no `past_key_values` are passed, the
            legacy cache format will be returned.

            If `past_key_values` are used, the user can optionally input only the last `input_ids` (those that don't
            have their past key value states given to this model) of shape `(batch_size, 1)` instead of all `input_ids`
            of shape `(batch_size, sequence_length)`.
        inputs_embeds (`torch.FloatTensor` of shape `(batch_size, sequence_length, hidden_size)`, *optional*):
            Optionally, instead of passing `input_ids` you can choose to directly pass an embedded representation. This
            is useful if you want more control over how to convert `input_ids` indices into associated vectors than the
            model's internal embedding lookup matrix.
        use_cache (`bool`, *optional*):
            If set to `True`, `past_key_values` key value states are returned and can be used to speed up decoding (see
            `past_key_values`).
        output_attentions (`bool`, *optional*):
            Whether or not to return the attentions tensors of all attention layers. See `attentions` under returned
            tensors for more detail.
        output_hidden_states (`bool`, *optional*):
            Whether or not to return the hidden states of all layers. See `hidden_states` under returned tensors for
            more detail.
        return_dict (`bool`, *optional*):
            Whether or not to return a [`~utils.ModelOutput`] instead of a plain tuple.
"""


@add_start_docstrings(
    "The bare Persimmon Model outputting raw hidden-states without any specific head on top.",
    PERSIMMON_START_DOCSTRING,
)
class PersimmonModel(PersimmonPreTrainedModel):
    """
    Transformer decoder consisting of *config.num_hidden_layers* layers. Each layer is a [`PersimmonDecoderLayer`]

    Args:
        config: PersimmonConfig
    """

    def __init__(self, config: PersimmonConfig):
        super().__init__(config)
        self.padding_idx = config.pad_token_id
        self.vocab_size = config.vocab_size

        self.embed_tokens = nn.Embedding(config.vocab_size, config.hidden_size, self.padding_idx)
        self.layers = nn.ModuleList(
            [PersimmonDecoderLayer(config, layer_idx) for layer_idx in range(config.num_hidden_layers)]
        )
        self.final_layernorm = nn.LayerNorm(config.hidden_size, eps=config.layer_norm_eps)

        self.gradient_checkpointing = False
        # Initialize weights and apply final processing
        self.post_init()

    def get_input_embeddings(self):
        return self.embed_tokens

    def set_input_embeddings(self, value):
        self.embed_tokens = value

    @add_start_docstrings_to_model_forward(PERSIMMON_INPUTS_DOCSTRING)
    def forward(
        self,
        input_ids: torch.LongTensor = None,
        attention_mask: Optional[torch.Tensor] = None,
        position_ids: Optional[torch.LongTensor] = None,
        past_key_values: Optional[List[torch.FloatTensor]] = None,
        inputs_embeds: Optional[torch.FloatTensor] = None,
        use_cache: Optional[bool] = None,
        output_attentions: Optional[bool] = None,
        output_hidden_states: Optional[bool] = None,
        return_dict: Optional[bool] = None,
    ) -> Union[Tuple, BaseModelOutputWithPast]:
        output_attentions = output_attentions if output_attentions is not None else self.config.output_attentions
        output_hidden_states = (
            output_hidden_states if output_hidden_states is not None else self.config.output_hidden_states
        )
        use_cache = use_cache if use_cache is not None else self.config.use_cache

        return_dict = return_dict if return_dict is not None else self.config.use_return_dict

        # retrieve input_ids and inputs_embeds
        if input_ids is not None and inputs_embeds is not None:
            raise ValueError("You cannot specify both decoder_input_ids and decoder_inputs_embeds at the same time")
        elif input_ids is not None:
            batch_size, seq_length = input_ids.shape
        elif inputs_embeds is not None:
            batch_size, seq_length, _ = inputs_embeds.shape
        else:
            raise ValueError("You have to specify either decoder_input_ids or decoder_inputs_embeds")

        seq_length_with_past = seq_length
        past_key_values_length = 0

        if self.gradient_checkpointing and self.training:
            if use_cache:
                logger.warning_once(
                    "`use_cache=True` is incompatible with gradient checkpointing. Setting `use_cache=False`..."
                )
                use_cache = False

<<<<<<< HEAD
        use_legacy_cache = False
        if use_cache and not isinstance(past_key_values, Cache) and not self.training:
            use_legacy_cache = True
            past_key_values = DynamicCache.from_legacy_cache(past_key_values)
            logger.warning_once(
                "We detected that you are passing `past_key_values` as a tuple and this is deprecated and will be removed in v4.43. "
                "Please use an appropriate `Cache` class (https://huggingface.co/docs/transformers/internal/generation_utils#transformers.Cache)"
=======
        if use_cache:
            use_legacy_cache = not isinstance(past_key_values, Cache)
            if use_legacy_cache:
                past_key_values = DynamicCache.from_legacy_cache(past_key_values)
            past_key_values_length = past_key_values.get_usable_length(seq_length)
            seq_length_with_past = seq_length_with_past + past_key_values_length

        if position_ids is None:
            device = input_ids.device if input_ids is not None else inputs_embeds.device
            position_ids = torch.arange(
                past_key_values_length, seq_length + past_key_values_length, dtype=torch.long, device=device
>>>>>>> bb618d93
            )
            position_ids = position_ids.unsqueeze(0)

        if inputs_embeds is None:
            inputs_embeds = self.embed_tokens(input_ids)
        # embed positions
        if attention_mask is None:
            attention_mask = torch.ones(
                (batch_size, seq_length_with_past), dtype=torch.bool, device=inputs_embeds.device
            )
        attention_mask = _prepare_4d_causal_attention_mask(
            attention_mask, (batch_size, seq_length), inputs_embeds, past_key_values_length
        )

        hidden_states = inputs_embeds

        # decoder layers
        all_hidden_states = () if output_hidden_states else None
        all_self_attns = () if output_attentions else None
        next_decoder_cache = None

        for decoder_layer in self.layers:
            if output_hidden_states:
                all_hidden_states += (hidden_states,)

            if self.gradient_checkpointing and self.training:
                layer_outputs = self._gradient_checkpointing_func(
                    decoder_layer.__call__,
                    hidden_states,
                    attention_mask,
                    position_ids,
                    past_key_values,
                    output_attentions,
                )
            else:
                layer_outputs = decoder_layer(
                    hidden_states,
                    attention_mask=attention_mask,
                    position_ids=position_ids,
                    past_key_value=past_key_values,
                    output_attentions=output_attentions,
                    use_cache=use_cache,
                )

            hidden_states = layer_outputs[0]

            if use_cache:
                next_decoder_cache = layer_outputs[2 if output_attentions else 1]

            if output_attentions:
                all_self_attns += (layer_outputs[1],)

        hidden_states = self.final_layernorm(hidden_states)

        # add hidden states from the last decoder layer
        if output_hidden_states:
            all_hidden_states += (hidden_states,)

        next_cache = None
        if use_cache:
            next_cache = next_decoder_cache.to_legacy_cache() if use_legacy_cache else next_decoder_cache

        if not return_dict:
            return tuple(v for v in [hidden_states, next_cache, all_hidden_states, all_self_attns] if v is not None)
        return BaseModelOutputWithPast(
            last_hidden_state=hidden_states,
            past_key_values=next_cache,
            hidden_states=all_hidden_states,
            attentions=all_self_attns,
        )


class PersimmonForCausalLM(PersimmonPreTrainedModel):
    _tied_weights_keys = ["lm_head.weight"]

    # Copied from transformers.models.llama.modeling_llama.LlamaForCausalLM.__init__ with LLAMA->PERSIMMON,Llama->Persimmon
    def __init__(self, config):
        super().__init__(config)
        self.model = PersimmonModel(config)
        self.vocab_size = config.vocab_size
        self.lm_head = nn.Linear(config.hidden_size, config.vocab_size, bias=False)

        # Initialize weights and apply final processing
        self.post_init()

    # Copied from transformers.models.llama.modeling_llama.LlamaForCausalLM.get_input_embeddings
    def get_input_embeddings(self):
        return self.model.embed_tokens

    # Copied from transformers.models.llama.modeling_llama.LlamaForCausalLM.set_input_embeddings
    def set_input_embeddings(self, value):
        self.model.embed_tokens = value

    # Copied from transformers.models.llama.modeling_llama.LlamaForCausalLM.get_output_embeddings
    def get_output_embeddings(self):
        return self.lm_head

    # Copied from transformers.models.llama.modeling_llama.LlamaForCausalLM.set_output_embeddings
    def set_output_embeddings(self, new_embeddings):
        self.lm_head = new_embeddings

    # Copied from transformers.models.llama.modeling_llama.LlamaForCausalLM.set_decoder
    def set_decoder(self, decoder):
        self.model = decoder

    # Copied from transformers.models.llama.modeling_llama.LlamaForCausalLM.get_decoder
    def get_decoder(self):
        return self.model

    @add_start_docstrings_to_model_forward(PERSIMMON_INPUTS_DOCSTRING)
    @replace_return_docstrings(output_type=CausalLMOutputWithPast, config_class=_CONFIG_FOR_DOC)
    def forward(
        self,
        input_ids: torch.LongTensor = None,
        attention_mask: Optional[torch.Tensor] = None,
        position_ids: Optional[torch.LongTensor] = None,
        past_key_values: Optional[List[torch.FloatTensor]] = None,
        inputs_embeds: Optional[torch.FloatTensor] = None,
        labels: Optional[torch.LongTensor] = None,
        use_cache: Optional[bool] = None,
        output_attentions: Optional[bool] = None,
        output_hidden_states: Optional[bool] = None,
        return_dict: Optional[bool] = None,
<<<<<<< HEAD
        cache_position: Optional[torch.LongTensor] = None,
        num_logits_to_keep: int = 0,
=======
>>>>>>> bb618d93
    ) -> Union[Tuple, CausalLMOutputWithPast]:
        r"""
        Args:
            labels (`torch.LongTensor` of shape `(batch_size, sequence_length)`, *optional*):
                Labels for computing the masked language modeling loss. Indices should either be in `[0, ...,
                config.vocab_size]` or -100 (see `input_ids` docstring). Tokens with indices set to `-100` are ignored
                (masked), the loss is only computed for the tokens with labels in `[0, ..., config.vocab_size]`.

            num_logits_to_keep (`int`, *optional*):
                Calculate logits for the last `num_logits_to_keep` tokens. If `0`, calculate logits for all
                `input_ids` (special case). Only last token logits are needed for generation, and calculating them only for that
                token can save memory, which becomes pretty significant for long sequences or large vocabulary size.

        Returns:

        Example:

        ```python
        >>> from transformers import AutoTokenizer, PersimmonForCausalLM

        >>> model = PersimmonForCausalLM.from_pretrained("adept/persimmon-8b-base")
        >>> tokenizer = AutoTokenizer.from_pretrained("adept/persimmon-8b-base")

        >>> prompt = "human: Hey, what should I eat for dinner?"
        >>> inputs = tokenizer(prompt, return_tensors="pt")

        >>> # Generate
        >>> generate_ids = model.generate(inputs.input_ids, max_length=30)
        >>> tokenizer.batch_decode(generate_ids, skip_special_tokens=True, clean_up_tokenization_spaces=False)[0]
        'human: Hey, what should I eat for dinner?\n\ncat: 🐱\n\nhuman: 😐\n\n'
        ```"""

        output_attentions = output_attentions if output_attentions is not None else self.config.output_attentions
        output_hidden_states = (
            output_hidden_states if output_hidden_states is not None else self.config.output_hidden_states
        )
        return_dict = return_dict if return_dict is not None else self.config.use_return_dict

        # decoder outputs consists of (dec_features, layer_state, dec_hidden, dec_attn)
        outputs = self.model(
            input_ids=input_ids,
            attention_mask=attention_mask,
            position_ids=position_ids,
            past_key_values=past_key_values,
            inputs_embeds=inputs_embeds,
            use_cache=use_cache,
            output_attentions=output_attentions,
            output_hidden_states=output_hidden_states,
            return_dict=return_dict,
        )

        hidden_states = outputs[0]
        # No upscaling to float was ever done for Persimmon
        logits = self.lm_head(hidden_states[:, -num_logits_to_keep:, :])

        loss = None
        if labels is not None:
            # Shift so that tokens < n predict n
            shift_logits = logits[..., :-1, :].contiguous()
            shift_labels = labels[..., 1:].contiguous()
            # Flatten the tokens
            loss_fct = CrossEntropyLoss()
            shift_logits = shift_logits.view(-1, self.config.vocab_size)
            shift_labels = shift_labels.view(-1)
            # Enable model parallelism
            shift_labels = shift_labels.to(shift_logits.device)
            loss = loss_fct(shift_logits, shift_labels)

        if not return_dict:
            output = (logits,) + outputs[1:]
            return (loss,) + output if loss is not None else output

        return CausalLMOutputWithPast(
            loss=loss,
            logits=logits,
            past_key_values=outputs.past_key_values,
            hidden_states=outputs.hidden_states,
            attentions=outputs.attentions,
        )

    # Copied from transformers.models.llama.modeling_llama.LlamaForCausalLM.prepare_inputs_for_generation
    def prepare_inputs_for_generation(
<<<<<<< HEAD
        self,
        input_ids,
        past_key_values=None,
        attention_mask=None,
        inputs_embeds=None,
        cache_position=None,
        position_ids=None,
        use_cache=True,
        num_logits_to_keep=0,
        **kwargs,
=======
        self, input_ids, past_key_values=None, attention_mask=None, inputs_embeds=None, **kwargs
>>>>>>> bb618d93
    ):
        if past_key_values is not None:
            if isinstance(past_key_values, Cache):
                cache_length = past_key_values.get_seq_length()
                past_length = past_key_values.seen_tokens
                max_cache_length = past_key_values.get_max_length()
            else:
                cache_length = past_length = past_key_values[0][0].shape[2]
                max_cache_length = None

            # Keep only the unprocessed tokens:
            # 1 - If the length of the attention_mask exceeds the length of input_ids, then we are in a setting where
            # some of the inputs are exclusivelly passed as part of the cache (e.g. when passing input_embeds as
            # input)
            if attention_mask is not None and attention_mask.shape[1] > input_ids.shape[1]:
                input_ids = input_ids[:, -(attention_mask.shape[1] - past_length) :]
            # 2 - If the past_length is smaller than input_ids', then input_ids holds all input tokens. We can discard
            # input_ids based on the past_length.
            elif past_length < input_ids.shape[1]:
                input_ids = input_ids[:, past_length:]
            # 3 - Otherwise (past_length >= input_ids.shape[1]), let's assume input_ids only has unprocessed tokens.

            # If we are about to go beyond the maximum cache length, we need to crop the input attention mask.
            if (
                max_cache_length is not None
                and attention_mask is not None
                and cache_length + input_ids.shape[1] > max_cache_length
            ):
                attention_mask = attention_mask[:, -max_cache_length:]

        position_ids = kwargs.get("position_ids", None)
        if attention_mask is not None and position_ids is None:
            # create position_ids on the fly for batch generation
            position_ids = attention_mask.long().cumsum(-1) - 1
            position_ids.masked_fill_(attention_mask == 0, 1)
            if past_key_values:
                position_ids = position_ids[:, -input_ids.shape[1] :]

        # if `inputs_embeds` are passed, we only want to use them in the 1st generation step
        if inputs_embeds is not None and past_key_values is None:
            model_inputs = {"inputs_embeds": inputs_embeds}
        else:
            model_inputs = {"input_ids": input_ids}

        model_inputs.update(
            {
                "position_ids": position_ids,
                "past_key_values": past_key_values,
                "use_cache": kwargs.get("use_cache"),
                "attention_mask": attention_mask,
                "num_logits_to_keep": num_logits_to_keep,
            }
        )
        return model_inputs

    @staticmethod
    def _reorder_cache(past_key_values, beam_idx):
        reordered_past = ()
        for layer_past in past_key_values:
            reordered_past += (
                tuple(past_state.index_select(0, beam_idx.to(past_state.device)) for past_state in layer_past),
            )
        return reordered_past


@add_start_docstrings(
    """
    The Persimmon transformer with a sequence classification head on top (linear layer).

    [`PersimmonForSequenceClassification`] uses the last token in order to do the classification, as other causal
    models (e.g. GPT-2) do.

    Since it does classification on the last token, it requires to know the position of the last token. If a
    `pad_token_id` is defined in the configuration, it finds the last token that is not a padding token in each row. If
    no `pad_token_id` is defined, it simply takes the last value in each row of the batch. Since it cannot guess the
    padding tokens when `inputs_embeds` are passed instead of `input_ids`, it does the same (take the last value in
    each row of the batch).
    """,
    PERSIMMON_START_DOCSTRING,
)
# Copied from transformers.models.llama.modeling_llama.LlamaForSequenceClassification with LLAMA->PERSIMMON,Llama->Persimmon
class PersimmonForSequenceClassification(PersimmonPreTrainedModel):
    def __init__(self, config):
        super().__init__(config)
        self.num_labels = config.num_labels
        self.model = PersimmonModel(config)
        self.score = nn.Linear(config.hidden_size, self.num_labels, bias=False)

        # Initialize weights and apply final processing
        self.post_init()

    def get_input_embeddings(self):
        return self.model.embed_tokens

    def set_input_embeddings(self, value):
        self.model.embed_tokens = value

    @add_start_docstrings_to_model_forward(PERSIMMON_INPUTS_DOCSTRING)
    def forward(
        self,
        input_ids: torch.LongTensor = None,
        attention_mask: Optional[torch.Tensor] = None,
        position_ids: Optional[torch.LongTensor] = None,
        past_key_values: Optional[List[torch.FloatTensor]] = None,
        inputs_embeds: Optional[torch.FloatTensor] = None,
        labels: Optional[torch.LongTensor] = None,
        use_cache: Optional[bool] = None,
        output_attentions: Optional[bool] = None,
        output_hidden_states: Optional[bool] = None,
        return_dict: Optional[bool] = None,
    ) -> Union[Tuple, SequenceClassifierOutputWithPast]:
        r"""
        labels (`torch.LongTensor` of shape `(batch_size,)`, *optional*):
            Labels for computing the sequence classification/regression loss. Indices should be in `[0, ...,
            config.num_labels - 1]`. If `config.num_labels == 1` a regression loss is computed (Mean-Square loss), If
            `config.num_labels > 1` a classification loss is computed (Cross-Entropy).
        """
        return_dict = return_dict if return_dict is not None else self.config.use_return_dict

        transformer_outputs = self.model(
            input_ids,
            attention_mask=attention_mask,
            position_ids=position_ids,
            past_key_values=past_key_values,
            inputs_embeds=inputs_embeds,
            use_cache=use_cache,
            output_attentions=output_attentions,
            output_hidden_states=output_hidden_states,
            return_dict=return_dict,
        )
        hidden_states = transformer_outputs[0]
        logits = self.score(hidden_states)

        if input_ids is not None:
            batch_size = input_ids.shape[0]
        else:
            batch_size = inputs_embeds.shape[0]

        if self.config.pad_token_id is None and batch_size != 1:
            raise ValueError("Cannot handle batch sizes > 1 if no padding token is defined.")
        if self.config.pad_token_id is None:
            sequence_lengths = -1
        else:
            if input_ids is not None:
                sequence_lengths = (torch.eq(input_ids, self.config.pad_token_id).int().argmax(-1) - 1).to(
                    logits.device
                )
            else:
                sequence_lengths = -1

        pooled_logits = logits[torch.arange(batch_size, device=logits.device), sequence_lengths]

        loss = None
        if labels is not None:
            labels = labels.to(logits.device)
            if self.config.problem_type is None:
                if self.num_labels == 1:
                    self.config.problem_type = "regression"
                elif self.num_labels > 1 and (labels.dtype == torch.long or labels.dtype == torch.int):
                    self.config.problem_type = "single_label_classification"
                else:
                    self.config.problem_type = "multi_label_classification"

            if self.config.problem_type == "regression":
                loss_fct = MSELoss()
                if self.num_labels == 1:
                    loss = loss_fct(pooled_logits.squeeze(), labels.squeeze())
                else:
                    loss = loss_fct(pooled_logits, labels)
            elif self.config.problem_type == "single_label_classification":
                loss_fct = CrossEntropyLoss()
                loss = loss_fct(pooled_logits.view(-1, self.num_labels), labels.view(-1))
            elif self.config.problem_type == "multi_label_classification":
                loss_fct = BCEWithLogitsLoss()
                loss = loss_fct(pooled_logits, labels)
        if not return_dict:
            output = (pooled_logits,) + transformer_outputs[1:]
            return ((loss,) + output) if loss is not None else output

        return SequenceClassifierOutputWithPast(
            loss=loss,
            logits=pooled_logits,
            past_key_values=transformer_outputs.past_key_values,
            hidden_states=transformer_outputs.hidden_states,
            attentions=transformer_outputs.attentions,
        )<|MERGE_RESOLUTION|>--- conflicted
+++ resolved
@@ -615,7 +615,6 @@
                 )
                 use_cache = False
 
-<<<<<<< HEAD
         use_legacy_cache = False
         if use_cache and not isinstance(past_key_values, Cache) and not self.training:
             use_legacy_cache = True
@@ -623,19 +622,6 @@
             logger.warning_once(
                 "We detected that you are passing `past_key_values` as a tuple and this is deprecated and will be removed in v4.43. "
                 "Please use an appropriate `Cache` class (https://huggingface.co/docs/transformers/internal/generation_utils#transformers.Cache)"
-=======
-        if use_cache:
-            use_legacy_cache = not isinstance(past_key_values, Cache)
-            if use_legacy_cache:
-                past_key_values = DynamicCache.from_legacy_cache(past_key_values)
-            past_key_values_length = past_key_values.get_usable_length(seq_length)
-            seq_length_with_past = seq_length_with_past + past_key_values_length
-
-        if position_ids is None:
-            device = input_ids.device if input_ids is not None else inputs_embeds.device
-            position_ids = torch.arange(
-                past_key_values_length, seq_length + past_key_values_length, dtype=torch.long, device=device
->>>>>>> bb618d93
             )
             position_ids = position_ids.unsqueeze(0)
 
@@ -759,11 +745,8 @@
         output_attentions: Optional[bool] = None,
         output_hidden_states: Optional[bool] = None,
         return_dict: Optional[bool] = None,
-<<<<<<< HEAD
         cache_position: Optional[torch.LongTensor] = None,
         num_logits_to_keep: int = 0,
-=======
->>>>>>> bb618d93
     ) -> Union[Tuple, CausalLMOutputWithPast]:
         r"""
         Args:
@@ -846,7 +829,6 @@
 
     # Copied from transformers.models.llama.modeling_llama.LlamaForCausalLM.prepare_inputs_for_generation
     def prepare_inputs_for_generation(
-<<<<<<< HEAD
         self,
         input_ids,
         past_key_values=None,
@@ -857,9 +839,6 @@
         use_cache=True,
         num_logits_to_keep=0,
         **kwargs,
-=======
-        self, input_ids, past_key_values=None, attention_mask=None, inputs_embeds=None, **kwargs
->>>>>>> bb618d93
     ):
         if past_key_values is not None:
             if isinstance(past_key_values, Cache):
