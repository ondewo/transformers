# coding=utf-8
# Copyright 2023 Google AI and The HuggingFace Inc. team. All rights reserved.
#
# Licensed under the Apache License, Version 2.0 (the "License");
# you may not use this file except in compliance with the License.
# You may obtain a copy of the License at
#
#     http://www.apache.org/licenses/LICENSE-2.0
#
# Unless required by applicable law or agreed to in writing, software
# distributed under the License is distributed on an "AS IS" BASIS,
# WITHOUT WARRANTIES OR CONDITIONS OF ANY KIND, either express or implied.
# See the License for the specific language governing permissions and
# limitations under the License.
""" PyTorch ViViT model."""


import math
from typing import Optional, Set, Tuple, Union

import torch
import torch.utils.checkpoint
from torch import nn
from torch.nn import CrossEntropyLoss, MSELoss

from ...activations import ACT2FN
from ...modeling_outputs import BaseModelOutput, BaseModelOutputWithPooling, ImageClassifierOutput
from ...modeling_utils import PreTrainedModel
from ...pytorch_utils import find_pruneable_heads_and_indices, prune_linear_layer
from ...utils import (
    add_start_docstrings,
    add_start_docstrings_to_model_forward,
    logging,
    replace_return_docstrings,
    torch_int,
)
from .configuration_vivit import VivitConfig


logger = logging.get_logger(__name__)

_CHECKPOINT_FOR_DOC = "google/vivit-b-16x2-kinetics400"
_CONFIG_FOR_DOC = "VivitConfig"

VIVIT_PRETRAINED_MODEL_ARCHIVE_LIST = [
    "google/vivit-b-16x2-kinetics400",
    # See all Vivit models at https://huggingface.co/models?filter=vivit
]


class VivitTubeletEmbeddings(nn.Module):
    """
    Construct Vivit Tubelet embeddings.

    This module turns a batch of videos of shape (batch_size, num_frames, num_channels, height, width) into a tensor of
    shape (batch_size, seq_len, hidden_size) to be consumed by a Transformer encoder.

    The seq_len (the number of patches) equals (number of frames // tubelet_size[0]) * (height // tubelet_size[1]) *
    (width // tubelet_size[2]).
    """

    def __init__(self, config):
        super().__init__()
        self.num_frames = config.num_frames
        self.image_size = config.image_size
        self.patch_size = config.tubelet_size
        self.num_patches = (
            (self.image_size // self.patch_size[2])
            * (self.image_size // self.patch_size[1])
            * (self.num_frames // self.patch_size[0])
        )
        self.embed_dim = config.hidden_size

        self.projection = nn.Conv3d(
            config.num_channels, config.hidden_size, kernel_size=config.tubelet_size, stride=config.tubelet_size
        )

    def forward(self, pixel_values):
        batch_size, num_frames, num_channels, height, width = pixel_values.shape
        if height != self.image_size or width != self.image_size:
            raise ValueError(
                f"Input image size ({height}*{width}) doesn't match model ({self.image_size}*{self.image_size})."
            )

        # permute to (batch_size, num_channels, num_frames, height, width)
        pixel_values = pixel_values.permute(0, 2, 1, 3, 4)

        x = self.projection(pixel_values)
        # out_batch_size, out_num_channels, out_num_frames, out_height, out_width = x.shape
        x = self.projection(pixel_values).flatten(2).transpose(1, 2)
        return x


class VivitEmbeddings(nn.Module):
    """
    Vivit Embeddings.

    Creates embeddings from a video using VivitTubeletEmbeddings, adds CLS token and positional embeddings.
    """

    def __init__(self, config):
        super().__init__()

        self.cls_token = nn.Parameter(torch.zeros(1, 1, config.hidden_size))
        self.patch_embeddings = VivitTubeletEmbeddings(config)

        self.position_embeddings = nn.Parameter(
            torch.zeros(1, self.patch_embeddings.num_patches + 1, config.hidden_size)
        )
        self.dropout = nn.Dropout(config.hidden_dropout_prob)
        self.config = config

<<<<<<< HEAD
    def forward(self, pixel_values):
        batch_size = pixel_values.shape[0]
        embeddings = self.patch_embeddings(pixel_values)
=======
    # Copied from transformers.models.vit.modeling_vit.ViTEmbeddings.interpolate_pos_encoding
    def interpolate_pos_encoding(self, embeddings: torch.Tensor, height: int, width: int) -> torch.Tensor:
        """
        This method allows to interpolate the pre-trained position encodings, to be able to use the model on higher resolution
        images. This method is also adapted to support torch.jit tracing.

        Adapted from:
        - https://github.com/facebookresearch/dino/blob/de9ee3df6cf39fac952ab558447af1fa1365362a/vision_transformer.py#L174-L194, and
        - https://github.com/facebookresearch/dinov2/blob/e1277af2ba9496fbadf7aec6eba56e8d882d1e35/dinov2/models/vision_transformer.py#L179-L211
        """

        num_patches = embeddings.shape[1] - 1
        num_positions = self.position_embeddings.shape[1] - 1

        # always interpolate when tracing to ensure the exported model works for dynamic input shapes
        if not torch.jit.is_tracing() and num_patches == num_positions and height == width:
            return self.position_embeddings

        class_pos_embed = self.position_embeddings[:, :1]
        patch_pos_embed = self.position_embeddings[:, 1:]

        dim = embeddings.shape[-1]

        new_height = height // self.patch_size
        new_width = width // self.patch_size

        sqrt_num_positions = torch_int(num_positions**0.5)
        patch_pos_embed = patch_pos_embed.reshape(1, sqrt_num_positions, sqrt_num_positions, dim)
        patch_pos_embed = patch_pos_embed.permute(0, 3, 1, 2)

        patch_pos_embed = nn.functional.interpolate(
            patch_pos_embed,
            size=(new_height, new_width),
            mode="bicubic",
            align_corners=False,
        )

        patch_pos_embed = patch_pos_embed.permute(0, 2, 3, 1).view(1, -1, dim)

        return torch.cat((class_pos_embed, patch_pos_embed), dim=1)

    def forward(self, pixel_values, interpolate_pos_encoding: bool = False):
        batch_size, num_frames, num_channels, height, width = pixel_values.shape
        embeddings = self.patch_embeddings(pixel_values, interpolate_pos_encoding=interpolate_pos_encoding)
>>>>>>> e39b6c1c

        cls_tokens = self.cls_token.tile([batch_size, 1, 1])

        embeddings = torch.cat((cls_tokens, embeddings), dim=1)

        # add positional encoding to each token
        embeddings = embeddings + self.position_embeddings

        embeddings = self.dropout(embeddings)

        return embeddings


# Copied from transformers.models.vit.modeling_vit.ViTSelfAttention with ViT->Vivit
class VivitSelfAttention(nn.Module):
    def __init__(self, config: VivitConfig) -> None:
        super().__init__()
        if config.hidden_size % config.num_attention_heads != 0 and not hasattr(config, "embedding_size"):
            raise ValueError(
                f"The hidden size {config.hidden_size,} is not a multiple of the number of attention "
                f"heads {config.num_attention_heads}."
            )

        self.num_attention_heads = config.num_attention_heads
        self.attention_head_size = int(config.hidden_size / config.num_attention_heads)
        self.all_head_size = self.num_attention_heads * self.attention_head_size

        self.query = nn.Linear(config.hidden_size, self.all_head_size, bias=config.qkv_bias)
        self.key = nn.Linear(config.hidden_size, self.all_head_size, bias=config.qkv_bias)
        self.value = nn.Linear(config.hidden_size, self.all_head_size, bias=config.qkv_bias)

        self.dropout = nn.Dropout(config.attention_probs_dropout_prob)

    def transpose_for_scores(self, x: torch.Tensor) -> torch.Tensor:
        new_x_shape = x.size()[:-1] + (self.num_attention_heads, self.attention_head_size)
        x = x.view(new_x_shape)
        return x.permute(0, 2, 1, 3)

    def forward(
        self, hidden_states, head_mask: Optional[torch.Tensor] = None, output_attentions: bool = False
    ) -> Union[Tuple[torch.Tensor, torch.Tensor], Tuple[torch.Tensor]]:
        mixed_query_layer = self.query(hidden_states)

        key_layer = self.transpose_for_scores(self.key(hidden_states))
        value_layer = self.transpose_for_scores(self.value(hidden_states))
        query_layer = self.transpose_for_scores(mixed_query_layer)

        # Take the dot product between "query" and "key" to get the raw attention scores.
        attention_scores = torch.matmul(query_layer, key_layer.transpose(-1, -2))

        attention_scores = attention_scores / math.sqrt(self.attention_head_size)

        # Normalize the attention scores to probabilities.
        attention_probs = nn.functional.softmax(attention_scores, dim=-1)

        # This is actually dropping out entire tokens to attend to, which might
        # seem a bit unusual, but is taken from the original Transformer paper.
        attention_probs = self.dropout(attention_probs)

        # Mask heads if we want to
        if head_mask is not None:
            attention_probs = attention_probs * head_mask

        context_layer = torch.matmul(attention_probs, value_layer)

        context_layer = context_layer.permute(0, 2, 1, 3).contiguous()
        new_context_layer_shape = context_layer.size()[:-2] + (self.all_head_size,)
        context_layer = context_layer.view(new_context_layer_shape)

        outputs = (context_layer, attention_probs) if output_attentions else (context_layer,)

        return outputs


# Copied from transformers.models.vit.modeling_vit.ViTSelfOutput with ViT->Vivit
class VivitSelfOutput(nn.Module):
    """
    The residual connection is defined in VivitLayer instead of here (as is the case with other models), due to the
    layernorm applied before each block.
    """

    def __init__(self, config: VivitConfig) -> None:
        super().__init__()
        self.dense = nn.Linear(config.hidden_size, config.hidden_size)
        self.dropout = nn.Dropout(config.hidden_dropout_prob)

    def forward(self, hidden_states: torch.Tensor, input_tensor: torch.Tensor) -> torch.Tensor:
        hidden_states = self.dense(hidden_states)
        hidden_states = self.dropout(hidden_states)

        return hidden_states


# Copied from transformers.models.vit.modeling_vit.ViTAttention with ViT->Vivit
class VivitAttention(nn.Module):
    def __init__(self, config: VivitConfig) -> None:
        super().__init__()
        self.attention = VivitSelfAttention(config)
        self.output = VivitSelfOutput(config)
        self.pruned_heads = set()

    def prune_heads(self, heads: Set[int]) -> None:
        if len(heads) == 0:
            return
        heads, index = find_pruneable_heads_and_indices(
            heads, self.attention.num_attention_heads, self.attention.attention_head_size, self.pruned_heads
        )

        # Prune linear layers
        self.attention.query = prune_linear_layer(self.attention.query, index)
        self.attention.key = prune_linear_layer(self.attention.key, index)
        self.attention.value = prune_linear_layer(self.attention.value, index)
        self.output.dense = prune_linear_layer(self.output.dense, index, dim=1)

        # Update hyper params and store pruned heads
        self.attention.num_attention_heads = self.attention.num_attention_heads - len(heads)
        self.attention.all_head_size = self.attention.attention_head_size * self.attention.num_attention_heads
        self.pruned_heads = self.pruned_heads.union(heads)

    def forward(
        self,
        hidden_states: torch.Tensor,
        head_mask: Optional[torch.Tensor] = None,
        output_attentions: bool = False,
    ) -> Union[Tuple[torch.Tensor, torch.Tensor], Tuple[torch.Tensor]]:
        self_outputs = self.attention(hidden_states, head_mask, output_attentions)

        attention_output = self.output(self_outputs[0], hidden_states)

        outputs = (attention_output,) + self_outputs[1:]  # add attentions if we output them
        return outputs


class VivitIntermediate(nn.Module):
    def __init__(self, config):
        super().__init__()
        self.dense = nn.Linear(config.hidden_size, config.intermediate_size)
        self.dropout = nn.Dropout(config.hidden_dropout_prob)
        if isinstance(config.hidden_act, str):
            self.intermediate_act_fn = ACT2FN[config.hidden_act]
        else:
            self.intermediate_act_fn = config.hidden_act

    def forward(self, hidden_states):
        hidden_states = self.dense(hidden_states)
        hidden_states = self.intermediate_act_fn(hidden_states)
        hidden_states = self.dropout(hidden_states)

        return hidden_states


class VivitOutput(nn.Module):
    def __init__(self, config):
        super().__init__()
        self.dense = nn.Linear(config.intermediate_size, config.hidden_size)
        self.dropout = nn.Dropout(config.hidden_dropout_prob)

    def forward(self, hidden_states, input_tensor):
        hidden_states = self.dense(hidden_states)

        hidden_states = self.dropout(hidden_states)

        hidden_states = hidden_states + input_tensor

        return hidden_states


class VivitLayer(nn.Module):
    """This corresponds to the EncoderBlock class in the scenic/vivit implementation."""

    def __init__(self, config):
        super().__init__()
        self.chunk_size_feed_forward = config.chunk_size_feed_forward
        self.seq_len_dim = 1
        self.attention = VivitAttention(config)
        self.intermediate = VivitIntermediate(config)
        self.output = VivitOutput(config)
        self.layernorm_before = nn.LayerNorm(config.hidden_size, eps=config.layer_norm_eps)
        self.layernorm_after = nn.LayerNorm(config.hidden_size, eps=config.layer_norm_eps)

    def forward(self, hidden_states, head_mask=None, output_attentions=False):
        self_attention_outputs = self.attention(
            # in Vivit, layernorm is applied before self-attention
            self.layernorm_before(hidden_states),
            head_mask,
            output_attentions=output_attentions,
        )
        attention_output = self_attention_outputs[0]
        # add self attentions if we output attention weights
        outputs = self_attention_outputs[1:]

        # first residual connection
        hidden_states = attention_output + hidden_states

        # in Vivit, layernorm is also applied after self-attention
        layer_output = self.layernorm_after(hidden_states)
        layer_output = self.intermediate(layer_output)

        # second residual connection is done here
        layer_output = self.output(layer_output, hidden_states)

        outputs = (layer_output,) + outputs

        return outputs


class VivitEncoder(nn.Module):
    def __init__(self, config):
        super().__init__()
        self.config = config
        self.layer = nn.ModuleList([VivitLayer(config) for _ in range(config.num_hidden_layers)])
        self.gradient_checkpointing = False

    def forward(
        self,
        hidden_states,
        head_mask=None,
        output_attentions=False,
        output_hidden_states=False,
        return_dict=True,
    ):
        all_hidden_states = () if output_hidden_states else None
        all_self_attentions = () if output_attentions else None

        for i, layer_module in enumerate(self.layer):
            if output_hidden_states:
                all_hidden_states = all_hidden_states + (hidden_states,)

            layer_head_mask = head_mask[i] if head_mask is not None else None

            if self.gradient_checkpointing and self.training:
                layer_outputs = self._gradient_checkpointing_func(
                    layer_module.__call__,
                    hidden_states,
                    layer_head_mask,
                    output_attentions,
                )
            else:
                layer_outputs = layer_module(hidden_states, layer_head_mask, output_attentions)

            hidden_states = layer_outputs[0]

            if output_attentions:
                all_self_attentions = all_self_attentions + (layer_outputs[1],)

        if output_hidden_states:
            all_hidden_states = all_hidden_states + (hidden_states,)

        if not return_dict:
            return tuple(v for v in [hidden_states, all_hidden_states, all_self_attentions] if v is not None)
        return BaseModelOutput(
            last_hidden_state=hidden_states,
            hidden_states=all_hidden_states,
            attentions=all_self_attentions,
        )


class VivitPooler(nn.Module):
    def __init__(self, config):
        super().__init__()
        self.dense = nn.Linear(config.hidden_size, config.hidden_size)
        self.activation = nn.Tanh()

    def forward(self, hidden_states):
        # We "pool" the model by simply taking the hidden state corresponding
        # to the first token.
        first_token_tensor = hidden_states[:, 0]
        pooled_output = self.dense(first_token_tensor)
        pooled_output = self.activation(pooled_output)
        return pooled_output


class VivitPreTrainedModel(PreTrainedModel):
    """
    An abstract class to handle weights initialization and a simple interface for downloading and loading pretrained
    models.
    """

    config_class = VivitConfig
    base_model_prefix = "vivit"
    main_input_name = "pixel_values"
    supports_gradient_checkpointing = True

    def _init_weights(self, module):
        """Initialize the weights"""
        if isinstance(module, (nn.Linear, nn.Conv3d)):
            # Slightly different from the TF version which uses truncated_normal for initialization
            # cf https://github.com/pytorch/pytorch/pull/5617
            module.weight.data.normal_(mean=0.0, std=self.config.initializer_range)
            if module.bias is not None:
                module.bias.data.zero_()
        elif isinstance(module, nn.Embedding):
            module.weight.data.normal_(mean=0.0, std=self.config.initializer_range)
            if module.padding_idx is not None:
                module.weight.data[module.padding_idx].zero_()
        elif isinstance(module, nn.LayerNorm):
            module.bias.data.zero_()
            module.weight.data.fill_(1.0)
        elif isinstance(module, nn.Parameter):
            module.data.normal_(mean=0.0, std=self.config.initializer_range)


VIVIT_START_DOCSTRING = r"""
    This model is a PyTorch [torch.nn.Module](https://pytorch.org/docs/stable/nn.html#torch.nn.Module) subclass. Use it
    as a regular PyTorch Module and refer to the PyTorch documentation for all matter related to general usage and
    behavior.

    Parameters:
        config ([`VivitConfig`]): Model configuration class with all the parameters of the model.
            Initializing with a config file does not load the weights associated with the model, only the
            configuration. Check out the [`~PreTrainedModel.from_pretrained`] method to load the model weights.
"""

VIVIT_INPUTS_DOCSTRING = r"""
    Args:
        pixel_values (`torch.FloatTensor` of shape `(batch_size, num_frames, num_channels, height, width)`):
            Pixel values. Pixel values can be obtained using [`VivitImageProcessor`]. See
            [`VivitImageProcessor.preprocess`] for details.

        head_mask (`torch.FloatTensor` of shape `(num_heads,)` or `(num_layers, num_heads)`, *optional*):
            Mask to nullify selected heads of the self-attention modules. Mask values selected in `[0, 1]`:

            - 1 indicates the head is **not masked**,
            - 0 indicates the head is **masked**.

        output_attentions (`bool`, *optional*):
            Whether or not to return the attentions tensors of all attention layers. See `attentions` under returned
            tensors for more detail.
        output_hidden_states (`bool`, *optional*):
            Whether or not to return the hidden states of all layers. See `hidden_states` under returned tensors for
            more detail.
        return_dict (`bool`, *optional*):
            Whether or not to return a [`~utils.ModelOutput`] instead of a plain tuple.
"""


@add_start_docstrings(
    "The bare ViViT Transformer model outputting raw hidden-states without any specific head on top.",
    VIVIT_START_DOCSTRING,
)
class VivitModel(VivitPreTrainedModel):
    def __init__(self, config, add_pooling_layer=True):
        super().__init__(config)
        self.config = config

        self.embeddings = VivitEmbeddings(config)
        self.encoder = VivitEncoder(config)

        self.layernorm = nn.LayerNorm(config.hidden_size, eps=config.layer_norm_eps)
        self.pooler = VivitPooler(config) if add_pooling_layer else None

        # Initialize weights and apply final processing
        self.post_init()

    def get_input_embeddings(self):
        return self.embeddings.patch_embeddings

    def _prune_heads(self, heads_to_prune):
        """
        Prunes heads of the model.

        Args:
            heads_to_prune:
                dict of {layer_num: list of heads to prune in this layer}
        """
        for layer, heads in heads_to_prune.items():
            self.encoder.layer[layer].attention.prune_heads(heads)

    @add_start_docstrings_to_model_forward(VIVIT_INPUTS_DOCSTRING)
    @replace_return_docstrings(output_type=BaseModelOutputWithPooling, config_class=_CONFIG_FOR_DOC)
    def forward(
        self,
        pixel_values: Optional[torch.FloatTensor] = None,
        head_mask: Optional[torch.FloatTensor] = None,
        output_attentions: Optional[bool] = None,
        output_hidden_states: Optional[bool] = None,
        return_dict: Optional[bool] = None,
    ) -> Union[Tuple[torch.FloatTensor], BaseModelOutputWithPooling]:
        r"""
        Returns:

        Examples:

        ```python
        >>> import av
        >>> import numpy as np

        >>> from transformers import VivitImageProcessor, VivitModel
        >>> from huggingface_hub import hf_hub_download

        >>> np.random.seed(0)


        >>> def read_video_pyav(container, indices):
        ...     '''
        ...     Decode the video with PyAV decoder.
        ...     Args:
        ...         container (`av.container.input.InputContainer`): PyAV container.
        ...         indices (`List[int]`): List of frame indices to decode.
        ...     Returns:
        ...         result (np.ndarray): np array of decoded frames of shape (num_frames, height, width, 3).
        ...     '''
        ...     frames = []
        ...     container.seek(0)
        ...     start_index = indices[0]
        ...     end_index = indices[-1]
        ...     for i, frame in enumerate(container.decode(video=0)):
        ...         if i > end_index:
        ...             break
        ...         if i >= start_index and i in indices:
        ...             frames.append(frame)
        ...     return np.stack([x.to_ndarray(format="rgb24") for x in frames])


        >>> def sample_frame_indices(clip_len, frame_sample_rate, seg_len):
        ...     '''
        ...     Sample a given number of frame indices from the video.
        ...     Args:
        ...         clip_len (`int`): Total number of frames to sample.
        ...         frame_sample_rate (`int`): Sample every n-th frame.
        ...         seg_len (`int`): Maximum allowed index of sample's last frame.
        ...     Returns:
        ...         indices (`List[int]`): List of sampled frame indices
        ...     '''
        ...     converted_len = int(clip_len * frame_sample_rate)
        ...     end_idx = np.random.randint(converted_len, seg_len)
        ...     start_idx = end_idx - converted_len
        ...     indices = np.linspace(start_idx, end_idx, num=clip_len)
        ...     indices = np.clip(indices, start_idx, end_idx - 1).astype(np.int64)
        ...     return indices


        >>> # video clip consists of 300 frames (10 seconds at 30 FPS)
        >>> file_path = hf_hub_download(
        ...     repo_id="nielsr/video-demo", filename="eating_spaghetti.mp4", repo_type="dataset"
        ... )
        >>> container = av.open(file_path)

        >>> # sample 32 frames
        >>> indices = sample_frame_indices(clip_len=32, frame_sample_rate=1, seg_len=container.streams.video[0].frames)
        >>> video = read_video_pyav(container=container, indices=indices)

        >>> image_processor = VivitImageProcessor.from_pretrained("google/vivit-b-16x2-kinetics400")
        >>> model = VivitModel.from_pretrained("google/vivit-b-16x2-kinetics400")

        >>> # prepare video for the model
        >>> inputs = image_processor(list(video), return_tensors="pt")

        >>> # forward pass
        >>> outputs = model(**inputs)
        >>> last_hidden_states = outputs.last_hidden_state
        >>> list(last_hidden_states.shape)
        [1, 3137, 768]
        ```"""
        output_attentions = output_attentions if output_attentions is not None else self.config.output_attentions
        output_hidden_states = (
            output_hidden_states if output_hidden_states is not None else self.config.output_hidden_states
        )
        return_dict = return_dict if return_dict is not None else self.config.use_return_dict

        if pixel_values is None:
            raise ValueError("You have to specify pixel_values")

        head_mask = self.get_head_mask(head_mask, self.config.num_hidden_layers)

        embedding_output = self.embeddings(pixel_values)

        encoder_outputs = self.encoder(
            embedding_output,
            head_mask=head_mask,
            output_attentions=output_attentions,
            output_hidden_states=output_hidden_states,
            return_dict=return_dict,
        )
        sequence_output = encoder_outputs[0]
        sequence_output = self.layernorm(sequence_output)
        pooled_output = self.pooler(sequence_output) if self.pooler is not None else None

        if not return_dict:
            return (sequence_output, pooled_output) + encoder_outputs[1:]

        return BaseModelOutputWithPooling(
            last_hidden_state=sequence_output,
            pooler_output=pooled_output,
            hidden_states=encoder_outputs.hidden_states,
            attentions=encoder_outputs.attentions,
        )


@add_start_docstrings(
    """ViViT Transformer model with a video classification head on top (a linear layer on top of the final hidden state of the
[CLS] token) e.g. for Kinetics-400.""",
    VIVIT_START_DOCSTRING,
)
class VivitForVideoClassification(VivitPreTrainedModel):
    def __init__(self, config):
        super().__init__(config)

        self.num_labels = config.num_labels
        self.vivit = VivitModel(config, add_pooling_layer=False)

        # Classifier head
        self.classifier = nn.Linear(config.hidden_size, config.num_labels) if config.num_labels > 0 else nn.Identity()

        # Initialize weights and apply final processing
        self.post_init()

    @add_start_docstrings_to_model_forward(VIVIT_INPUTS_DOCSTRING)
    @replace_return_docstrings(output_type=ImageClassifierOutput, config_class=_CONFIG_FOR_DOC)
    def forward(
        self,
        pixel_values: Optional[torch.FloatTensor] = None,
        head_mask: Optional[torch.FloatTensor] = None,
        labels: Optional[torch.LongTensor] = None,
        output_attentions: Optional[bool] = None,
        output_hidden_states: Optional[bool] = None,
        return_dict: Optional[bool] = None,
    ) -> Union[Tuple[torch.FloatTensor], ImageClassifierOutput]:
        r"""
        labels (`torch.LongTensor` of shape `(batch_size,)`, *optional*):
            Labels for computing the image classification/regression loss. Indices should be in `[0, ...,
            config.num_labels - 1]`. If `config.num_labels == 1` a regression loss is computed (Mean-Square loss), If
            `config.num_labels > 1` a classification loss is computed (Cross-Entropy).

        Returns:

        Examples:

        ```python
        >>> import av
        >>> import numpy as np
        >>> import torch

        >>> from transformers import VivitImageProcessor, VivitForVideoClassification
        >>> from huggingface_hub import hf_hub_download

        >>> np.random.seed(0)


        >>> def read_video_pyav(container, indices):
        ...     '''
        ...     Decode the video with PyAV decoder.
        ...     Args:
        ...         container (`av.container.input.InputContainer`): PyAV container.
        ...         indices (`List[int]`): List of frame indices to decode.
        ...     Returns:
        ...         result (np.ndarray): np array of decoded frames of shape (num_frames, height, width, 3).
        ...     '''
        ...     frames = []
        ...     container.seek(0)
        ...     start_index = indices[0]
        ...     end_index = indices[-1]
        ...     for i, frame in enumerate(container.decode(video=0)):
        ...         if i > end_index:
        ...             break
        ...         if i >= start_index and i in indices:
        ...             frames.append(frame)
        ...     return np.stack([x.to_ndarray(format="rgb24") for x in frames])


        >>> def sample_frame_indices(clip_len, frame_sample_rate, seg_len):
        ...     '''
        ...     Sample a given number of frame indices from the video.
        ...     Args:
        ...         clip_len (`int`): Total number of frames to sample.
        ...         frame_sample_rate (`int`): Sample every n-th frame.
        ...         seg_len (`int`): Maximum allowed index of sample's last frame.
        ...     Returns:
        ...         indices (`List[int]`): List of sampled frame indices
        ...     '''
        ...     converted_len = int(clip_len * frame_sample_rate)
        ...     end_idx = np.random.randint(converted_len, seg_len)
        ...     start_idx = end_idx - converted_len
        ...     indices = np.linspace(start_idx, end_idx, num=clip_len)
        ...     indices = np.clip(indices, start_idx, end_idx - 1).astype(np.int64)
        ...     return indices


        >>> # video clip consists of 300 frames (10 seconds at 30 FPS)
        >>> file_path = hf_hub_download(
        ...     repo_id="nielsr/video-demo", filename="eating_spaghetti.mp4", repo_type="dataset"
        ... )
        >>> container = av.open(file_path)

        >>> # sample 32 frames
        >>> indices = sample_frame_indices(clip_len=32, frame_sample_rate=4, seg_len=container.streams.video[0].frames)
        >>> video = read_video_pyav(container=container, indices=indices)

        >>> image_processor = VivitImageProcessor.from_pretrained("google/vivit-b-16x2-kinetics400")
        >>> model = VivitForVideoClassification.from_pretrained("google/vivit-b-16x2-kinetics400")

        >>> inputs = image_processor(list(video), return_tensors="pt")

        >>> with torch.no_grad():
        ...     outputs = model(**inputs)
        ...     logits = outputs.logits

        >>> # model predicts one of the 400 Kinetics-400 classes
        >>> predicted_label = logits.argmax(-1).item()
        >>> print(model.config.id2label[predicted_label])
        LABEL_116
        ```"""
        return_dict = return_dict if return_dict is not None else self.config.use_return_dict

        outputs = self.vivit(
            pixel_values,
            head_mask=head_mask,
            output_attentions=output_attentions,
            output_hidden_states=output_hidden_states,
            return_dict=return_dict,
        )

        sequence_output = outputs[0]

        logits = self.classifier(sequence_output[:, 0, :])

        loss = None
        if labels is not None:
            if self.num_labels == 1:
                #  We are doing regression
                loss_fct = MSELoss()
                loss = loss_fct(logits.view(-1), labels.view(-1))
            else:
                loss_fct = CrossEntropyLoss()
                loss = loss_fct(logits.view(-1, self.num_labels), labels.view(-1))

        if not return_dict:
            output = (logits,) + outputs[2:]
            return ((loss,) + output) if loss is not None else output

        return ImageClassifierOutput(
            loss=loss,
            logits=logits,
            hidden_states=outputs.hidden_states,
            attentions=outputs.attentions,
        )<|MERGE_RESOLUTION|>--- conflicted
+++ resolved
@@ -110,11 +110,6 @@
         self.dropout = nn.Dropout(config.hidden_dropout_prob)
         self.config = config
 
-<<<<<<< HEAD
-    def forward(self, pixel_values):
-        batch_size = pixel_values.shape[0]
-        embeddings = self.patch_embeddings(pixel_values)
-=======
     # Copied from transformers.models.vit.modeling_vit.ViTEmbeddings.interpolate_pos_encoding
     def interpolate_pos_encoding(self, embeddings: torch.Tensor, height: int, width: int) -> torch.Tensor:
         """
@@ -159,7 +154,6 @@
     def forward(self, pixel_values, interpolate_pos_encoding: bool = False):
         batch_size, num_frames, num_channels, height, width = pixel_values.shape
         embeddings = self.patch_embeddings(pixel_values, interpolate_pos_encoding=interpolate_pos_encoding)
->>>>>>> e39b6c1c
 
         cls_tokens = self.cls_token.tile([batch_size, 1, 1])
 
