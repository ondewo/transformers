--- conflicted
+++ resolved
@@ -81,11 +81,6 @@
         num_patches = self.patch_embeddings.num_patches
         self.position_embeddings = nn.Parameter(torch.zeros(1, num_patches + 2, config.hidden_size))
         self.dropout = nn.Dropout(config.hidden_dropout_prob)
-<<<<<<< HEAD
-
-    def forward(self, pixel_values: torch.Tensor, bool_masked_pos: Optional[torch.BoolTensor] = None) -> torch.Tensor:
-=======
-        self.patch_size = config.patch_size
 
     def interpolate_pos_encoding(self, embeddings: torch.Tensor, height: int, width: int) -> torch.Tensor:
         """
@@ -134,7 +129,6 @@
         interpolate_pos_encoding: bool = False,
     ) -> torch.Tensor:
         _, _, height, width = pixel_values.shape
->>>>>>> e39b6c1c
         embeddings = self.patch_embeddings(pixel_values)
         batch_size, seq_length, _ = embeddings.size()
 
