--- conflicted
+++ resolved
@@ -165,8 +165,6 @@
     def set_input_embeddings(self, value):
         self.language_model.set_input_embeddings(value)
 
-<<<<<<< HEAD
-=======
     def get_output_embeddings(self):
         return self.language_model.get_output_embeddings()
 
@@ -182,7 +180,6 @@
     def tie_weights(self):
         return self.language_model.tie_weights()
 
->>>>>>> e39b6c1c
     def gather_continuous_embeddings(
         self,
         word_embeddings: torch.Tensor,
