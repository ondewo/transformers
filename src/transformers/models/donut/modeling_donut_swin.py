--- conflicted
+++ resolved
@@ -173,8 +173,6 @@
         self.patch_size = config.patch_size
         self.config = config
 
-<<<<<<< HEAD
-=======
     # Copied from transformers.models.vit.modeling_vit.ViTEmbeddings.interpolate_pos_encoding
     def interpolate_pos_encoding(self, embeddings: torch.Tensor, height: int, width: int) -> torch.Tensor:
         """
@@ -216,7 +214,6 @@
 
         return torch.cat((class_pos_embed, patch_pos_embed), dim=1)
 
->>>>>>> e39b6c1c
     def forward(
         self, pixel_values: Optional[torch.FloatTensor], bool_masked_pos: Optional[torch.BoolTensor] = None
     ) -> Tuple[torch.Tensor]:
