--- conflicted
+++ resolved
@@ -661,14 +661,9 @@
                 `self.clean_up_tokenization_spaces` (available in the `tokenizer_config`).
             output_offsets (`bool`, *optional*, defaults to `False`):
                 Whether or not to output the offsets of the tokens. This should only be set if the model predicted
-<<<<<<< HEAD
-                timestamps.
-            time_precision (`float`, `optional`, defaults to 0.02):
-=======
                 timestamps. If there are previous tokens (pre-prompt) to decode, they will only appear in the decoded
                 text if they contain timestamp tokens.
             time_precision (`float`, *optional*, defaults to 0.02):
->>>>>>> e39b6c1c
                 The time ratio to convert from token to time.
             decode_with_timestamps (`bool`, *optional*, defaults to `False`):
                 Whether or not to decode with timestamps included in the raw text.
@@ -865,8 +860,6 @@
 
         return token_ids
 
-<<<<<<< HEAD
-=======
     @staticmethod
     def _convert_to_list(token_ids):
         # convert type to ndarray if necessary
@@ -882,7 +875,6 @@
             token_ids = token_ids.tolist()
         return token_ids
 
->>>>>>> e39b6c1c
 
 def _decode_asr(tokenizer, model_outputs, *, return_timestamps, return_language, time_precision):
     """
