# coding=utf-8
# Copyright 2022 The HuggingFace Inc. team. All rights reserved.
#
# Licensed under the Apache License, Version 2.0 (the "License");
# you may not use this file except in compliance with the License.
# You may obtain a copy of the License at
#
#     http://www.apache.org/licenses/LICENSE-2.0
#
# Unless required by applicable law or agreed to in writing, software
# distributed under the License is distributed on an "AS IS" BASIS,
# WITHOUT WARRANTIES OR CONDITIONS OF ANY KIND, either express or implied.
# See the License for the specific language governing permissions and
# limitations under the License.
"""Tokenization classes for Whisper."""
import json
import os
import re
from functools import lru_cache
from typing import List, Optional, Tuple

import numpy as np
from tokenizers import AddedToken, pre_tokenizers, processors

from ...tokenization_utils_base import BatchEncoding
from ...tokenization_utils_fast import PreTrainedTokenizerFast
from ...utils import logging
from .english_normalizer import BasicTextNormalizer, EnglishTextNormalizer
from .tokenization_whisper import LANGUAGES, TASK_IDS, TO_LANGUAGE_CODE, WhisperTokenizer, _decode_asr


logger = logging.get_logger(__name__)

VOCAB_FILES_NAMES = {
    "vocab_file": "vocab.json",
    "tokenizer_file": "tokenizer.json",
    "merges_file": "merges.txt",
    "normalizer_file": "normalizer.json",
}

PRETRAINED_VOCAB_FILES_MAP = {
    "vocab_file": {
        "openai/whisper-tiny": "https://huggingface.co/openai/whisper-tiny/resolve/main/vocab.json",
        "openai/whisper-base": "https://huggingface.co/openai/whisper-base/resolve/main/vocab.json",
        "openai/whisper-small": "https://huggingface.co/openai/whisper-small/resolve/main/vocab.json",
        "openai/whisper-medium": "https://huggingface.co/openai/whisper-medium/resolve/main/vocab.json",
        "openai/whisper-large": "https://huggingface.co/openai/whisper-large/resolve/main/vocab.json",
        "openai/whisper-tiny.en": "https://huggingface.co/openai/whisper-tiny.en/resolve/main/vocab.json",
        "openai/whisper-base.en": "https://huggingface.co/openai/whisper-base.en/resolve/main/vocab.json",
        "openai/whisper-small.en": "https://huggingface.co/openai/whisper-small.en/resolve/main/vocab.json",
        "openai/whisper-medium.en": "https://huggingface.co/openai/whisper-medium.en/resolve/main/vocab.json",
    },
    "merges_file": {
        "openai/whisper-tiny": "https://huggingface.co/openai/whisper-tiny/resolve/main/merges.txt",
        "openai/whisper-base": "https://huggingface.co/openai/whisper-base/resolve/main/merges.txt",
        "openai/whisper-small": "https://huggingface.co/openai/whisper-small/resolve/main/merges.txt",
        "openai/whisper-medium": "https://huggingface.co/openai/whisper-medium/resolve/main/merges.txt",
        "openai/whisper-large": "https://huggingface.co/openai/whisper-large/resolve/main/merges.txt",
        "openai/whisper-tiny.en": "https://huggingface.co/openai/whisper-tiny.en/resolve/main/merges.txt",
        "openai/whisper-base.en": "https://huggingface.co/openai/whisper-base.en/resolve/main/merges.txt",
        "openai/whisper-small.en": "https://huggingface.co/openai/whisper-small.en/resolve/main/merges.txt",
        "openai/whisper-medium.en": "https://huggingface.co/openai/whisper-medium.en/resolve/main/merges.txt",
    },
    "tokenizer_file": {
        "openai/whisper-tiny": "https://huggingface.co/openai/whisper-tiny/resolve/main/tokenizer.json",
        "openai/whisper-base": "https://huggingface.co/openai/whisper-base/resolve/main/tokenizer.json",
        "openai/whisper-small": "https://huggingface.co/openai/whisper-small/resolve/main/tokenizer.json",
        "openai/whisper-medium": "https://huggingface.co/openai/whisper-medium/resolve/main/tokenizer.json",
        "openai/whisper-large": "https://huggingface.co/openai/whisper-large/resolve/main/tokenizer.json",
        "openai/whisper-tiny.en": "https://huggingface.co/openai/whisper-tiny.en/resolve/main/tokenizer.json",
        "openai/whisper-base.en": "https://huggingface.co/openai/whisper-base.en/resolve/main/tokenizer.json",
        "openai/whisper-small.en": "https://huggingface.co/openai/whisper-small.en/resolve/main/tokenizer.json",
        "openai/whisper-medium.en": "https://huggingface.co/openai/whisper-medium.en/resolve/main/tokenizer.json",
    },
}

PRETRAINED_POSITIONAL_EMBEDDINGS_SIZES = {
    "openai/whisper-tiny": 1500,
    "openai/whisper-base": 1500,
    "openai/whisper-small": 1500,
    "openai/whisper-medium": 1500,
    "openai/whisper-large": 1500,
    "openai/whisper-tiny.en": 1500,
    "openai/whisper-base.en": 1500,
    "openai/whisper-small.en": 1500,
    "openai/whisper-medium.en": 1500,
}


class WhisperTokenizerFast(PreTrainedTokenizerFast):
    """
    Construct a "fast" Whisper tokenizer (backed by HuggingFace's *tokenizers* library).

    This tokenizer inherits from [`PreTrainedTokenizerFast`] which contains most of the main methods. Users should
    refer to this superclass for more information regarding those methods.

    Args:
        vocab_file (`str`, *optional*):
            Path to the vocabulary file.
        merges_file (`str`, *optional*):
            Path to the merges file.
        normalizer_file (`str`, *optional*):
            Path to the normalizer_file file.
        tokenizer_file (`str`, *optional*):
            Path to [tokenizers](https://github.com/huggingface/tokenizers) file (generally has a .json extension) that
            contains everything needed to load the tokenizer.
        unk_token (`str`, *optional*, defaults to `"<|endoftext|>"`):
            The unknown token. A token that is not in the vocabulary cannot be converted to an ID and is set to be this
            token instead.
        bos_token (`str`, *optional*, defaults to `"<|endoftext|>"`):
            The beginning of sequence token. The `decoder_start_token_id` is used to set the first token as
            `"<|startoftranscript|>"` when generating.
        eos_token (`str`, *optional*, defaults to `"<|endoftext|>"`):
            The end of sequence token.
        add_prefix_space (`bool`, *optional*, defaults to `False`):
            Whether or not to add an initial space to the input. This allows to treat the leading word just as any
            other word. (Whisper tokenizer detect beginning of words by the preceding space).
        language (`str`, *optional*):
            The language of the transcription text. The corresponding language id token is appended to the start of the
            sequence for multilingual speech recognition and speech translation tasks, e.g. for Spanish the token
            `"<|es|>"` is appended to the start of sequence. This should be used for multilingual fine-tuning only.
        task (`str`, *optional*):
            Task identifier to append at the start of sequence (if any). This should be used for mulitlingual
            fine-tuning, with `"transcribe"` for speech recognition and `"translate"` for speech translation.
        predict_timestamps (`bool`, *optional*, defaults to `False`):
            Whether to omit the `<|notimestamps|>` token at the start of the sequence.
    """

    vocab_files_names = VOCAB_FILES_NAMES
    pretrained_vocab_files_map = PRETRAINED_VOCAB_FILES_MAP
    max_model_input_sizes = PRETRAINED_POSITIONAL_EMBEDDINGS_SIZES
    model_input_names = ["input_ids", "attention_mask"]
    slow_tokenizer_class = WhisperTokenizer

    def __init__(
        self,
        vocab_file=None,
        merges_file=None,
        normalizer_file=None,
        tokenizer_file=None,
        unk_token="<|endoftext|>",
        bos_token="<|endoftext|>",
        eos_token="<|endoftext|>",
        add_prefix_space=False,
        language=None,
        task=None,
        predict_timestamps=False,
        **kwargs,
    ):
        bos_token = (
            AddedToken(bos_token, lstrip=False, rstrip=False, normalized=False, special=True)
            if isinstance(bos_token, str)
            else bos_token
        )
        eos_token = (
            AddedToken(eos_token, lstrip=False, rstrip=False, normalized=False, special=True)
            if isinstance(eos_token, str)
            else eos_token
        )
        unk_token = (
            AddedToken(unk_token, lstrip=False, rstrip=False, normalized=False, special=True)
            if isinstance(unk_token, str)
            else unk_token
        )

        super().__init__(
            vocab_file,
            merges_file,
            tokenizer_file=tokenizer_file,
            unk_token=unk_token,
            bos_token=bos_token,
            eos_token=eos_token,
            add_prefix_space=add_prefix_space,
            **kwargs,
        )

        self.add_bos_token = kwargs.pop("add_bos_token", False)

        pre_tok_state = json.loads(self.backend_tokenizer.pre_tokenizer.__getstate__())
        if pre_tok_state.get("add_prefix_space", add_prefix_space) != add_prefix_space:
            pre_tok_class = getattr(pre_tokenizers, pre_tok_state.pop("type"))
            pre_tok_state["add_prefix_space"] = add_prefix_space
            self.backend_tokenizer.pre_tokenizer = pre_tok_class(**pre_tok_state)

        if normalizer_file is not None:
            with open(normalizer_file, encoding="utf-8") as vocab_handle:
                self.english_spelling_normalizer = json.load(vocab_handle)
        else:
            self.english_spelling_normalizer = None

        self.add_prefix_space = add_prefix_space
        self.timestamp_pat = re.compile(r"<\|(\d+\.\d+)\|>")

        self.language = language
        self.task = task
        self.predict_timestamps = predict_timestamps

    # Copied from transformers.models.gpt2.tokenization_gpt2_fast.GPT2TokenizerFast._batch_encode_plus
    def _batch_encode_plus(self, *args, **kwargs) -> BatchEncoding:
        is_split_into_words = kwargs.get("is_split_into_words", False)
        assert self.add_prefix_space or not is_split_into_words, (
            f"You need to instantiate {self.__class__.__name__} with add_prefix_space=True "
            "to use it with pretokenized inputs."
        )

        return super()._batch_encode_plus(*args, **kwargs)

    # Copied from transformers.models.gpt2.tokenization_gpt2_fast.GPT2TokenizerFast._encode_plus
    def _encode_plus(self, *args, **kwargs) -> BatchEncoding:
        is_split_into_words = kwargs.get("is_split_into_words", False)

        assert self.add_prefix_space or not is_split_into_words, (
            f"You need to instantiate {self.__class__.__name__} with add_prefix_space=True "
            "to use it with pretokenized inputs."
        )

        return super()._encode_plus(*args, **kwargs)

    # Copied from transformers.models.whisper.tokenization_whisper.WhisperTokenizer._decode_with_timestamps
    def _decode_with_timestamps(self, token_ids, skip_special_tokens=False, time_precision=0.02) -> str:
        """
        Timestamp tokens are above the special tokens' id range and are ignored by `decode()`. This method decodes
        given tokens with timestamps tokens annotated, e.g. "<|1.08|>".
        """
        timestamp_begin = self.all_special_ids[-1] + 1
        outputs = [[]]
        for token in token_ids:
            if token >= timestamp_begin:
                timestamp = f"<|{(token - timestamp_begin) * time_precision:.2f}|>"
                outputs.append(timestamp)
                outputs.append([])
            else:
                outputs[-1].append(token)
        outputs = [
            s if isinstance(s, str) else self.decode(s, skip_special_tokens=skip_special_tokens) for s in outputs
        ]
        return "".join(outputs)

    # Copied from transformers.models.whisper.tokenization_whisper.WhisperTokenizer._compute_offsets
    def _compute_offsets(self, token_ids, time_precision=0.02):
        """
        Compute offsets for a given tokenized input

        Args:
            token_ids (`Union[int, List[int], np.ndarray, torch.Tensor, tf.Tensor]`):
                List of tokenized input ids. Can be obtained using the `__call__` method.
            time_precision (`float`, `optional`, defaults to 0.02):
                The time ratio to convert from token to time.
        """
        offsets = []
        token_ids = np.array(token_ids)
        if token_ids.shape[0] > 1 and len(token_ids.shape) > 1:
            raise ValueError("Can only process a single input at a time")
        timestamp_begin = self.all_special_ids[-1] + 1
        timestamp_tokens = token_ids >= timestamp_begin

        consecutive = np.where(timestamp_tokens[:-1] & timestamp_tokens[1:])[0] + 1
        if consecutive.shape[0] == 0 and timestamp_tokens.sum() <= 1:
            # either there are no timestamps or there are no consecutive ones
            return []
        elif np.where(timestamp_tokens)[0][-1] + 1 not in consecutive:
            # we add the final timestamp if it is not already in the list
            consecutive = np.append(consecutive, np.where(timestamp_tokens)[0][-1] + 1)

        last_slice = np.where(timestamp_tokens)[0][0]
        cur_max_timestamp = 0
        prev_segments_len = 0
        for current_slice in consecutive:
            sliced_tokens = token_ids[last_slice:current_slice]
            if len(sliced_tokens) > 1:
                start_timestamp_position = sliced_tokens[0].item() - timestamp_begin
                end_timestamp_position = sliced_tokens[-1].item() - timestamp_begin

                if start_timestamp_position < cur_max_timestamp:
                    # next segment has started
                    prev_segments_len += cur_max_timestamp

                cur_max_timestamp = end_timestamp_position

                # strip timestamp tokens from the text output
                sliced_tokens = self._preprocess_token_ids(sliced_tokens)
                text = self._decode(sliced_tokens)
                text = self._filter_timestamp_ids(text)
                offsets.append(
                    {
                        "text": text,
                        "timestamp": (
                            (start_timestamp_position + prev_segments_len) * time_precision,
                            (end_timestamp_position + prev_segments_len) * time_precision,
                        ),
                    }
                )
            last_slice = current_slice

        return offsets

    @lru_cache
    # Copied from transformers.models.whisper.tokenization_whisper.WhisperTokenizer.timestamp_ids
    def timestamp_ids(self, time_precision=0.02):
        """
        Compute the timestamp token ids for a given precision and save to least-recently used (LRU) cache.

        Args:
            time_precision (`float`, `optional`, defaults to 0.02):
                The time ratio to convert from token to time.
        """
        return self.convert_tokens_to_ids([("<|%.2f|>" % (i * time_precision)) for i in range(1500 + 1)])

    # Copied from transformers.models.whisper.tokenization_whisper.WhisperTokenizer._preprocess_token_ids
    def _preprocess_token_ids(self, token_ids, skip_special_tokens: bool = False):
        """
        Pre-process the token ids for decoding by removing the prompt tokens ids and timestamp token ids.

        Args:
            token_ids (`Union[int, List[int], np.ndarray, torch.Tensor, tf.Tensor]`):
                List of tokenized input ids. Typically, obtained using the `__call__` method of the tokenizer.
            skip_special_tokens (`bool`, *optional*, defaults to `False`):
                Whether or not to remove special tokens from the token ids. If `True`, the prompt token ids will be
                removed.
        """
        if skip_special_tokens:
            prompt_token_id = self.convert_tokens_to_ids("<|startofprev|>")
            decoder_start_token_id = self.convert_tokens_to_ids("<|startoftranscript|>")
            token_ids = self._strip_prompt(token_ids, prompt_token_id, decoder_start_token_id)

        return token_ids

    # Copied from transformers.models.whisper.tokenization_whisper.WhisperTokenizer._filter_timestamp_ids
    def _filter_timestamp_ids(self, token_ids):
        return re.sub(self.timestamp_pat, "", token_ids)

    # Copied from transformers.models.whisper.tokenization_whisper.WhisperTokenizer.decode
    def decode(
        self,
        token_ids,
        skip_special_tokens: bool = False,
        clean_up_tokenization_spaces: bool = None,
        output_offsets: bool = False,
        time_precision=0.02,
        decode_with_timestamps: bool = False,
        normalize: bool = False,
        basic_normalize: bool = False,
        remove_diacritics: bool = False,
        **kwargs,
    ) -> str:
        """
        Converts a sequence of ids in a string, using the tokenizer and vocabulary with options to remove special
        tokens and clean up tokenization spaces.

        Similar to doing `self.convert_tokens_to_string(self.convert_ids_to_tokens(token_ids))`.

        Args:
            token_ids (`Union[int, List[int], np.ndarray, torch.Tensor, tf.Tensor]`):
                List of tokenized input ids. Can be obtained using the `__call__` method.
            skip_special_tokens (`bool`, *optional*, defaults to `False`):
                Whether or not to remove special tokens in the decoding. Will remove the previous tokens (pre-prompt)
                if present.
            clean_up_tokenization_spaces (`bool`, *optional*):
                Whether or not to clean up the tokenization spaces. If `None`, will default to
                `self.clean_up_tokenization_spaces` (available in the `tokenizer_config`).
            output_offsets (`bool`, *optional*, defaults to `False`):
                Whether or not to output the offsets of the tokens. This should only be set if the model predicted
<<<<<<< HEAD
                timestamps.
            time_precision (`float`, `optional`, defaults to 0.02):
=======
                timestamps. If there are previous tokens (pre-prompt) to decode, they will only appear in the decoded
                text if they contain timestamp tokens.
            time_precision (`float`, *optional*, defaults to 0.02):
>>>>>>> e39b6c1c
                The time ratio to convert from token to time.
            decode_with_timestamps (`bool`, *optional*, defaults to `False`):
                Whether or not to decode with timestamps included in the raw text.
            normalize (`bool`, *optional*, defaults to `False`):
                Whether or not to apply the English text normalizer to the decoded text. Only applicable when the
                target text is in English. Otherwise, the basic text normalizer should be applied.
            basic_normalize (`bool`, *optional*, defaults to `False`):
                Whether or not to apply the Basic text normalizer to the decoded text. Applicable to multilingual
                target text.
            remove_diacritics (`bool`, *optional*, defaults to `False`):
                Whether or not to remove diacritics when applying the Basic text normalizer. Removing diacritics may
                destroy information in the decoded text, hence it should be used with caution.
            kwargs (additional keyword arguments, *optional*):
                Will be passed to the underlying model specific decode method.
        Returns:
            `str`: The decoded sentence.
        """
        filtered_ids = self._preprocess_token_ids(
            token_ids,
            skip_special_tokens=skip_special_tokens,
        )

        text = super().decode(
            filtered_ids,
            skip_special_tokens=skip_special_tokens,
            clean_up_tokenization_spaces=clean_up_tokenization_spaces,
            normalize=normalize,
            basic_normalize=basic_normalize,
            remove_diacritics=remove_diacritics,
            **kwargs,
        )
        if decode_with_timestamps:
            # legacy method to decode timestamps when not included in the tokenizer vocabulary
            text = self._decode_with_timestamps(
                filtered_ids, time_precision=time_precision, skip_special_tokens=skip_special_tokens
            )
        else:
            text = self._filter_timestamp_ids(text)

        # retrieve offsets
        if output_offsets:
            offsets = self._compute_offsets(token_ids, time_precision=time_precision)
            return {"text": text, "offsets": offsets}
        return text

    def _decode(
        self, *args, normalize: bool = False, basic_normalize: bool = False, remove_diacritics: bool = False, **kwargs
    ) -> str:
        text = super()._decode(*args, **kwargs)

        if normalize:
            clean_text = self._normalize(text)
            return clean_text
        elif basic_normalize:
            clean_text = self._basic_normalize(text, remove_diacritics=remove_diacritics)
            return clean_text
        else:
            return text

    # Copied from transformers.models.whisper.tokenization_whisper.WhisperTokenizer._normalize
    def _normalize(self, text):
        """
        Normalize a given string using the `EnglishTextNormalizer` class, which preforms commons transformation on
        english text.
        """
        normalizer = EnglishTextNormalizer(self.english_spelling_normalizer)
        return normalizer(text)

    @staticmethod
    # Copied from transformers.models.whisper.tokenization_whisper.WhisperTokenizer._basic_normalize
    def _basic_normalize(text, remove_diacritics=False):
        """
        Normalize a given string using the `BasicTextNormalizer` class, which preforms commons transformation on
        multilingual text.
        """
        normalizer = BasicTextNormalizer(remove_diacritics=remove_diacritics)
        return normalizer(text)

    def save_vocabulary(self, save_directory: str, filename_prefix: Optional[str] = None) -> Tuple[str]:
        files = self._tokenizer.model.save(save_directory, name=filename_prefix)

        normalizer_file = os.path.join(
            save_directory, (filename_prefix + "-" if filename_prefix else "") + VOCAB_FILES_NAMES["normalizer_file"]
        )

        if self.english_spelling_normalizer is not None:
            with open(normalizer_file, "w", encoding="utf-8") as f:
                f.write(
                    json.dumps(self.english_spelling_normalizer, indent=2, sort_keys=True, ensure_ascii=False) + "\n"
                )

        return tuple(files) + (normalizer_file,)

    def set_prefix_tokens(self, language: str = None, task: str = None, predict_timestamps: bool = None):
        """
        Override the prefix tokens appended to the start of the label sequence. This method can be used standalone to
        update the prefix tokens as required when fine-tuning. Example:

        ```python
        >>> # instantiate the tokenizer and set the prefix token to Spanish
        >>> tokenizer = WhisperTokenizerFast.from_pretrained("openai/whisper-tiny", language="spanish")
        >>> # now switch the prefix token from Spanish to French
        >>> tokenizer.set_prefix_tokens(language="french")
        ```

        Args:
            language (`str`, *optional*, defaults to `None`):
                The language of the transcription text.
            task (`str`, *optional*, defaults to `None`):
                Task identifier to append at the start of sequence (if any).
            predict_timestamps (`bool`, *optional*, defaults to `None`):
                Whether to omit the `<|notimestamps|>` token at the start of the sequence.
        """
        self.language = language if language is not None else self.language
        self.task = task if task is not None else self.task
        self.predict_timestamps = predict_timestamps if predict_timestamps is not None else self.predict_timestamps

        prefix_token_ids = self.prefix_tokens
        prefixes = self.convert_ids_to_tokens(prefix_token_ids)
        eos = self.eos_token
        eos_token_id = self.eos_token_id
        prefix_template = " ".join([f"{token}:0" for token in prefixes])
        self.backend_tokenizer.post_processor = processors.TemplateProcessing(
            single=f"{prefix_template} $A:0 {eos}:0",
            pair=f"{prefix_template} $A:0 $B:1 {eos}:1",
            special_tokens=[
                (eos, eos_token_id),
                *zip(prefixes, prefix_token_ids),
            ],
        )

    @property
    # Copied from transformers.models.whisper.tokenization_whisper.WhisperTokenizer.prefix_tokens
    def prefix_tokens(self) -> List[int]:
        bos_token_id = self.convert_tokens_to_ids("<|startoftranscript|>")
        translate_token_id = self.convert_tokens_to_ids("<|translate|>")
        transcribe_token_id = self.convert_tokens_to_ids("<|transcribe|>")
        notimestamps_token_id = self.convert_tokens_to_ids("<|notimestamps|>")
        langs = tuple(LANGUAGES.keys())

        if self.language is not None:
            self.language = self.language.lower()
            if self.language in TO_LANGUAGE_CODE:
                language_id = TO_LANGUAGE_CODE[self.language]
            elif self.language in TO_LANGUAGE_CODE.values():
                language_id = self.language
            else:
                is_language_code = len(self.language) == 2
                raise ValueError(
                    f"Unsupported language: {self.language}. Language should be one of:"
                    f" {list(TO_LANGUAGE_CODE.values()) if is_language_code else list(TO_LANGUAGE_CODE.keys())}."
                )

        if self.task is not None:
            if self.task not in TASK_IDS:
                raise ValueError(f"Unsupported task: {self.task}. Task should be in: {TASK_IDS}")

        bos_sequence = [bos_token_id]
        if self.language is not None:
            bos_sequence.append(bos_token_id + 1 + langs.index(language_id))
        if self.task is not None:
            bos_sequence.append(transcribe_token_id if self.task == "transcribe" else translate_token_id)
        if not self.predict_timestamps:
            bos_sequence.append(notimestamps_token_id)
        return bos_sequence

    # Copied from transformers.models.whisper.tokenization_whisper.WhisperTokenizer.build_inputs_with_special_tokens
    def build_inputs_with_special_tokens(self, token_ids_0, token_ids_1=None) -> List[int]:
        """Build model inputs from a sequence by appending eos_token_id."""
        if token_ids_1 is None:
            return self.prefix_tokens + token_ids_0 + [self.eos_token_id]
        # We don't expect to process pairs, but leave the pair logic for API consistency
        return self.prefix_tokens + token_ids_0 + token_ids_1 + [self.eos_token_id]

    # Copied from transformers.models.whisper.tokenization_whisper.WhisperTokenizer.get_special_tokens_mask
    def get_special_tokens_mask(
        self, token_ids_0: List[int], token_ids_1: Optional[List[int]] = None, already_has_special_tokens: bool = False
    ) -> List[int]:
        """
        Retrieve sequence ids from a token list that has no special tokens added. This method is called when adding
        special tokens using the tokenizer `prepare_for_model` method.

        Args:
            token_ids_0 (`List[int]`):
                List of IDs.
            token_ids_1 (`List[int]`, *optional*):
                Optional second list of IDs for sequence pairs.
            already_has_special_tokens (`bool`, *optional*, defaults to `False`):
                Whether or not the token list is already formatted with special tokens for the model.

        Returns:
            `List[int]`: A list of integers in the range [0, 1]: 1 for a special token, 0 for a sequence token.
        """

        if already_has_special_tokens:
            return super().get_special_tokens_mask(
                token_ids_0=token_ids_0, token_ids_1=token_ids_1, already_has_special_tokens=True
            )

        prefix_ones = [1] * len(self.prefix_tokens)
        suffix_ones = [1]
        if token_ids_1 is None:
            return prefix_ones + ([0] * len(token_ids_0)) + suffix_ones
        return prefix_ones + ([0] * len(token_ids_0)) + ([0] * len(token_ids_1)) + suffix_ones

    @property
    # Copied from transformers.models.gpt2.tokenization_gpt2.GPT2Tokenizer.default_chat_template
    def default_chat_template(self):
        """
        A simple chat template that ignores role information and just concatenates messages with EOS tokens.
        """
        logger.warning_once(
            "\nNo chat template is defined for this tokenizer - using the default template "
            f"for the {self.__class__.__name__} class. If the default is not appropriate for "
            "your model, please set `tokenizer.chat_template` to an appropriate template. "
            "See https://huggingface.co/docs/transformers/main/chat_templating for more information.\n"
        )
        return "{% for message in messages %}" "{{ message.content }}{{ eos_token }}" "{% endfor %}"

    # Copied from transformers.models.whisper.tokenization_whisper.WhisperTokenizer.get_decoder_prompt_ids
    def get_decoder_prompt_ids(self, task=None, language=None, no_timestamps=True):
        self.set_prefix_tokens(task=task, language=language, predict_timestamps=not no_timestamps)
        # prefix tokens are of the form: <|startoftranscript|> <|lang_id|> <|task|> <|notimestamps|>
        # we don't want to force the bos token at position 1, as this is the starting token
        # when we generate, so we slice the prefix tokens to: <|lang_id|> <|task|> <|notimestamps|>
        # to get the forced tokens
        forced_tokens = self.prefix_tokens[1:]
        forced_decoder_ids = [(rank + 1, token) for rank, token in enumerate(forced_tokens)]
        return forced_decoder_ids

    def _decode_asr(self, model_outputs, *, return_timestamps, return_language, time_precision):
        return _decode_asr(
            self,
            model_outputs,
            return_timestamps=return_timestamps,
            return_language=return_language,
            time_precision=time_precision,
        )

    # Copied from transformers.models.whisper.tokenization_whisper.WhisperTokenizer.get_prompt_ids
    def get_prompt_ids(self, text: str, return_tensors="np"):
        """Converts prompt text to IDs that can be passed to [`~WhisperForConditionalGeneration.generate`]."""
        batch_encoding = self("<|startofprev|>", " " + text.strip(), add_special_tokens=False)

        # Check for special tokens
        prompt_text_ids = batch_encoding["input_ids"][1:]
        special_token_id = next((x for x in prompt_text_ids if x >= self.all_special_ids[0]), None)
        if special_token_id is not None:
            token = self.convert_ids_to_tokens(special_token_id)
            raise ValueError(f"Encountered text in the prompt corresponding to disallowed special token: {token}.")

        batch_encoding.convert_to_tensors(tensor_type=return_tensors)
        return batch_encoding["input_ids"]

    @staticmethod
    # Copied from transformers.models.whisper.tokenization_whisper.WhisperTokenizer._strip_prompt
    def _strip_prompt(token_ids: List[int], prompt_token_id: int, decoder_start_token_id: int):
        has_prompt = isinstance(token_ids, list) and token_ids and token_ids[0] == prompt_token_id
        if has_prompt:
            if decoder_start_token_id in token_ids:
                return token_ids[token_ids.index(decoder_start_token_id) :]
            else:
                return []

<<<<<<< HEAD
=======
        return token_ids

    @staticmethod
    # Copied from transformers.models.whisper.tokenization_whisper.WhisperTokenizer._convert_to_list
    def _convert_to_list(token_ids):
        # convert type to ndarray if necessary
        if hasattr(token_ids, "numpy"):
            if "torch" in str(type(token_ids)):
                token_ids = token_ids.cpu().numpy()
            elif "tensorflow" in str(type(token_ids)):
                token_ids = token_ids.numpy()
        elif "jaxlib" in str(type(token_ids)):
            token_ids = token_ids.tolist()
        # now the token ids are either a numpy array, or a list of lists
        if isinstance(token_ids, np.ndarray):
            token_ids = token_ids.tolist()
>>>>>>> e39b6c1c
        return token_ids<|MERGE_RESOLUTION|>--- conflicted
+++ resolved
@@ -360,14 +360,9 @@
                 `self.clean_up_tokenization_spaces` (available in the `tokenizer_config`).
             output_offsets (`bool`, *optional*, defaults to `False`):
                 Whether or not to output the offsets of the tokens. This should only be set if the model predicted
-<<<<<<< HEAD
-                timestamps.
-            time_precision (`float`, `optional`, defaults to 0.02):
-=======
                 timestamps. If there are previous tokens (pre-prompt) to decode, they will only appear in the decoded
                 text if they contain timestamp tokens.
             time_precision (`float`, *optional*, defaults to 0.02):
->>>>>>> e39b6c1c
                 The time ratio to convert from token to time.
             decode_with_timestamps (`bool`, *optional*, defaults to `False`):
                 Whether or not to decode with timestamps included in the raw text.
@@ -632,8 +627,6 @@
             else:
                 return []
 
-<<<<<<< HEAD
-=======
         return token_ids
 
     @staticmethod
@@ -650,5 +643,4 @@
         # now the token ids are either a numpy array, or a list of lists
         if isinstance(token_ids, np.ndarray):
             token_ids = token_ids.tolist()
->>>>>>> e39b6c1c
         return token_ids