# coding=utf-8
# Copyright 2022 Meta Platforms, Inc. and The HuggingFace Inc. team. All rights reserved.
#
# Licensed under the Apache License, Version 2.0 (the "License");
# you may not use this file except in compliance with the License.
# You may obtain a copy of the License at
#
#     http://www.apache.org/licenses/LICENSE-2.0
#
# Unless required by applicable law or agreed to in writing, software
# distributed under the License is distributed on an "AS IS" BASIS,
# WITHOUT WARRANTIES OR CONDITIONS OF ANY KIND, either express or implied.
# See the License for the specific language governing permissions and
# limitations under the License.

"""MaskFormer Swin Transformer. The reason Swin Transformer is implemented here is because MaskFormer uses the hidden
states before downsampling, which is different from the default Swin Transformer."""

import collections.abc
import math
from dataclasses import dataclass
from typing import Optional, Tuple

import torch
from torch import Tensor, nn

from ...activations import ACT2FN
from ...file_utils import ModelOutput
from ...modeling_outputs import BackboneOutput
from ...modeling_utils import PreTrainedModel
from ...pytorch_utils import find_pruneable_heads_and_indices, meshgrid, prune_linear_layer
from ...utils import torch_int
from ...utils.backbone_utils import BackboneMixin
from .configuration_maskformer_swin import MaskFormerSwinConfig


@dataclass
class MaskFormerSwinModelOutputWithPooling(ModelOutput):
    """
    Class for MaskFormerSwinModel's outputs that also contains the spatial dimensions of the hidden states.

    Args:
        last_hidden_state (`torch.FloatTensor` of shape `(batch_size, sequence_length, hidden_size)`):
            Sequence of hidden-states at the output of the last layer of the model.
        pooler_output (`torch.FloatTensor` of shape `(batch_size, hidden_size)`):
            Last layer hidden-state after a mean pooling operation.
        hidden_states (`tuple(torch.FloatTensor)`, *optional*, returned when `output_hidden_states=True` is passed or when `config.output_hidden_states=True`):
            Tuple of `torch.FloatTensor` (one for the output of the embeddings + one for the output of each layer) of
            shape `(batch_size, sequence_length, hidden_size)`.

            Hidden-states of the model at the output of each layer plus the initial embedding outputs.
        hidden_states_spatial_dimensions (`tuple(tuple(int, int))`, *optional*):
            A tuple containing the spatial dimension of each `hidden_state` needed to reshape the `hidden_states` to
            `batch, channels, height, width`. Due to padding, their spatial size cannot be inferred before the
            `forward` method.
        attentions (`tuple(torch.FloatTensor)`, *optional*, returned when `output_attentions=True` is passed or when `config.output_attentions=True`):
            Tuple of `torch.FloatTensor` (one for each layer) of shape `(batch_size, num_heads, sequence_length,
            sequence_length)`.

            Attentions weights after the attention softmax, used to compute the weighted average in the self-attention
            heads.
    """

    last_hidden_state: torch.FloatTensor = None
    pooler_output: torch.FloatTensor = None
    hidden_states: Optional[Tuple[torch.FloatTensor]] = None
    hidden_states_spatial_dimensions: Tuple[Tuple[int, int]] = None
    attentions: Optional[Tuple[torch.FloatTensor]] = None


@dataclass
class MaskFormerSwinBaseModelOutput(ModelOutput):
    """
    Class for SwinEncoder's outputs.

    Args:
        last_hidden_state (`torch.FloatTensor` of shape `(batch_size, sequence_length, hidden_size)`):
            Sequence of hidden-states at the output of the last layer of the model.
        hidden_states (`tuple(torch.FloatTensor)`, *optional*, returned when `output_hidden_states=True` is passed or when `config.output_hidden_states=True`):
            Tuple of `torch.FloatTensor` (one for the output of the embeddings + one for the output of each layer) of
            shape `(batch_size, sequence_length, hidden_size)`.

            Hidden-states of the model at the output of each layer plus the initial embedding outputs.
        hidden_states_spatial_dimensions (`tuple(tuple(int, int))`, *optional*):
            A tuple containing the spatial dimension of each `hidden_state` needed to reshape the `hidden_states` to
            `batch, channels, height, width`. Due to padding, their spatial size cannot inferred before the `forward`
            method.
        attentions (`tuple(torch.FloatTensor)`, *optional*, returned when `output_attentions=True` is passed or when `config.output_attentions=True`):
            Tuple of `torch.FloatTensor` (one for each layer) of shape `(batch_size, num_heads, sequence_length,
            sequence_length)`.

            Attentions weights after the attention softmax, used to compute the weighted average in the self-attention
            heads.
    """

    last_hidden_state: torch.FloatTensor = None
    hidden_states: Optional[Tuple[torch.FloatTensor]] = None
    hidden_states_spatial_dimensions: Tuple[Tuple[int, int]] = None
    attentions: Optional[Tuple[torch.FloatTensor]] = None


# Copied from transformers.models.swin.modeling_swin.window_partition
def window_partition(input_feature, window_size):
    """
    Partitions the given input into windows.
    """
    batch_size, height, width, num_channels = input_feature.shape
    input_feature = input_feature.view(
        batch_size, height // window_size, window_size, width // window_size, window_size, num_channels
    )
    windows = input_feature.permute(0, 1, 3, 2, 4, 5).contiguous().view(-1, window_size, window_size, num_channels)
    return windows


# Copied from transformers.models.swin.modeling_swin.window_reverse
def window_reverse(windows, window_size, height, width):
    """
    Merges windows to produce higher resolution features.
    """
    num_channels = windows.shape[-1]
    windows = windows.view(-1, height // window_size, width // window_size, window_size, window_size, num_channels)
    windows = windows.permute(0, 1, 3, 2, 4, 5).contiguous().view(-1, height, width, num_channels)
    return windows


# Copied from transformers.models.swin.modeling_swin.drop_path
def drop_path(input: torch.Tensor, drop_prob: float = 0.0, training: bool = False) -> torch.Tensor:
    """
    Drop paths (Stochastic Depth) per sample (when applied in main path of residual blocks).

    Comment by Ross Wightman: This is the same as the DropConnect impl I created for EfficientNet, etc networks,
    however, the original name is misleading as 'Drop Connect' is a different form of dropout in a separate paper...
    See discussion: https://github.com/tensorflow/tpu/issues/494#issuecomment-532968956 ... I've opted for changing the
    layer and argument names to 'drop path' rather than mix DropConnect as a layer name and use 'survival rate' as the
    argument.
    """
    if drop_prob == 0.0 or not training:
        return input
    keep_prob = 1 - drop_prob
    shape = (input.shape[0],) + (1,) * (input.ndim - 1)  # work with diff dim tensors, not just 2D ConvNets
    random_tensor = keep_prob + torch.rand(shape, dtype=input.dtype, device=input.device)
    random_tensor.floor_()  # binarize
    output = input.div(keep_prob) * random_tensor
    return output


class MaskFormerSwinEmbeddings(nn.Module):
    """
    Construct the patch and position embeddings.
    """

    def __init__(self, config):
        super().__init__()

        self.patch_embeddings = MaskFormerSwinPatchEmbeddings(config)
        num_patches = self.patch_embeddings.num_patches
        self.patch_grid = self.patch_embeddings.grid_size

        if config.use_absolute_embeddings:
            self.position_embeddings = nn.Parameter(torch.zeros(1, num_patches + 1, config.embed_dim))
        else:
            self.position_embeddings = None

        self.norm = nn.LayerNorm(config.embed_dim)
        self.dropout = nn.Dropout(config.hidden_dropout_prob)
        self.patch_size = config.patch_size

<<<<<<< HEAD
    def forward(self, pixel_values):
=======
    # Copied from transformers.models.vit.modeling_vit.ViTEmbeddings.interpolate_pos_encoding
    def interpolate_pos_encoding(self, embeddings: torch.Tensor, height: int, width: int) -> torch.Tensor:
        """
        This method allows to interpolate the pre-trained position encodings, to be able to use the model on higher resolution
        images. This method is also adapted to support torch.jit tracing.

        Adapted from:
        - https://github.com/facebookresearch/dino/blob/de9ee3df6cf39fac952ab558447af1fa1365362a/vision_transformer.py#L174-L194, and
        - https://github.com/facebookresearch/dinov2/blob/e1277af2ba9496fbadf7aec6eba56e8d882d1e35/dinov2/models/vision_transformer.py#L179-L211
        """

        num_patches = embeddings.shape[1] - 1
        num_positions = self.position_embeddings.shape[1] - 1

        # always interpolate when tracing to ensure the exported model works for dynamic input shapes
        if not torch.jit.is_tracing() and num_patches == num_positions and height == width:
            return self.position_embeddings

        class_pos_embed = self.position_embeddings[:, :1]
        patch_pos_embed = self.position_embeddings[:, 1:]

        dim = embeddings.shape[-1]

        new_height = height // self.patch_size
        new_width = width // self.patch_size

        sqrt_num_positions = torch_int(num_positions**0.5)
        patch_pos_embed = patch_pos_embed.reshape(1, sqrt_num_positions, sqrt_num_positions, dim)
        patch_pos_embed = patch_pos_embed.permute(0, 3, 1, 2)

        patch_pos_embed = nn.functional.interpolate(
            patch_pos_embed,
            size=(new_height, new_width),
            mode="bicubic",
            align_corners=False,
        )

        patch_pos_embed = patch_pos_embed.permute(0, 2, 3, 1).view(1, -1, dim)

        return torch.cat((class_pos_embed, patch_pos_embed), dim=1)

    def forward(self, pixel_values, interpolate_pos_encoding):
        _, num_channels, height, width = pixel_values.shape
>>>>>>> e39b6c1c
        embeddings, output_dimensions = self.patch_embeddings(pixel_values)
        embeddings = self.norm(embeddings)

        if self.position_embeddings is not None:
            embeddings = embeddings + self.position_embeddings

        embeddings = self.dropout(embeddings)

        return embeddings, output_dimensions


# Copied from transformers.models.swin.modeling_swin.SwinPatchEmbeddings
class MaskFormerSwinPatchEmbeddings(nn.Module):
    """
    This class turns `pixel_values` of shape `(batch_size, num_channels, height, width)` into the initial
    `hidden_states` (patch embeddings) of shape `(batch_size, seq_length, hidden_size)` to be consumed by a
    Transformer.
    """

    def __init__(self, config):
        super().__init__()
        image_size, patch_size = config.image_size, config.patch_size
        num_channels, hidden_size = config.num_channels, config.embed_dim
        image_size = image_size if isinstance(image_size, collections.abc.Iterable) else (image_size, image_size)
        patch_size = patch_size if isinstance(patch_size, collections.abc.Iterable) else (patch_size, patch_size)
        num_patches = (image_size[1] // patch_size[1]) * (image_size[0] // patch_size[0])
        self.image_size = image_size
        self.patch_size = patch_size
        self.num_channels = num_channels
        self.num_patches = num_patches
        self.grid_size = (image_size[0] // patch_size[0], image_size[1] // patch_size[1])

        self.projection = nn.Conv2d(num_channels, hidden_size, kernel_size=patch_size, stride=patch_size)

    def maybe_pad(self, pixel_values, height, width):
        if width % self.patch_size[1] != 0:
            pad_values = (0, self.patch_size[1] - width % self.patch_size[1])
            pixel_values = nn.functional.pad(pixel_values, pad_values)
        if height % self.patch_size[0] != 0:
            pad_values = (0, 0, 0, self.patch_size[0] - height % self.patch_size[0])
            pixel_values = nn.functional.pad(pixel_values, pad_values)
        return pixel_values

    def forward(self, pixel_values: Optional[torch.FloatTensor]) -> Tuple[torch.Tensor, Tuple[int]]:
        _, num_channels, height, width = pixel_values.shape
        if num_channels != self.num_channels:
            raise ValueError(
                "Make sure that the channel dimension of the pixel values match with the one set in the configuration."
            )
        # pad the input to be divisible by self.patch_size, if needed
        pixel_values = self.maybe_pad(pixel_values, height, width)
        embeddings = self.projection(pixel_values)
        _, _, height, width = embeddings.shape
        output_dimensions = (height, width)
        embeddings = embeddings.flatten(2).transpose(1, 2)

        return embeddings, output_dimensions


# Copied from transformers.models.swin.modeling_swin.SwinPatchMerging
class MaskFormerSwinPatchMerging(nn.Module):
    """
    Patch Merging Layer.

    Args:
        input_resolution (`Tuple[int]`):
            Resolution of input feature.
        dim (`int`):
            Number of input channels.
        norm_layer (`nn.Module`, *optional*, defaults to `nn.LayerNorm`):
            Normalization layer class.
    """

    def __init__(self, input_resolution: Tuple[int], dim: int, norm_layer: nn.Module = nn.LayerNorm) -> None:
        super().__init__()
        self.input_resolution = input_resolution
        self.dim = dim
        self.reduction = nn.Linear(4 * dim, 2 * dim, bias=False)
        self.norm = norm_layer(4 * dim)

    def maybe_pad(self, input_feature, height, width):
        should_pad = (height % 2 == 1) or (width % 2 == 1)
        if should_pad:
            pad_values = (0, 0, 0, width % 2, 0, height % 2)
            input_feature = nn.functional.pad(input_feature, pad_values)

        return input_feature

    def forward(self, input_feature: torch.Tensor, input_dimensions: Tuple[int, int]) -> torch.Tensor:
        height, width = input_dimensions
        # `dim` is height * width
        batch_size, dim, num_channels = input_feature.shape

        input_feature = input_feature.view(batch_size, height, width, num_channels)
        # pad input to be disible by width and height, if needed
        input_feature = self.maybe_pad(input_feature, height, width)
        # [batch_size, height/2, width/2, num_channels]
        input_feature_0 = input_feature[:, 0::2, 0::2, :]
        # [batch_size, height/2, width/2, num_channels]
        input_feature_1 = input_feature[:, 1::2, 0::2, :]
        # [batch_size, height/2, width/2, num_channels]
        input_feature_2 = input_feature[:, 0::2, 1::2, :]
        # [batch_size, height/2, width/2, num_channels]
        input_feature_3 = input_feature[:, 1::2, 1::2, :]
        # batch_size height/2 width/2 4*num_channels
        input_feature = torch.cat([input_feature_0, input_feature_1, input_feature_2, input_feature_3], -1)
        input_feature = input_feature.view(batch_size, -1, 4 * num_channels)  # batch_size height/2*width/2 4*C

        input_feature = self.norm(input_feature)
        input_feature = self.reduction(input_feature)

        return input_feature


# Copied from transformers.models.swin.modeling_swin.SwinDropPath with Swin->MaskFormerSwin
class MaskFormerSwinDropPath(nn.Module):
    """Drop paths (Stochastic Depth) per sample (when applied in main path of residual blocks)."""

    def __init__(self, drop_prob: Optional[float] = None) -> None:
        super().__init__()
        self.drop_prob = drop_prob

    def forward(self, hidden_states: torch.Tensor) -> torch.Tensor:
        return drop_path(hidden_states, self.drop_prob, self.training)

    def extra_repr(self) -> str:
        return "p={}".format(self.drop_prob)


# Copied from transformers.models.swin.modeling_swin.SwinSelfAttention with Swin->MaskFormerSwin
class MaskFormerSwinSelfAttention(nn.Module):
    def __init__(self, config, dim, num_heads, window_size):
        super().__init__()
        if dim % num_heads != 0:
            raise ValueError(
                f"The hidden size ({dim}) is not a multiple of the number of attention heads ({num_heads})"
            )

        self.num_attention_heads = num_heads
        self.attention_head_size = int(dim / num_heads)
        self.all_head_size = self.num_attention_heads * self.attention_head_size
        self.window_size = (
            window_size if isinstance(window_size, collections.abc.Iterable) else (window_size, window_size)
        )

        self.relative_position_bias_table = nn.Parameter(
            torch.zeros((2 * self.window_size[0] - 1) * (2 * self.window_size[1] - 1), num_heads)
        )

        # get pair-wise relative position index for each token inside the window
        coords_h = torch.arange(self.window_size[0])
        coords_w = torch.arange(self.window_size[1])
        coords = torch.stack(meshgrid([coords_h, coords_w], indexing="ij"))
        coords_flatten = torch.flatten(coords, 1)
        relative_coords = coords_flatten[:, :, None] - coords_flatten[:, None, :]
        relative_coords = relative_coords.permute(1, 2, 0).contiguous()
        relative_coords[:, :, 0] += self.window_size[0] - 1
        relative_coords[:, :, 1] += self.window_size[1] - 1
        relative_coords[:, :, 0] *= 2 * self.window_size[1] - 1
        relative_position_index = relative_coords.sum(-1)
        self.register_buffer("relative_position_index", relative_position_index)

        self.query = nn.Linear(self.all_head_size, self.all_head_size, bias=config.qkv_bias)
        self.key = nn.Linear(self.all_head_size, self.all_head_size, bias=config.qkv_bias)
        self.value = nn.Linear(self.all_head_size, self.all_head_size, bias=config.qkv_bias)

        self.dropout = nn.Dropout(config.attention_probs_dropout_prob)

    def transpose_for_scores(self, x):
        new_x_shape = x.size()[:-1] + (self.num_attention_heads, self.attention_head_size)
        x = x.view(new_x_shape)
        return x.permute(0, 2, 1, 3)

    def forward(
        self,
        hidden_states: torch.Tensor,
        attention_mask: Optional[torch.FloatTensor] = None,
        head_mask: Optional[torch.FloatTensor] = None,
        output_attentions: Optional[bool] = False,
    ) -> Tuple[torch.Tensor]:
        batch_size, dim, num_channels = hidden_states.shape
        mixed_query_layer = self.query(hidden_states)

        key_layer = self.transpose_for_scores(self.key(hidden_states))
        value_layer = self.transpose_for_scores(self.value(hidden_states))
        query_layer = self.transpose_for_scores(mixed_query_layer)

        # Take the dot product between "query" and "key" to get the raw attention scores.
        attention_scores = torch.matmul(query_layer, key_layer.transpose(-1, -2))

        attention_scores = attention_scores / math.sqrt(self.attention_head_size)

        relative_position_bias = self.relative_position_bias_table[self.relative_position_index.view(-1)]
        relative_position_bias = relative_position_bias.view(
            self.window_size[0] * self.window_size[1], self.window_size[0] * self.window_size[1], -1
        )

        relative_position_bias = relative_position_bias.permute(2, 0, 1).contiguous()
        attention_scores = attention_scores + relative_position_bias.unsqueeze(0)

        if attention_mask is not None:
            # Apply the attention mask is (precomputed for all layers in MaskFormerSwinModel forward() function)
            mask_shape = attention_mask.shape[0]
            attention_scores = attention_scores.view(
                batch_size // mask_shape, mask_shape, self.num_attention_heads, dim, dim
            )
            attention_scores = attention_scores + attention_mask.unsqueeze(1).unsqueeze(0)
            attention_scores = attention_scores.view(-1, self.num_attention_heads, dim, dim)

        # Normalize the attention scores to probabilities.
        attention_probs = nn.functional.softmax(attention_scores, dim=-1)

        # This is actually dropping out entire tokens to attend to, which might
        # seem a bit unusual, but is taken from the original Transformer paper.
        attention_probs = self.dropout(attention_probs)

        # Mask heads if we want to
        if head_mask is not None:
            attention_probs = attention_probs * head_mask

        context_layer = torch.matmul(attention_probs, value_layer)
        context_layer = context_layer.permute(0, 2, 1, 3).contiguous()
        new_context_layer_shape = context_layer.size()[:-2] + (self.all_head_size,)
        context_layer = context_layer.view(new_context_layer_shape)

        outputs = (context_layer, attention_probs) if output_attentions else (context_layer,)

        return outputs


# Copied from transformers.models.swin.modeling_swin.SwinSelfOutput with Swin->MaskFormerSwin
class MaskFormerSwinSelfOutput(nn.Module):
    def __init__(self, config, dim):
        super().__init__()
        self.dense = nn.Linear(dim, dim)
        self.dropout = nn.Dropout(config.attention_probs_dropout_prob)

    def forward(self, hidden_states: torch.Tensor, input_tensor: torch.Tensor) -> torch.Tensor:
        hidden_states = self.dense(hidden_states)
        hidden_states = self.dropout(hidden_states)

        return hidden_states


# Copied from transformers.models.swin.modeling_swin.SwinAttention with Swin->MaskFormerSwin
class MaskFormerSwinAttention(nn.Module):
    def __init__(self, config, dim, num_heads, window_size):
        super().__init__()
        self.self = MaskFormerSwinSelfAttention(config, dim, num_heads, window_size)
        self.output = MaskFormerSwinSelfOutput(config, dim)
        self.pruned_heads = set()

    def prune_heads(self, heads):
        if len(heads) == 0:
            return
        heads, index = find_pruneable_heads_and_indices(
            heads, self.self.num_attention_heads, self.self.attention_head_size, self.pruned_heads
        )

        # Prune linear layers
        self.self.query = prune_linear_layer(self.self.query, index)
        self.self.key = prune_linear_layer(self.self.key, index)
        self.self.value = prune_linear_layer(self.self.value, index)
        self.output.dense = prune_linear_layer(self.output.dense, index, dim=1)

        # Update hyper params and store pruned heads
        self.self.num_attention_heads = self.self.num_attention_heads - len(heads)
        self.self.all_head_size = self.self.attention_head_size * self.self.num_attention_heads
        self.pruned_heads = self.pruned_heads.union(heads)

    def forward(
        self,
        hidden_states: torch.Tensor,
        attention_mask: Optional[torch.FloatTensor] = None,
        head_mask: Optional[torch.FloatTensor] = None,
        output_attentions: Optional[bool] = False,
    ) -> Tuple[torch.Tensor]:
        self_outputs = self.self(hidden_states, attention_mask, head_mask, output_attentions)
        attention_output = self.output(self_outputs[0], hidden_states)
        outputs = (attention_output,) + self_outputs[1:]  # add attentions if we output them
        return outputs


# Copied from transformers.models.swin.modeling_swin.SwinIntermediate with Swin->MaskFormerSwin
class MaskFormerSwinIntermediate(nn.Module):
    def __init__(self, config, dim):
        super().__init__()
        self.dense = nn.Linear(dim, int(config.mlp_ratio * dim))
        if isinstance(config.hidden_act, str):
            self.intermediate_act_fn = ACT2FN[config.hidden_act]
        else:
            self.intermediate_act_fn = config.hidden_act

    def forward(self, hidden_states: torch.Tensor) -> torch.Tensor:
        hidden_states = self.dense(hidden_states)
        hidden_states = self.intermediate_act_fn(hidden_states)
        return hidden_states


# Copied from transformers.models.swin.modeling_swin.SwinOutput with Swin->MaskFormerSwin
class MaskFormerSwinOutput(nn.Module):
    def __init__(self, config, dim):
        super().__init__()
        self.dense = nn.Linear(int(config.mlp_ratio * dim), dim)
        self.dropout = nn.Dropout(config.hidden_dropout_prob)

    def forward(self, hidden_states: torch.Tensor) -> torch.Tensor:
        hidden_states = self.dense(hidden_states)
        hidden_states = self.dropout(hidden_states)
        return hidden_states


class MaskFormerSwinLayer(nn.Module):
    def __init__(self, config, dim, input_resolution, num_heads, shift_size=0):
        super().__init__()
        self.shift_size = shift_size
        self.window_size = config.window_size
        self.input_resolution = input_resolution
        self.layernorm_before = nn.LayerNorm(dim, eps=config.layer_norm_eps)
        self.attention = MaskFormerSwinAttention(config, dim, num_heads, self.window_size)
        self.drop_path = (
            MaskFormerSwinDropPath(config.drop_path_rate) if config.drop_path_rate > 0.0 else nn.Identity()
        )
        self.layernorm_after = nn.LayerNorm(dim, eps=config.layer_norm_eps)
        self.intermediate = MaskFormerSwinIntermediate(config, dim)
        self.output = MaskFormerSwinOutput(config, dim)

    def get_attn_mask(self, input_resolution):
        if self.shift_size > 0:
            # calculate attention mask for SW-MSA
            height, width = input_resolution
            img_mask = torch.zeros((1, height, width, 1))
            height_slices = (
                slice(0, -self.window_size),
                slice(-self.window_size, -self.shift_size),
                slice(-self.shift_size, None),
            )
            width_slices = (
                slice(0, -self.window_size),
                slice(-self.window_size, -self.shift_size),
                slice(-self.shift_size, None),
            )
            count = 0
            for height_slice in height_slices:
                for width_slice in width_slices:
                    img_mask[:, height_slice, width_slice, :] = count
                    count += 1

            mask_windows = window_partition(img_mask, self.window_size)
            mask_windows = mask_windows.view(-1, self.window_size * self.window_size)
            attn_mask = mask_windows.unsqueeze(1) - mask_windows.unsqueeze(2)
            attn_mask = attn_mask.masked_fill(attn_mask != 0, float(-100.0)).masked_fill(attn_mask == 0, float(0.0))
        else:
            attn_mask = None
        return attn_mask

    def maybe_pad(self, hidden_states, height, width):
        pad_left = pad_top = 0
        pad_rigth = (self.window_size - width % self.window_size) % self.window_size
        pad_bottom = (self.window_size - height % self.window_size) % self.window_size
        pad_values = (0, 0, pad_left, pad_rigth, pad_top, pad_bottom)
        hidden_states = nn.functional.pad(hidden_states, pad_values)
        return hidden_states, pad_values

    def forward(self, hidden_states, input_dimensions, head_mask=None, output_attentions=False):
        height, width = input_dimensions
        batch_size, dim, channels = hidden_states.size()
        shortcut = hidden_states

        hidden_states = self.layernorm_before(hidden_states)
        hidden_states = hidden_states.view(batch_size, height, width, channels)
        # pad hidden_states to multiples of window size
        hidden_states, pad_values = self.maybe_pad(hidden_states, height, width)

        _, height_pad, width_pad, _ = hidden_states.shape
        # cyclic shift
        if self.shift_size > 0:
            shifted_hidden_states = torch.roll(hidden_states, shifts=(-self.shift_size, -self.shift_size), dims=(1, 2))
        else:
            shifted_hidden_states = hidden_states

        # partition windows
        hidden_states_windows = window_partition(shifted_hidden_states, self.window_size)
        hidden_states_windows = hidden_states_windows.view(-1, self.window_size * self.window_size, channels)
        attn_mask = self.get_attn_mask((height_pad, width_pad))
        if attn_mask is not None:
            attn_mask = attn_mask.to(hidden_states_windows.device)

        self_attention_outputs = self.attention(
            hidden_states_windows, attn_mask, head_mask, output_attentions=output_attentions
        )

        attention_output = self_attention_outputs[0]

        outputs = self_attention_outputs[1:]  # add self attentions if we output attention weights

        attention_windows = attention_output.view(-1, self.window_size, self.window_size, channels)
        shifted_windows = window_reverse(
            attention_windows, self.window_size, height_pad, width_pad
        )  # B height' width' C

        # reverse cyclic shift
        if self.shift_size > 0:
            attention_windows = torch.roll(shifted_windows, shifts=(self.shift_size, self.shift_size), dims=(1, 2))
        else:
            attention_windows = shifted_windows

        was_padded = pad_values[3] > 0 or pad_values[5] > 0
        if was_padded:
            attention_windows = attention_windows[:, :height, :width, :].contiguous()

        attention_windows = attention_windows.view(batch_size, height * width, channels)

        hidden_states = shortcut + self.drop_path(attention_windows)

        layer_output = self.layernorm_after(hidden_states)
        layer_output = self.intermediate(layer_output)
        layer_output = hidden_states + self.output(layer_output)

        outputs = (layer_output,) + outputs

        return outputs


class MaskFormerSwinStage(nn.Module):
    # Copied from transformers.models.swin.modeling_swin.SwinStage.__init__ with Swin->MaskFormerSwin
    def __init__(self, config, dim, input_resolution, depth, num_heads, drop_path, downsample):
        super().__init__()
        self.config = config
        self.dim = dim
        self.blocks = nn.ModuleList(
            [
                MaskFormerSwinLayer(
                    config=config,
                    dim=dim,
                    input_resolution=input_resolution,
                    num_heads=num_heads,
                    shift_size=0 if (i % 2 == 0) else config.window_size // 2,
                )
                for i in range(depth)
            ]
        )

        # patch merging layer
        if downsample is not None:
            self.downsample = downsample(input_resolution, dim=dim, norm_layer=nn.LayerNorm)
        else:
            self.downsample = None

        self.pointing = False

    def forward(
        self, hidden_states, input_dimensions, head_mask=None, output_attentions=False, output_hidden_states=False
    ):
        all_hidden_states = () if output_hidden_states else None

        height, width = input_dimensions
        for i, block_module in enumerate(self.blocks):
            if output_hidden_states:
                all_hidden_states = all_hidden_states + (hidden_states,)

            layer_head_mask = head_mask[i] if head_mask is not None else None

            block_hidden_states = block_module(hidden_states, input_dimensions, layer_head_mask, output_attentions)

            hidden_states = block_hidden_states[0]

            if output_hidden_states:
                all_hidden_states += (hidden_states,)

        if self.downsample is not None:
            height_downsampled, width_downsampled = (height + 1) // 2, (width + 1) // 2
            output_dimensions = (height, width, height_downsampled, width_downsampled)
            hidden_states = self.downsample(hidden_states, input_dimensions)
        else:
            output_dimensions = (height, width, height, width)

        return hidden_states, output_dimensions, all_hidden_states


class MaskFormerSwinEncoder(nn.Module):
    # Copied from transformers.models.swin.modeling_swin.SwinEncoder.__init__ with Swin->MaskFormerSwin
    def __init__(self, config, grid_size):
        super().__init__()
        self.num_layers = len(config.depths)
        self.config = config
        dpr = [x.item() for x in torch.linspace(0, config.drop_path_rate, sum(config.depths))]
        self.layers = nn.ModuleList(
            [
                MaskFormerSwinStage(
                    config=config,
                    dim=int(config.embed_dim * 2**i_layer),
                    input_resolution=(grid_size[0] // (2**i_layer), grid_size[1] // (2**i_layer)),
                    depth=config.depths[i_layer],
                    num_heads=config.num_heads[i_layer],
                    drop_path=dpr[sum(config.depths[:i_layer]) : sum(config.depths[: i_layer + 1])],
                    downsample=MaskFormerSwinPatchMerging if (i_layer < self.num_layers - 1) else None,
                )
                for i_layer in range(self.num_layers)
            ]
        )

        self.gradient_checkpointing = False

    def forward(
        self,
        hidden_states,
        input_dimensions,
        head_mask=None,
        output_attentions=False,
        output_hidden_states=False,
        return_dict=True,
    ):
        all_hidden_states = () if output_hidden_states else None
        all_input_dimensions = ()
        all_self_attentions = () if output_attentions else None

        if output_hidden_states:
            all_hidden_states = all_hidden_states + (hidden_states,)

        for i, layer_module in enumerate(self.layers):
            layer_head_mask = head_mask[i] if head_mask is not None else None

            if self.gradient_checkpointing and self.training:
                layer_hidden_states, output_dimensions, layer_all_hidden_states = self._gradient_checkpointing_func(
                    layer_module.__call__,
                    hidden_states,
                    layer_head_mask,
                    output_attentions,
                )
            else:
                layer_hidden_states, output_dimensions, layer_all_hidden_states = layer_module(
                    hidden_states,
                    input_dimensions,
                    layer_head_mask,
                    output_attentions,
                    output_hidden_states,
                )

            input_dimensions = (output_dimensions[-2], output_dimensions[-1])
            all_input_dimensions += (input_dimensions,)
            if output_hidden_states:
                all_hidden_states += (layer_all_hidden_states,)

            hidden_states = layer_hidden_states

            if output_attentions:
                all_self_attentions = all_self_attentions + (layer_all_hidden_states[1],)

        if not return_dict:
            return tuple(v for v in [hidden_states, all_hidden_states, all_self_attentions] if v is not None)

        return MaskFormerSwinBaseModelOutput(
            last_hidden_state=hidden_states,
            hidden_states=all_hidden_states,
            hidden_states_spatial_dimensions=all_input_dimensions,
            attentions=all_self_attentions,
        )


# Copied from transformers.models.swin.modeling_swin.SwinPreTrainedModel with Swin->MaskFormerSwin, swin->model
class MaskFormerSwinPreTrainedModel(PreTrainedModel):
    """
    An abstract class to handle weights initialization and a simple interface for downloading and loading pretrained
    models.
    """

    config_class = MaskFormerSwinConfig
    base_model_prefix = "model"
    main_input_name = "pixel_values"
    supports_gradient_checkpointing = True

    def _init_weights(self, module):
        """Initialize the weights"""
        if isinstance(module, (nn.Linear, nn.Conv2d)):
            # Slightly different from the TF version which uses truncated_normal for initialization
            # cf https://github.com/pytorch/pytorch/pull/5617
            module.weight.data.normal_(mean=0.0, std=self.config.initializer_range)
            if module.bias is not None:
                module.bias.data.zero_()
        elif isinstance(module, nn.LayerNorm):
            module.bias.data.zero_()
            module.weight.data.fill_(1.0)


class MaskFormerSwinModel(MaskFormerSwinPreTrainedModel):
    def __init__(self, config, add_pooling_layer=True):
        super().__init__(config)
        self.config = config
        self.num_layers = len(config.depths)
        self.num_features = int(config.embed_dim * 2 ** (self.num_layers - 1))

        self.embeddings = MaskFormerSwinEmbeddings(config)
        self.encoder = MaskFormerSwinEncoder(config, self.embeddings.patch_grid)

        self.layernorm = nn.LayerNorm(self.num_features, eps=config.layer_norm_eps)
        self.pooler = nn.AdaptiveAvgPool1d(1) if add_pooling_layer else None

    def get_input_embeddings(self):
        return self.embeddings.patch_embeddings

    def _prune_heads(self, heads_to_prune):
        """
        Prunes heads of the model. heads_to_prune: dict of {layer_num: list of heads to prune in this layer} See base
        class PreTrainedModel
        """
        for layer, heads in heads_to_prune.items():
            self.encoder.layer[layer].attention.prune_heads(heads)

    def forward(
        self,
        pixel_values=None,
        head_mask=None,
        output_attentions=None,
        output_hidden_states=None,
        return_dict=None,
    ):
        output_attentions = output_attentions if output_attentions is not None else self.config.output_attentions
        output_hidden_states = (
            output_hidden_states if output_hidden_states is not None else self.config.output_hidden_states
        )
        return_dict = return_dict if return_dict is not None else self.config.use_return_dict

        if pixel_values is None:
            raise ValueError("You have to specify pixel_values")

        # Prepare head mask if needed
        # 1.0 in head_mask indicate we keep the head
        # attention_probs has shape bsz x n_heads x N x N
        # input head_mask has shape [num_heads] or [num_hidden_layers x num_heads]
        # and head_mask is converted to shape [num_hidden_layers x batch x num_heads x seq_length x seq_length]
        head_mask = self.get_head_mask(head_mask, len(self.config.depths))

        embedding_output, input_dimensions = self.embeddings(pixel_values)

        encoder_outputs = self.encoder(
            embedding_output,
            input_dimensions,
            head_mask=head_mask,
            output_attentions=output_attentions,
            output_hidden_states=output_hidden_states,
            return_dict=return_dict,
        )

        sequence_output = encoder_outputs.last_hidden_state if return_dict else encoder_outputs[0]
        sequence_output = self.layernorm(sequence_output)

        pooled_output = None
        if self.pooler is not None:
            pooled_output = self.pooler(sequence_output.transpose(1, 2))
            pooled_output = torch.flatten(pooled_output, 1)

        if not return_dict:
            return (sequence_output, pooled_output) + encoder_outputs[1:]

        hidden_states_spatial_dimensions = (input_dimensions,) + encoder_outputs.hidden_states_spatial_dimensions

        return MaskFormerSwinModelOutputWithPooling(
            last_hidden_state=sequence_output,
            pooler_output=pooled_output,
            hidden_states=encoder_outputs.hidden_states,
            hidden_states_spatial_dimensions=hidden_states_spatial_dimensions,
            attentions=encoder_outputs.attentions,
        )


class MaskFormerSwinBackbone(MaskFormerSwinPreTrainedModel, BackboneMixin):
    """
    MaskFormerSwin backbone, designed especially for the MaskFormer framework.

    This classes reshapes `hidden_states` from (`batch_size, sequence_length, hidden_size)` to (`batch_size,
    num_channels, height, width)`). It also adds additional layernorms after each stage.

    Args:
        config (`MaskFormerSwinConfig`):
            The configuration used by [`MaskFormerSwinModel`].
    """

    def __init__(self, config: MaskFormerSwinConfig):
        super().__init__(config)
        super()._init_backbone(config)

        self.model = MaskFormerSwinModel(config)
        if "stem" in self.out_features:
            raise ValueError("This backbone does not support 'stem' in the `out_features`.")
        self.num_features = [config.embed_dim] + [int(config.embed_dim * 2**i) for i in range(len(config.depths))]
        self.hidden_states_norms = nn.ModuleList(
            [nn.LayerNorm(num_channels) for num_channels in self.num_features[1:]]
        )

        # Initialize weights and apply final processing
        self.post_init()

    def forward(
        self,
        pixel_values: Tensor,
        output_hidden_states: Optional[bool] = None,
        output_attentions: Optional[bool] = None,
        return_dict: Optional[bool] = None,
    ) -> BackboneOutput:
        return_dict = return_dict if return_dict is not None else self.config.use_return_dict
        output_hidden_states = (
            output_hidden_states if output_hidden_states is not None else self.config.output_hidden_states
        )
        output_attentions = output_attentions if output_attentions is not None else self.config.output_attentions

        outputs = self.model(
            pixel_values, output_hidden_states=True, output_attentions=output_attentions, return_dict=True
        )

        # we skip the stem
        hidden_states = outputs.hidden_states[1:]

        # we need to reshape the hidden states to their original spatial dimensions
        # spatial dimensions contains all the heights and widths of each stage, including after the embeddings
        spatial_dimensions: Tuple[Tuple[int, int]] = outputs.hidden_states_spatial_dimensions
        feature_maps = ()
        for i, (hidden_state, stage, (height, width)) in enumerate(
            zip(hidden_states, self.stage_names[1:], spatial_dimensions)
        ):
            norm = self.hidden_states_norms[i]
            # the last element corespond to the layer's last block output but before patch merging
            hidden_state_unpolled = hidden_state[-1]
            hidden_state_norm = norm(hidden_state_unpolled)
            # the pixel decoder (FPN) expects 3D tensors (features)
            batch_size, _, hidden_size = hidden_state_norm.shape
            # reshape "b (h w) d -> b d h w"
            hidden_state_permuted = (
                hidden_state_norm.permute(0, 2, 1).view((batch_size, hidden_size, height, width)).contiguous()
            )
            if stage in self.out_features:
                feature_maps += (hidden_state_permuted,)

        if not return_dict:
            output = (feature_maps,)
            if output_hidden_states:
                output += (outputs.hidden_states,)
            if output_attentions:
                output += (outputs.attentions,)
            return output

        return BackboneOutput(
            feature_maps=feature_maps,
            hidden_states=outputs.hidden_states if output_hidden_states else None,
            attentions=outputs.attentions,
        )<|MERGE_RESOLUTION|>--- conflicted
+++ resolved
@@ -165,9 +165,6 @@
         self.dropout = nn.Dropout(config.hidden_dropout_prob)
         self.patch_size = config.patch_size
 
-<<<<<<< HEAD
-    def forward(self, pixel_values):
-=======
     # Copied from transformers.models.vit.modeling_vit.ViTEmbeddings.interpolate_pos_encoding
     def interpolate_pos_encoding(self, embeddings: torch.Tensor, height: int, width: int) -> torch.Tensor:
         """
@@ -211,7 +208,6 @@
 
     def forward(self, pixel_values, interpolate_pos_encoding):
         _, num_channels, height, width = pixel_values.shape
->>>>>>> e39b6c1c
         embeddings, output_dimensions = self.patch_embeddings(pixel_values)
         embeddings = self.norm(embeddings)
 
