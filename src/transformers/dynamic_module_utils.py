--- conflicted
+++ resolved
@@ -208,11 +208,6 @@
     Returns:
         `typing.Type`: The class looked for.
     """
-<<<<<<< HEAD
-    module_path = module_path.replace(os.path.sep, ".")
-    module = importlib.import_module(module_path)
-    return getattr(module, class_name)
-=======
     name = os.path.normpath(module_path)
     if name.endswith(".py"):
         name = name[:-3]
@@ -241,7 +236,6 @@
             module_spec.loader.exec_module(module)
             module.__transformers_module_hash__ = module_hash
         return getattr(module, class_name)
->>>>>>> e39b6c1c
 
 
 def get_cached_module_file(
@@ -540,11 +534,7 @@
         local_files_only=local_files_only,
         repo_type=repo_type,
     )
-<<<<<<< HEAD
-    return get_class_in_module(class_name, final_module.replace(".py", ""))
-=======
     return get_class_in_module(class_name, final_module, force_reload=force_download)
->>>>>>> e39b6c1c
 
 
 def custom_object_save(obj: Any, folder: Union[str, os.PathLike], config: Optional[Dict] = None) -> List[str]:
