--- conflicted
+++ resolved
@@ -28,11 +28,7 @@
 from functools import lru_cache, wraps
 from itertools import chain
 from types import ModuleType
-<<<<<<< HEAD
-from typing import Any, Tuple, Union
-=======
 from typing import Any, Dict, FrozenSet, Optional, Set, Tuple, Union
->>>>>>> e39b6c1c
 
 from packaging import version
 
@@ -74,25 +70,19 @@
 
 ACCELERATE_MIN_VERSION = "0.21.0"
 FSDP_MIN_VERSION = "1.12.0"
-<<<<<<< HEAD
-=======
 GGUF_MIN_VERSION = "0.10.0"
 XLA_FSDPV2_MIN_VERSION = "2.2.0"
->>>>>>> e39b6c1c
 
 
 _accelerate_available, _accelerate_version = _is_package_available("accelerate", return_version=True)
 _apex_available = _is_package_available("apex")
 _bitsandbytes_available = _is_package_available("bitsandbytes")
-<<<<<<< HEAD
-=======
 _eetq_available = _is_package_available("eetq")
 _fbgemm_gpu_available = _is_package_available("fbgemm_gpu")
 _galore_torch_available = _is_package_available("galore_torch")
 _lomo_available = _is_package_available("lomo_optim")
 _grokadamw_available = _is_package_available("grokadamw")
 _schedulefree_available = _is_package_available("schedulefree")
->>>>>>> e39b6c1c
 # `importlib.metadata.version` doesn't work with `bs4` but `beautifulsoup4`. For `importlib.util.find_spec`, reversed.
 _bs4_available = importlib.util.find_spec("bs4") is not None
 _coloredlogs_available = _is_package_available("coloredlogs")
@@ -144,10 +134,7 @@
 _scipy_available = _is_package_available("scipy")
 _sentencepiece_available = _is_package_available("sentencepiece")
 _is_seqio_available = _is_package_available("seqio")
-<<<<<<< HEAD
-=======
 _is_gguf_available, _gguf_version = _is_package_available("gguf", return_version=True)
->>>>>>> e39b6c1c
 _sklearn_available = importlib.util.find_spec("sklearn") is not None
 if _sklearn_available:
     try:
@@ -166,14 +153,11 @@
 _torchaudio_available = _is_package_available("torchaudio")
 _torchdistx_available = _is_package_available("torchdistx")
 _torchvision_available = _is_package_available("torchvision")
-<<<<<<< HEAD
-=======
 _mlx_available = _is_package_available("mlx")
 _hqq_available = _is_package_available("hqq")
 _tiktoken_available = _is_package_available("tiktoken")
 _blobfile_available = _is_package_available("blobfile")
 _liger_kernel_available = _is_package_available("liger_kernel")
->>>>>>> e39b6c1c
 
 
 _torch_version = "N/A"
@@ -310,8 +294,6 @@
     return _torchvision_available
 
 
-<<<<<<< HEAD
-=======
 def is_galore_torch_available():
     return _galore_torch_available
 
@@ -328,7 +310,6 @@
     return _schedulefree_available
 
 
->>>>>>> e39b6c1c
 def is_pyctcdecode_available():
     return _pyctcdecode_available
 
@@ -729,13 +710,10 @@
     return _is_seqio_available
 
 
-<<<<<<< HEAD
-=======
 def is_gguf_available(min_version: str = GGUF_MIN_VERSION):
     return _is_gguf_available and version.parse(_gguf_version) >= version.parse(min_version)
 
 
->>>>>>> e39b6c1c
 def is_protobuf_available():
     if importlib.util.find_spec("google") is None:
         return False
@@ -960,8 +938,6 @@
     return _jinja_available
 
 
-<<<<<<< HEAD
-=======
 def is_mlx_available():
     return _mlx_available
 
@@ -987,7 +963,6 @@
 """
 
 
->>>>>>> e39b6c1c
 # docstyle-ignore
 CV2_IMPORT_ERROR = """
 {0} requires the OpenCV library but it was not found in your environment. You can install it with:
