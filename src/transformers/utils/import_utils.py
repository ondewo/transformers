--- conflicted
+++ resolved
@@ -143,12 +143,9 @@
 _torchaudio_available = _is_package_available("torchaudio")
 _torchdistx_available = _is_package_available("torchdistx")
 _torchvision_available = _is_package_available("torchvision")
-<<<<<<< HEAD
 _mlx_available = _is_package_available("mlx")
 _hqq_available = _is_package_available("hqq")
 _liger_kernel_available = _is_package_available("liger_kernel")
-=======
->>>>>>> bb618d93
 
 
 _torch_version = "N/A"
@@ -653,20 +650,11 @@
     return version.parse(importlib.metadata.version("flash_attn")) >= version.parse("2.1.0")
 
 
-<<<<<<< HEAD
 def is_flash_attn_greater_or_equal(version):
     if not _is_package_available("flash_attn"):
         return False
 
     return version.parse(importlib.metadata.version("flash_attn")) >= version.parse(version)
-=======
-def is_flash_attn_available():
-    logger.warning(
-        "Using `is_flash_attn_available` is deprecated and will be removed in v4.38. "
-        "Please use `is_flash_attn_2_available` instead."
-    )
-    return is_flash_attn_2_available()
->>>>>>> bb618d93
 
 
 def is_torchdistx_available():
@@ -917,7 +905,6 @@
     return _jinja_available
 
 
-<<<<<<< HEAD
 def is_mlx_available():
     return _mlx_available
 
@@ -939,8 +926,6 @@
 """
 
 
-=======
->>>>>>> bb618d93
 # docstyle-ignore
 CV2_IMPORT_ERROR = """
 {0} requires the OpenCV library but it was not found in your environment. You can install it with:
