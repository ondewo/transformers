#!/usr/bin/env python
# coding=utf-8

# Copyright 2021 The HuggingFace Inc. team. All rights reserved.
#
# Licensed under the Apache License, Version 2.0 (the "License");
# you may not use this file except in compliance with the License.
# You may obtain a copy of the License at
#
#     http://www.apache.org/licenses/LICENSE-2.0
#
# Unless required by applicable law or agreed to in writing, software
# distributed under the License is distributed on an "AS IS" BASIS,
# WITHOUT WARRANTIES OR CONDITIONS OF ANY KIND, either express or implied.
# See the License for the specific language governing permissions and
# limitations under the License.

from huggingface_hub import get_full_repo_name  # for backward compatibility
from packaging import version

from .. import __version__
from .constants import IMAGENET_DEFAULT_MEAN, IMAGENET_DEFAULT_STD, IMAGENET_STANDARD_MEAN, IMAGENET_STANDARD_STD
from .doc import (
    add_code_sample_docstrings,
    add_end_docstrings,
    add_start_docstrings,
    add_start_docstrings_to_model_forward,
    copy_func,
    replace_return_docstrings,
)
from .generic import (
    ContextManagers,
    ExplicitEnum,
    ModelOutput,
    PaddingStrategy,
    TensorType,
    add_model_info_to_auto_map,
    cached_property,
    can_return_loss,
    expand_dims,
    find_labels,
    flatten_dict,
    infer_framework,
    is_jax_tensor,
    is_numpy_array,
    is_tensor,
    is_tf_symbolic_tensor,
    is_tf_tensor,
    is_torch_device,
    is_torch_dtype,
    is_torch_tensor,
    reshape,
    squeeze,
    strtobool,
    tensor_size,
    to_numpy,
    to_py_obj,
    transpose,
    working_or_temp_dir,
)
from .hub import (
    CLOUDFRONT_DISTRIB_PREFIX,
    DISABLE_TELEMETRY,
    HF_MODULES_CACHE,
    HUGGINGFACE_CO_PREFIX,
    HUGGINGFACE_CO_RESOLVE_ENDPOINT,
    PYTORCH_PRETRAINED_BERT_CACHE,
    PYTORCH_TRANSFORMERS_CACHE,
    S3_BUCKET_PREFIX,
    TRANSFORMERS_CACHE,
    TRANSFORMERS_DYNAMIC_MODULE_NAME,
    EntryNotFoundError,
    PushInProgress,
    PushToHubMixin,
    RepositoryNotFoundError,
    RevisionNotFoundError,
    cached_file,
    default_cache_path,
    define_sagemaker_information,
    download_url,
    extract_commit_hash,
    get_cached_models,
    get_file_from_repo,
    has_file,
    http_user_agent,
    is_offline_mode,
    is_remote_url,
    move_cache,
    send_example_telemetry,
    try_to_load_from_cache,
)
from .import_utils import (
    ENV_VARS_TRUE_AND_AUTO_VALUES,
    ENV_VARS_TRUE_VALUES,
    TORCH_FX_REQUIRED_VERSION,
    USE_JAX,
    USE_TF,
    USE_TORCH,
    DummyObject,
    OptionalDependencyNotAvailable,
    _LazyModule,
    ccl_version,
    direct_transformers_import,
    get_torch_version,
    is_accelerate_available,
    is_apex_available,
    is_auto_awq_available,
    is_auto_gptq_available,
    is_bitsandbytes_available,
    is_bs4_available,
    is_coloredlogs_available,
    is_cv2_available,
    is_cython_available,
    is_datasets_available,
    is_decord_available,
    is_detectron2_available,
    is_essentia_available,
    is_faiss_available,
    is_flash_attn_2_available,
    is_flash_attn_available,
    is_flash_attn_greater_or_equal_2_10,
    is_flax_available,
    is_fsdp_available,
    is_ftfy_available,
    is_in_notebook,
    is_ipex_available,
    is_jieba_available,
    is_jinja_available,
    is_jumanpp_available,
    is_kenlm_available,
    is_keras_nlp_available,
    is_levenshtein_available,
    is_librosa_available,
<<<<<<< HEAD
    is_liger_kernel_available,
    is_lomo_available,
    is_mlx_available,
=======
>>>>>>> bb618d93
    is_natten_available,
    is_ninja_available,
    is_nltk_available,
    is_onnx_available,
    is_openai_available,
    is_optimum_available,
    is_pandas_available,
    is_peft_available,
    is_phonemizer_available,
    is_pretty_midi_available,
    is_protobuf_available,
    is_psutil_available,
    is_py3nvml_available,
    is_pyctcdecode_available,
    is_pytesseract_available,
    is_pytest_available,
    is_pytorch_quantization_available,
    is_rjieba_available,
    is_sacremoses_available,
    is_safetensors_available,
    is_sagemaker_dp_enabled,
    is_sagemaker_mp_enabled,
    is_scipy_available,
    is_sentencepiece_available,
    is_seqio_available,
    is_sklearn_available,
    is_soundfile_availble,
    is_spacy_available,
    is_speech_available,
    is_sudachi_available,
    is_tensorflow_probability_available,
    is_tensorflow_text_available,
    is_tf2onnx_available,
    is_tf_available,
    is_timm_available,
    is_tokenizers_available,
    is_torch_available,
    is_torch_bf16_available,
    is_torch_bf16_available_on_device,
    is_torch_bf16_cpu_available,
    is_torch_bf16_gpu_available,
    is_torch_compile_available,
    is_torch_cuda_available,
    is_torch_fp16_available_on_device,
    is_torch_fx_available,
    is_torch_fx_proxy,
    is_torch_mps_available,
    is_torch_neuroncore_available,
    is_torch_npu_available,
    is_torch_sdpa_available,
    is_torch_tensorrt_fx_available,
    is_torch_tf32_available,
    is_torch_tpu_available,
    is_torch_xpu_available,
    is_torchaudio_available,
    is_torchdistx_available,
    is_torchdynamo_available,
    is_torchvision_available,
    is_training_run_on_sagemaker,
    is_uroman_available,
    is_vision_available,
    requires_backends,
    tf_required,
    torch_only_method,
    torch_required,
)
from .peft_utils import (
    ADAPTER_CONFIG_NAME,
    ADAPTER_SAFE_WEIGHTS_NAME,
    ADAPTER_WEIGHTS_NAME,
    check_peft_version,
    find_adapter_config_file,
)


WEIGHTS_NAME = "pytorch_model.bin"
WEIGHTS_INDEX_NAME = "pytorch_model.bin.index.json"
TF2_WEIGHTS_NAME = "tf_model.h5"
TF2_WEIGHTS_INDEX_NAME = "tf_model.h5.index.json"
TF_WEIGHTS_NAME = "model.ckpt"
FLAX_WEIGHTS_NAME = "flax_model.msgpack"
FLAX_WEIGHTS_INDEX_NAME = "flax_model.msgpack.index.json"
SAFE_WEIGHTS_NAME = "model.safetensors"
SAFE_WEIGHTS_INDEX_NAME = "model.safetensors.index.json"
CONFIG_NAME = "config.json"
FEATURE_EXTRACTOR_NAME = "preprocessor_config.json"
IMAGE_PROCESSOR_NAME = FEATURE_EXTRACTOR_NAME
GENERATION_CONFIG_NAME = "generation_config.json"
MODEL_CARD_NAME = "modelcard.json"

SENTENCEPIECE_UNDERLINE = "▁"
SPIECE_UNDERLINE = SENTENCEPIECE_UNDERLINE  # Kept for backward compatibility

MULTIPLE_CHOICE_DUMMY_INPUTS = [
    [[0, 1, 0, 1], [1, 0, 0, 1]]
] * 2  # Needs to have 0s and 1s only since XLM uses it for langs too.
DUMMY_INPUTS = [[7, 6, 0, 0, 1], [1, 2, 3, 0, 0], [0, 0, 0, 4, 5]]
DUMMY_MASK = [[1, 1, 1, 1, 1], [1, 1, 1, 0, 0], [0, 0, 0, 1, 1]]


def check_min_version(min_version):
    if version.parse(__version__) < version.parse(min_version):
        if "dev" in min_version:
            error_message = (
                "This example requires a source install from HuggingFace Transformers (see "
                "`https://huggingface.co/docs/transformers/installation#install-from-source`),"
            )
        else:
            error_message = f"This example requires a minimum version of {min_version},"
        error_message += f" but the version found is {__version__}.\n"
        raise ImportError(
            error_message
            + "Check out https://github.com/huggingface/transformers/tree/main/examples#important-note for the examples corresponding to other "
            "versions of HuggingFace Transformers."
        )<|MERGE_RESOLUTION|>--- conflicted
+++ resolved
@@ -131,12 +131,9 @@
     is_keras_nlp_available,
     is_levenshtein_available,
     is_librosa_available,
-<<<<<<< HEAD
     is_liger_kernel_available,
     is_lomo_available,
     is_mlx_available,
-=======
->>>>>>> bb618d93
     is_natten_available,
     is_ninja_available,
     is_nltk_available,
