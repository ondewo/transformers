--- conflicted
+++ resolved
@@ -103,13 +103,9 @@
         prefix=None,
         handle_long_generation=None,
         stop_sequence=None,
-<<<<<<< HEAD
-        add_special_tokens=False,
-=======
         truncation=None,
         max_length=None,
         continue_final_message=None,
->>>>>>> e39b6c1c
         **generate_kwargs,
     ):
         preprocess_params = {"add_special_tokens": add_special_tokens}
@@ -223,13 +219,6 @@
         return super().__call__(text_inputs, **kwargs)
 
     def preprocess(
-<<<<<<< HEAD
-        self, prompt_text, prefix="", handle_long_generation=None, add_special_tokens=False, **generate_kwargs
-    ):
-        inputs = self.tokenizer(
-            prefix + prompt_text, padding=False, add_special_tokens=add_special_tokens, return_tensors=self.framework
-        )
-=======
         self,
         prompt_text,
         prefix="",
@@ -267,7 +256,6 @@
         else:
             inputs = self.tokenizer(prefix + prompt_text, return_tensors=self.framework, **tokenizer_kwargs)
 
->>>>>>> e39b6c1c
         inputs["prompt_text"] = prompt_text
 
         if handle_long_generation == "hole":
@@ -368,10 +356,6 @@
 
                 all_text = text[prompt_length:]
                 if return_type == ReturnType.FULL_TEXT:
-<<<<<<< HEAD
-                    all_text = prompt_text + all_text
-
-=======
                     if isinstance(prompt_text, str):
                         all_text = prompt_text + all_text
                     elif isinstance(prompt_text, Chat):
@@ -390,7 +374,6 @@
                         else:
                             # When we're not starting from a prefill, the output is a new assistant message
                             all_text = list(prompt_text.messages) + [{"role": "assistant", "content": all_text}]
->>>>>>> e39b6c1c
                 record = {"generated_text": all_text}
             records.append(record)
 
