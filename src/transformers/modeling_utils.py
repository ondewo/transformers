# coding=utf-8
# Copyright 2018 The Google AI Language Team Authors, Facebook AI Research authors and The HuggingFace Inc. team.
# Copyright (c) 2018, NVIDIA CORPORATION.  All rights reserved.
#
# Licensed under the Apache License, Version 2.0 (the "License");
# you may not use this file except in compliance with the License.
# You may obtain a copy of the License at
#
#     http://www.apache.org/licenses/LICENSE-2.0
#
# Unless required by applicable law or agreed to in writing, software
# distributed under the License is distributed on an "AS IS" BASIS,
# WITHOUT WARRANTIES OR CONDITIONS OF ANY KIND, either express or implied.
# See the License for the specific language governing permissions and
# limitations under the License.
import collections
import copy
import functools
import gc
import importlib.metadata
import inspect
import json
import os
import re
import shutil
import tempfile
import warnings
from contextlib import contextmanager
from dataclasses import dataclass
from functools import partial, wraps
from typing import Any, Callable, Dict, List, Optional, Tuple, Union

import torch
from packaging import version
from torch import Tensor, nn
from torch.nn import CrossEntropyLoss, Identity
from torch.utils.checkpoint import checkpoint

from .activations import get_activation
from .configuration_utils import PretrainedConfig
from .dynamic_module_utils import custom_object_save
from .generation import GenerationConfig, GenerationMixin
from .integrations import PeftAdapterMixin, deepspeed_config, is_deepspeed_zero3_enabled
from .pytorch_utils import (  # noqa: F401
    Conv1D,
    apply_chunking_to_forward,
    find_pruneable_heads_and_indices,
    id_tensor_storage,
    prune_conv1d_layer,
    prune_layer,
    prune_linear_layer,
)
from .safetensors_conversion import auto_conversion
from .utils import (
    ADAPTER_SAFE_WEIGHTS_NAME,
    ADAPTER_WEIGHTS_NAME,
    CONFIG_NAME,
    DUMMY_INPUTS,
    FLAX_WEIGHTS_NAME,
    SAFE_WEIGHTS_INDEX_NAME,
    SAFE_WEIGHTS_NAME,
    TF2_WEIGHTS_NAME,
    TF_WEIGHTS_NAME,
    WEIGHTS_INDEX_NAME,
    WEIGHTS_NAME,
    ContextManagers,
    ModelOutput,
    PushToHubMixin,
    cached_file,
    copy_func,
    download_url,
    extract_commit_hash,
    has_file,
    is_accelerate_available,
    is_auto_awq_available,
    is_auto_gptq_available,
    is_bitsandbytes_available,
    is_flash_attn_2_available,
    is_offline_mode,
    is_optimum_available,
    is_peft_available,
    is_remote_url,
    is_safetensors_available,
    is_torch_sdpa_available,
    is_torch_tpu_available,
    logging,
    replace_return_docstrings,
    strtobool,
)
from .utils.hub import convert_file_size_to_int, get_checkpoint_shard_files
from .utils.import_utils import (
    ENV_VARS_TRUE_VALUES,
    is_sagemaker_mp_enabled,
    is_torch_fx_proxy,
    is_torchdynamo_compiling,
)
from .utils.quantization_config import AwqConfig, BitsAndBytesConfig, GPTQConfig, QuantizationMethod
from .utils.versions import require_version_core


XLA_USE_BF16 = os.environ.get("XLA_USE_BF16", "0").upper()
XLA_DOWNCAST_BF16 = os.environ.get("XLA_DOWNCAST_BF16", "0").upper()

if is_accelerate_available():
    from accelerate import dispatch_model, infer_auto_device_map, init_empty_weights
    from accelerate.hooks import add_hook_to_module
    from accelerate.utils import (
        check_tied_parameters_on_same_device,
        find_tied_parameters,
        get_balanced_memory,
        get_max_memory,
        load_offloaded_weights,
        offload_weight,
        save_offload_index,
        set_module_tensor_to_device,
    )

if is_safetensors_available():
    from safetensors import safe_open
    from safetensors.torch import load_file as safe_load_file
    from safetensors.torch import save_file as safe_save_file

logger = logging.get_logger(__name__)


_init_weights = True


def is_fsdp_enabled():
    return (
        torch.distributed.is_available()
        and torch.distributed.is_initialized()
        and strtobool(os.environ.get("ACCELERATE_USE_FSDP", "False")) == 1
        and strtobool(os.environ.get("FSDP_CPU_RAM_EFFICIENT_LOADING", "False")) == 1
    )


def is_local_dist_rank_0():
    return (
        torch.distributed.is_available()
        and torch.distributed.is_initialized()
        and int(os.environ.get("LOCAL_RANK", -1)) == 0
    )


if is_sagemaker_mp_enabled():
    import smdistributed.modelparallel.torch as smp
    from smdistributed.modelparallel import __version__ as SMP_VERSION

    IS_SAGEMAKER_MP_POST_1_10 = version.parse(SMP_VERSION) >= version.parse("1.10")
else:
    IS_SAGEMAKER_MP_POST_1_10 = False

if is_peft_available():
    from .utils import find_adapter_config_file

TORCH_INIT_FUNCTIONS = {
    "uniform_": nn.init.uniform_,
    "normal_": nn.init.normal_,
    "trunc_normal_": nn.init.trunc_normal_,
    "constant_": nn.init.constant_,
    "xavier_uniform_": nn.init.xavier_uniform_,
    "xavier_normal_": nn.init.xavier_normal_,
    "kaiming_uniform_": nn.init.kaiming_uniform_,
    "kaiming_normal_": nn.init.kaiming_normal_,
    "uniform": nn.init.uniform,
    "normal": nn.init.normal,
    "xavier_uniform": nn.init.xavier_uniform,
    "xavier_normal": nn.init.xavier_normal,
    "kaiming_uniform": nn.init.kaiming_uniform,
    "kaiming_normal": nn.init.kaiming_normal,
}


@contextmanager
def no_init_weights(_enable=True):
    """
    Context manager to globally disable weight initialization to speed up loading large models.

    TODO(Patrick): Delete safety argument `_enable=True` at next major version. .
    """
    global _init_weights
    old_init_weights = _init_weights

    if _enable:
        _init_weights = False

        def _skip_init(*args, **kwargs):
            pass

        # # Save the original initialization functions
        for name, init_func in TORCH_INIT_FUNCTIONS.items():
            setattr(torch.nn.init, name, _skip_init)
    try:
        yield
    finally:
        _init_weights = old_init_weights
        if _enable:
            # # Restore the original initialization functions
            for name, init_func in TORCH_INIT_FUNCTIONS.items():
                setattr(torch.nn.init, name, init_func)


def get_parameter_device(parameter: Union[nn.Module, GenerationMixin, "ModuleUtilsMixin"]):
    try:
        return next(parameter.parameters()).device
    except StopIteration:
        # For nn.DataParallel compatibility in PyTorch 1.5

        def find_tensor_attributes(module: nn.Module) -> List[Tuple[str, Tensor]]:
            tuples = [(k, v) for k, v in module.__dict__.items() if torch.is_tensor(v)]
            return tuples

        gen = parameter._named_members(get_members_fn=find_tensor_attributes)
        first_tuple = next(gen)
        return first_tuple[1].device


def get_first_parameter_dtype(parameter: Union[nn.Module, GenerationMixin, "ModuleUtilsMixin"]):
    """
    Returns the first parameter dtype (can be non-floating) or asserts if none were found.
    """
    try:
        return next(parameter.parameters()).dtype
    except StopIteration:
        # For nn.DataParallel compatibility in PyTorch > 1.5

        def find_tensor_attributes(module: nn.Module) -> List[Tuple[str, Tensor]]:
            tuples = [(k, v) for k, v in module.__dict__.items() if torch.is_tensor(v)]
            return tuples

        gen = parameter._named_members(get_members_fn=find_tensor_attributes)
        first_tuple = next(gen)
        return first_tuple[1].dtype


def get_parameter_dtype(parameter: Union[nn.Module, GenerationMixin, "ModuleUtilsMixin"]):
    """
    Returns the first found floating dtype in parameters if there is one, otherwise returns the last dtype it found.
    """
    last_dtype = None
    for t in parameter.parameters():
        last_dtype = t.dtype
        if t.is_floating_point():
            # Adding fix for https://github.com/pytorch/xla/issues/4152
            # Fixes issue where the model code passes a value that is out of range for XLA_USE_BF16=1
            # and XLA_DOWNCAST_BF16=1 so the conversion would cast it to -inf
            # NOTE: `is_torch_tpu_available()` is checked last as it induces a graph break in torch dynamo
            if XLA_USE_BF16 in ENV_VARS_TRUE_VALUES and is_torch_tpu_available():
                return torch.bfloat16
            if XLA_DOWNCAST_BF16 in ENV_VARS_TRUE_VALUES and is_torch_tpu_available():
                if t.dtype == torch.float:
                    return torch.bfloat16
                if t.dtype == torch.double:
                    return torch.float32
            return t.dtype

    if last_dtype is not None:
        # if no floating dtype was found return whatever the first dtype is
        return last_dtype

    # For nn.DataParallel compatibility in PyTorch > 1.5
    def find_tensor_attributes(module: nn.Module) -> List[Tuple[str, Tensor]]:
        tuples = [(k, v) for k, v in module.__dict__.items() if torch.is_tensor(v)]
        return tuples

    gen = parameter._named_members(get_members_fn=find_tensor_attributes)
    last_tuple = None
    for tuple in gen:
        last_tuple = tuple
        if tuple[1].is_floating_point():
            return tuple[1].dtype

    if last_tuple is not None:
        # fallback to the last dtype
        return last_tuple[1].dtype

    # fallback to buffer dtype
    for t in parameter.buffers():
        last_dtype = t.dtype
        if t.is_floating_point():
            return t.dtype
    return last_dtype


def get_state_dict_float_dtype(state_dict):
    """
    Returns the first found floating dtype in `state_dict` or asserts if none were found.
    """
    for t in state_dict.values():
        if t.is_floating_point():
            return t.dtype

    raise ValueError("couldn't find any floating point dtypes in state_dict")


def get_state_dict_dtype(state_dict):
    """
    Returns the first found floating dtype in `state_dict` if there is one, otherwise returns the first dtype.
    """
    for t in state_dict.values():
        if t.is_floating_point():
            return t.dtype

    # if no floating dtype was found return whatever the first dtype is
    else:
        return next(state_dict.values()).dtype


def dtype_byte_size(dtype):
    """
    Returns the size (in bytes) occupied by one parameter of type `dtype`.

    Example:

    ```py
    >>> dtype_byte_size(torch.float32)
    4
    ```
    """
    if dtype == torch.bool:
        return 1 / 8
    bit_search = re.search(r"[^\d](\d+)$", str(dtype))
    if bit_search is None:
        raise ValueError(f"`dtype` is not a valid dtype: {dtype}.")
    bit_size = int(bit_search.groups()[0])
    return bit_size // 8


def shard_checkpoint(
    state_dict: Dict[str, torch.Tensor], max_shard_size: Union[int, str] = "10GB", weights_name: str = WEIGHTS_NAME
):
    """
    Splits a model state dictionary in sub-checkpoints so that the final size of each sub-checkpoint does not exceed a
    given size.

    The sub-checkpoints are determined by iterating through the `state_dict` in the order of its keys, so there is no
    optimization made to make each sub-checkpoint as close as possible to the maximum size passed. For example, if the
    limit is 10GB and we have weights of sizes [6GB, 6GB, 2GB, 6GB, 2GB, 2GB] they will get sharded as [6GB], [6+2GB],
    [6+2+2GB] and not [6+2+2GB], [6+2GB], [6GB].

    <Tip warning={true}>

    If one of the model's weight is bigger than `max_shard_size`, it will end up in its own sub-checkpoint which will
    have a size greater than `max_shard_size`.

    </Tip>

    Args:
        state_dict (`Dict[str, torch.Tensor]`): The state dictionary of a model to save.
        max_shard_size (`int` or `str`, *optional*, defaults to `"10GB"`):
            The maximum size of each sub-checkpoint. If expressed as a string, needs to be digits followed by a unit
            (like `"5MB"`).
        weights_name (`str`, *optional*, defaults to `"pytorch_model.bin"`):
            The name of the model save file.
    """
    max_shard_size = convert_file_size_to_int(max_shard_size)

    sharded_state_dicts = [{}]
    last_block_size = 0
    total_size = 0
    storage_id_to_block = {}

    for key, weight in state_dict.items():
        # when bnb serialization is used the weights in the state dict can be strings
        # check: https://github.com/huggingface/transformers/pull/24416 for more details
        if isinstance(weight, str):
            continue
        else:
            storage_id = id_tensor_storage(weight)

        # If a `weight` shares the same underlying storage as another tensor, we put `weight` in the same `block`
        if storage_id in storage_id_to_block:
            block_id = storage_id_to_block[storage_id]
            sharded_state_dicts[block_id][key] = weight
            continue

        weight_size = weight.numel() * dtype_byte_size(weight.dtype)

        # If this weight is going to tip up over the maximal size, we split, but only if we have put at least one
        # weight in the current shard.
        if last_block_size + weight_size > max_shard_size and len(sharded_state_dicts[-1]) > 0:
            sharded_state_dicts.append({})
            last_block_size = 0

        sharded_state_dicts[-1][key] = weight
        last_block_size += weight_size
        total_size += weight_size
        storage_id_to_block[storage_id] = len(sharded_state_dicts) - 1

    # If we only have one shard, we return it
    if len(sharded_state_dicts) == 1:
        return {weights_name: sharded_state_dicts[0]}, None

    # Otherwise, let's build the index
    weight_map = {}
    shards = {}
    for idx, shard in enumerate(sharded_state_dicts):
        shard_file = weights_name.replace(".bin", f"-{idx+1:05d}-of-{len(sharded_state_dicts):05d}.bin")
        shard_file = shard_file.replace(
            ".safetensors", f"-{idx + 1:05d}-of-{len(sharded_state_dicts):05d}.safetensors"
        )
        shards[shard_file] = shard
        for key in shard.keys():
            weight_map[key] = shard_file

    # Add the metadata
    metadata = {"total_size": total_size}
    index = {"metadata": metadata, "weight_map": weight_map}
    return shards, index


def load_sharded_checkpoint(model, folder, strict=True, prefer_safe=True):
    """
    This is the same as
    [`torch.nn.Module.load_state_dict`](https://pytorch.org/docs/stable/generated/torch.nn.Module.html?highlight=load_state_dict#torch.nn.Module.load_state_dict)
    but for a sharded checkpoint.

    This load is performed efficiently: each checkpoint shard is loaded one by one in RAM and deleted after being
    loaded in the model.

    Args:
        model (`torch.nn.Module`): The model in which to load the checkpoint.
        folder (`str` or `os.PathLike`): A path to a folder containing the sharded checkpoint.
        strict (`bool`, *optional`, defaults to `True`):
            Whether to strictly enforce that the keys in the model state dict match the keys in the sharded checkpoint.
        prefer_safe (`bool`, *optional*, defaults to `False`)
            If both safetensors and PyTorch save files are present in checkpoint and `prefer_safe` is True, the
            safetensors files will be loaded. Otherwise, PyTorch files are always loaded when possible.

    Returns:
        `NamedTuple`: A named tuple with `missing_keys` and `unexpected_keys` fields
            - `missing_keys` is a list of str containing the missing keys
            - `unexpected_keys` is a list of str containing the unexpected keys
    """
    # Load the index
    index_file = os.path.join(folder, WEIGHTS_INDEX_NAME)
    safe_index_file = os.path.join(folder, SAFE_WEIGHTS_INDEX_NAME)

    index_present = os.path.isfile(index_file)
    safe_index_present = os.path.isfile(safe_index_file)

    if not index_present and not (safe_index_present and is_safetensors_available()):
        filenames = (
            (WEIGHTS_INDEX_NAME, SAFE_WEIGHTS_INDEX_NAME) if is_safetensors_available() else (WEIGHTS_INDEX_NAME,)
        )
        raise ValueError(f"Can't find a checkpoint index ({' or '.join(filenames)}) in {folder}.")

    load_safe = False
    if safe_index_present:
        if prefer_safe:
            if is_safetensors_available():
                load_safe = True  # load safe due to preference
            else:
                logger.warning(
                    f"Cannot load sharded checkpoint at {folder} safely since safetensors is not installed!"
                )
        elif not index_present:
            load_safe = True  # load safe since we have no other choice

    load_index = safe_index_file if load_safe else index_file

    with open(load_index, "r", encoding="utf-8") as f:
        index = json.load(f)

    shard_files = list(set(index["weight_map"].values()))

    # If strict=True, error before loading any of the state dicts.
    loaded_keys = index["weight_map"].keys()
    model_keys = model.state_dict().keys()
    missing_keys = [key for key in model_keys if key not in loaded_keys]
    unexpected_keys = [key for key in loaded_keys if key not in model_keys]
    if strict and (len(missing_keys) > 0 or len(unexpected_keys) > 0):
        error_message = f"Error(s) in loading state_dict for {model.__class__.__name__}"
        if len(missing_keys) > 0:
            str_missing_keys = ",".join([f'"{k}"' for k in missing_keys])
            error_message += f"\nMissing key(s): {str_missing_keys}."
        if len(unexpected_keys) > 0:
            str_unexpected_keys = ",".join([f'"{k}"' for k in unexpected_keys])
            error_message += f"\nMissing key(s): {str_unexpected_keys}."
        raise RuntimeError(error_message)

    loader = safe_load_file if load_safe else partial(torch.load, map_location="cpu", weights_only=True)

    for shard_file in shard_files:
        state_dict = loader(os.path.join(folder, shard_file))
        model.load_state_dict(state_dict, strict=False)

        # Make sure memory is freed before we load the next state dict.
        del state_dict
        gc.collect()

    # Return the same thing as PyTorch load_state_dict function.
    return torch.nn.modules.module._IncompatibleKeys(missing_keys, unexpected_keys)


def load_state_dict(checkpoint_file: Union[str, os.PathLike]):
    """
    Reads a PyTorch checkpoint file, returning properly formatted errors if they arise.
    """
    if checkpoint_file.endswith(".safetensors") and is_safetensors_available():
        # Check format of the archive
        with safe_open(checkpoint_file, framework="pt") as f:
            metadata = f.metadata()
        if metadata.get("format") not in ["pt", "tf", "flax"]:
            raise OSError(
                f"The safetensors archive passed at {checkpoint_file} does not contain the valid metadata. Make sure "
                "you save your model with the `save_pretrained` method."
            )
        return safe_load_file(checkpoint_file)
    try:
        if (
            is_deepspeed_zero3_enabled() and torch.distributed.is_initialized() and torch.distributed.get_rank() > 0
        ) or (is_fsdp_enabled() and not is_local_dist_rank_0()):
            map_location = "meta"
        else:
            map_location = "cpu"

        return torch.load(checkpoint_file, map_location=map_location, weights_only=True)
    except Exception as e:
        try:
            with open(checkpoint_file) as f:
                if f.read(7) == "version":
                    raise OSError(
                        "You seem to have cloned a repository without having git-lfs installed. Please install "
                        "git-lfs and run `git lfs install` followed by `git lfs pull` in the folder "
                        "you cloned."
                    )
                else:
                    raise ValueError(
                        f"Unable to locate the file {checkpoint_file} which is necessary to load this pretrained "
                        "model. Make sure you have saved the model properly."
                    ) from e
        except (UnicodeDecodeError, ValueError):
            raise OSError(
                f"Unable to load weights from pytorch checkpoint file for '{checkpoint_file}' "
                f"at '{checkpoint_file}'. "
                "If you tried to load a PyTorch model from a TF 2.0 checkpoint, please set from_tf=True."
            )


def set_initialized_submodules(model, state_dict_keys):
    """
    Sets the `_is_hf_initialized` flag in all submodules of a given model when all its weights are in the loaded state
    dict.
    """
    for module_name, module in model.named_modules():
        loaded_keys = [k.replace(f"{module_name}.", "") for k in state_dict_keys if k.startswith(f"{module_name}.")]
        if len(set(module.state_dict().keys()) - set(loaded_keys)) == 0:
            module._is_hf_initialized = True


def _load_state_dict_into_model(model_to_load, state_dict, start_prefix):
    # Convert old format to new format if needed from a PyTorch state_dict
    old_keys = []
    new_keys = []
    for key in state_dict.keys():
        new_key = None
        if "gamma" in key:
            new_key = key.replace("gamma", "weight")
        if "beta" in key:
            new_key = key.replace("beta", "bias")
        if new_key:
            old_keys.append(key)
            new_keys.append(new_key)
    for old_key, new_key in zip(old_keys, new_keys):
        state_dict[new_key] = state_dict.pop(old_key)

    # copy state_dict so _load_from_state_dict can modify it
    metadata = getattr(state_dict, "_metadata", None)
    state_dict = state_dict.copy()
    if metadata is not None:
        state_dict._metadata = metadata

    error_msgs = []

    # PyTorch's `_load_from_state_dict` does not copy parameters in a module's descendants
    # so we need to apply the function recursively.
    def load(module: nn.Module, state_dict, prefix=""):
        local_metadata = {} if metadata is None else metadata.get(prefix[:-1], {})
        args = (state_dict, prefix, local_metadata, True, [], [], error_msgs)
        # Parameters of module and children will start with prefix. We can exit early if there are none in this
        # state_dict
        if len([key for key in state_dict if key.startswith(prefix)]) > 0:
            if is_deepspeed_zero3_enabled():
                import deepspeed

                # In sharded models, each shard has only part of the full state_dict, so only gather
                # parameters that are in the current state_dict.
                named_parameters = dict(module.named_parameters(prefix=prefix[:-1], recurse=False))
                params_to_gather = [named_parameters[k] for k in state_dict.keys() if k in named_parameters]
                if len(params_to_gather) > 0:
                    # because zero3 puts placeholders in model params, this context
                    # manager gathers (unpartitions) the params of the current layer, then loads from
                    # the state dict and then re-partitions them again
                    with deepspeed.zero.GatheredParameters(params_to_gather, modifier_rank=0):
                        if torch.distributed.get_rank() == 0:
                            module._load_from_state_dict(*args)
            else:
                module._load_from_state_dict(*args)

        for name, child in module._modules.items():
            if child is not None:
                load(child, state_dict, prefix + name + ".")

    load(model_to_load, state_dict, prefix=start_prefix)
    # Delete `state_dict` so it could be collected by GC earlier. Note that `state_dict` is a copy of the argument, so
    # it's safe to delete it.
    del state_dict

    return error_msgs


def find_submodule_and_param_name(model, long_key, start_prefix):
    """
    A helper util to find the last sub-module and the param/buffer name. If `start_prefix` is supplied it'll be removed
    from the start of the key
    """

    if len(start_prefix) > 0 and long_key.startswith(start_prefix):
        long_key = ".".join(long_key.split(".")[1:])

    split_key = long_key.split(".")
    submodule = model
    while len(split_key) > 1:
        if hasattr(submodule, split_key[0]):
            submodule = getattr(submodule, split_key[0])
            del split_key[0]
        else:
            submodule = None
            break
    if submodule == model:
        submodule = None
    return submodule, split_key[0]


def _move_model_to_meta(model, loaded_state_dict_keys, start_prefix):
    """
    Moves `loaded_state_dict_keys` in model to meta device which frees up the memory taken by those params.

    `start_prefix` is used for models which insert their name into model keys, e.g. `bert` in
    `bert.pooler.dense.weight`

    """

    # dematerialize param storage for keys that are going to be replaced by state_dict, by
    # putting those on the meta device
    for k in loaded_state_dict_keys:
        submodule, param_name = find_submodule_and_param_name(model, k, start_prefix)
        if submodule is not None:
            # selectively switch to the meta device only those params/buffers that will
            # be next replaced from state_dict. This a complex way to do p.to_("meta")
            # since we have no in-place to_ for tensors.
            new_val = getattr(submodule, param_name)
            if isinstance(new_val, torch.nn.Parameter):
                # isinstance returns False for Params on meta device, so switch after the check
                new_val = torch.nn.Parameter(new_val.to("meta"))
            else:
                new_val = new_val.to("meta")
            setattr(submodule, param_name, new_val)


def _load_state_dict_into_meta_model(
    model,
    state_dict,
    loaded_state_dict_keys,  # left for now but could be removed, see below
    start_prefix,
    expected_keys,
    device_map=None,
    offload_folder=None,
    offload_index=None,
    state_dict_folder=None,
    state_dict_index=None,
    dtype=None,
    is_quantized=False,
    is_safetensors=False,
    keep_in_fp32_modules=None,
):
    """
    This is somewhat similar to `_load_state_dict_into_model`, but deals with a model that has some or all of its
    params on a `meta` device. It replaces the model params with the data from the `state_dict`, while moving the
    params back to the normal device, but only for `loaded_state_dict_keys`.

    `start_prefix` is used for models which insert their name into model keys, e.g. `bert` in
    `bert.pooler.dense.weight`

    """

    # XXX: remaining features to implement to be fully compatible with _load_state_dict_into_model
    # - deepspeed zero 3 support
    # - need to copy metadata if any - see _load_state_dict_into_model
    # - handling error_msgs - mimicking the error handling in module._load_from_state_dict()
    # - Is there a situation where some keys aren't in `loaded_state_dict_keys` and in which case
    #   they won't get loaded.

    if is_quantized:
        from .integrations import set_module_quantized_tensor_to_device

    error_msgs = []

    old_keys = []
    new_keys = []
    for key in state_dict.keys():
        new_key = None
        if "gamma" in key:
            new_key = key.replace("gamma", "weight")
        if "beta" in key:
            new_key = key.replace("beta", "bias")
        if new_key:
            old_keys.append(key)
            new_keys.append(new_key)
    for old_key, new_key in zip(old_keys, new_keys):
        state_dict[new_key] = state_dict.pop(old_key)

    for param_name, param in state_dict.items():
        # First part of the test is always true as load_state_dict_keys always contains state_dict keys.
        if param_name not in loaded_state_dict_keys or param_name not in expected_keys:
            continue

        if param_name.startswith(start_prefix):
            param_name = param_name[len(start_prefix) :]

        module_name = param_name
        set_module_kwargs = {}

        # We convert floating dtypes to the `dtype` passed. We want to keep the buffers/params
        # in int/uint/bool and not cast them.
        if dtype is not None and torch.is_floating_point(param):
            if (
                keep_in_fp32_modules is not None
                and any(
                    module_to_keep_in_fp32 in param_name.split(".") for module_to_keep_in_fp32 in keep_in_fp32_modules
                )
                and dtype == torch.float16
            ):
                param = param.to(torch.float32)

                # For backward compatibility with older versions of `accelerate`
                # TODO: @sgugger replace this check with version check at the next `accelerate` release
                if "dtype" in list(inspect.signature(set_module_tensor_to_device).parameters):
                    set_module_kwargs["dtype"] = torch.float32
            else:
                param = param.to(dtype)

        # For compatibility with PyTorch load_state_dict which converts state dict dtype to existing dtype in model
        if dtype is None:
            old_param = model
            splits = param_name.split(".")
            for split in splits:
                old_param = getattr(old_param, split)
                if old_param is None:
                    break

            if old_param is not None:
                param = param.to(old_param.dtype)

        set_module_kwargs["value"] = param

        if device_map is None:
            param_device = "cpu"
        else:
            # find next higher level module that is defined in device_map:
            # bert.lm_head.weight -> bert.lm_head -> bert -> ''
            while len(module_name) > 0 and module_name not in device_map:
                module_name = ".".join(module_name.split(".")[:-1])
            if module_name == "" and "" not in device_map:
                # TODO: group all errors and raise at the end.
                raise ValueError(f"{param_name} doesn't have any device set.")
            param_device = device_map[module_name]

        if param_device == "disk":
            if not is_safetensors:
                offload_index = offload_weight(param, param_name, offload_folder, offload_index)
        elif param_device == "cpu" and state_dict_index is not None:
            state_dict_index = offload_weight(param, param_name, state_dict_folder, state_dict_index)
<<<<<<< HEAD
        elif not is_quantized:
            # For backward compatibility with older versions of `accelerate`
            set_module_tensor_to_device(model, param_name, param_device, **set_module_kwargs)
        else:
            if param.dtype == torch.int8 and param_name.replace("weight", "SCB") in state_dict.keys():
                fp16_statistics = state_dict[param_name.replace("weight", "SCB")]
            else:
                fp16_statistics = None

            if "SCB" not in param_name:
                set_module_quantized_tensor_to_device(
                    model, param_name, param_device, value=param, fp16_statistics=fp16_statistics
                )
=======
        elif (
            not is_quantized
            or (not hf_quantizer.requires_parameters_quantization)
            or (
                not hf_quantizer.check_quantized_param(
                    model, param, param_name, state_dict, param_device=param_device, device_map=device_map
                )
            )
        ):
            if is_fsdp_enabled():
                param_device = "cpu" if is_local_dist_rank_0() else "meta"

            # For backward compatibility with older versions of `accelerate` and for non-quantized params
            set_module_tensor_to_device(model, param_name, param_device, **set_module_kwargs)
        else:
            hf_quantizer.create_quantized_param(model, param, param_name, param_device, state_dict, unexpected_keys)
            # For quantized modules with FSDP/DeepSpeed Stage 3, we need to quantize the parameter on the GPU
            # and then cast it to CPU to avoid excessive memory usage on each GPU
            # in comparison to the sharded model across GPUs.
            if is_fsdp_enabled() or is_deepspeed_zero3_enabled():
                module, tensor_name = get_module_from_name(model, param_name)
                value = getattr(module, tensor_name)
                param_to = "cpu"
                if is_fsdp_enabled() and not is_local_dist_rank_0():
                    param_to = "meta"
                value = type(value)(value.data.to(param_to), **value.__dict__)
                setattr(module, tensor_name, value)
            # TODO: consider removing used param_parts from state_dict before return
>>>>>>> e39b6c1c

    return error_msgs, offload_index, state_dict_index


def _add_variant(weights_name: str, variant: Optional[str] = None) -> str:
    if variant is not None:
        splits = weights_name.split(".")
        splits = splits[:-1] + [variant] + splits[-1:]
        weights_name = ".".join(splits)

    return weights_name


class ModuleUtilsMixin:
    """
    A few utilities for `torch.nn.Modules`, to be used as a mixin.
    """

    @staticmethod
    def _hook_rss_memory_pre_forward(module, *args, **kwargs):
        try:
            import psutil
        except ImportError:
            raise ImportError("You need to install psutil (pip install psutil) to use memory tracing.")

        process = psutil.Process(os.getpid())
        mem = process.memory_info()
        module.mem_rss_pre_forward = mem.rss
        return None

    @staticmethod
    def _hook_rss_memory_post_forward(module, *args, **kwargs):
        try:
            import psutil
        except ImportError:
            raise ImportError("You need to install psutil (pip install psutil) to use memory tracing.")

        process = psutil.Process(os.getpid())
        mem = process.memory_info()
        module.mem_rss_post_forward = mem.rss
        mem_rss_diff = module.mem_rss_post_forward - module.mem_rss_pre_forward
        module.mem_rss_diff = mem_rss_diff + (module.mem_rss_diff if hasattr(module, "mem_rss_diff") else 0)
        return None

    def add_memory_hooks(self):
        """
        Add a memory hook before and after each sub-module forward pass to record increase in memory consumption.

        Increase in memory consumption is stored in a `mem_rss_diff` attribute for each module and can be reset to zero
        with `model.reset_memory_hooks_state()`.
        """
        for module in self.modules():
            module.register_forward_pre_hook(self._hook_rss_memory_pre_forward)
            module.register_forward_hook(self._hook_rss_memory_post_forward)
        self.reset_memory_hooks_state()

    def reset_memory_hooks_state(self):
        """
        Reset the `mem_rss_diff` attribute of each module (see [`~modeling_utils.ModuleUtilsMixin.add_memory_hooks`]).
        """
        for module in self.modules():
            module.mem_rss_diff = 0
            module.mem_rss_post_forward = 0
            module.mem_rss_pre_forward = 0

    @property
    def device(self) -> torch.device:
        """
        `torch.device`: The device on which the module is (assuming that all the module parameters are on the same
        device).
        """
        return get_parameter_device(self)

    @property
    def dtype(self) -> torch.dtype:
        """
        `torch.dtype`: The dtype of the module (assuming that all the module parameters have the same dtype).
        """
        return get_parameter_dtype(self)

    def invert_attention_mask(self, encoder_attention_mask: Tensor) -> Tensor:
        """
        Invert an attention mask (e.g., switches 0. and 1.).

        Args:
            encoder_attention_mask (`torch.Tensor`): An attention mask.

        Returns:
            `torch.Tensor`: The inverted attention mask.
        """
        if encoder_attention_mask.dim() == 3:
            encoder_extended_attention_mask = encoder_attention_mask[:, None, :, :]
        if encoder_attention_mask.dim() == 2:
            encoder_extended_attention_mask = encoder_attention_mask[:, None, None, :]
        # T5 has a mask that can compare sequence ids, we can simulate this here with this transposition
        # Cf. https://github.com/tensorflow/mesh/blob/8d2465e9bc93129b913b5ccc6a59aa97abd96ec6/mesh_tensorflow
        # /transformer/transformer_layers.py#L270
        # encoder_extended_attention_mask = (encoder_extended_attention_mask ==
        # encoder_extended_attention_mask.transpose(-1, -2))
        encoder_extended_attention_mask = encoder_extended_attention_mask.to(dtype=self.dtype)  # fp16 compatibility
        encoder_extended_attention_mask = (1.0 - encoder_extended_attention_mask) * torch.finfo(self.dtype).min

        return encoder_extended_attention_mask

    @staticmethod
    def create_extended_attention_mask_for_decoder(input_shape, attention_mask, device=None):
        if device is not None:
            warnings.warn(
                "The `device` argument is deprecated and will be removed in v5 of Transformers.", FutureWarning
            )
        else:
            device = attention_mask.device
        batch_size, seq_length = input_shape
        seq_ids = torch.arange(seq_length, device=device)
        causal_mask = seq_ids[None, None, :].repeat(batch_size, seq_length, 1) <= seq_ids[None, :, None]
        # in case past_key_values are used we need to add a prefix ones mask to the causal mask
        # causal and attention masks must have same type with pytorch version < 1.3
        causal_mask = causal_mask.to(attention_mask.dtype)

        if causal_mask.shape[1] < attention_mask.shape[1]:
            prefix_seq_len = attention_mask.shape[1] - causal_mask.shape[1]
            causal_mask = torch.cat(
                [
                    torch.ones((batch_size, seq_length, prefix_seq_len), device=device, dtype=causal_mask.dtype),
                    causal_mask,
                ],
                axis=-1,
            )

        extended_attention_mask = causal_mask[:, None, :, :] * attention_mask[:, None, None, :]
        return extended_attention_mask

    def get_extended_attention_mask(
        self, attention_mask: Tensor, input_shape: Tuple[int], device: torch.device = None, dtype: torch.float = None
    ) -> Tensor:
        """
        Makes broadcastable attention and causal masks so that future and masked tokens are ignored.

        Arguments:
            attention_mask (`torch.Tensor`):
                Mask with ones indicating tokens to attend to, zeros for tokens to ignore.
            input_shape (`Tuple[int]`):
                The shape of the input to the model.

        Returns:
            `torch.Tensor` The extended attention mask, with a the same dtype as `attention_mask.dtype`.
        """
        if dtype is None:
            dtype = self.dtype

        if not (attention_mask.dim() == 2 and self.config.is_decoder):
            # show warning only if it won't be shown in `create_extended_attention_mask_for_decoder`
            if device is not None:
                warnings.warn(
                    "The `device` argument is deprecated and will be removed in v5 of Transformers.", FutureWarning
                )
        # We can provide a self-attention mask of dimensions [batch_size, from_seq_length, to_seq_length]
        # ourselves in which case we just need to make it broadcastable to all heads.
        if attention_mask.dim() == 3:
            extended_attention_mask = attention_mask[:, None, :, :]
        elif attention_mask.dim() == 2:
            # Provided a padding mask of dimensions [batch_size, seq_length]
            # - if the model is a decoder, apply a causal mask in addition to the padding mask
            # - if the model is an encoder, make the mask broadcastable to [batch_size, num_heads, seq_length, seq_length]
            if self.config.is_decoder:
                extended_attention_mask = ModuleUtilsMixin.create_extended_attention_mask_for_decoder(
                    input_shape, attention_mask, device
                )
            else:
                extended_attention_mask = attention_mask[:, None, None, :]
        else:
            raise ValueError(
                f"Wrong shape for input_ids (shape {input_shape}) or attention_mask (shape {attention_mask.shape})"
            )

        # Since attention_mask is 1.0 for positions we want to attend and 0.0 for
        # masked positions, this operation will create a tensor which is 0.0 for
        # positions we want to attend and the dtype's smallest value for masked positions.
        # Since we are adding it to the raw scores before the softmax, this is
        # effectively the same as removing these entirely.
        extended_attention_mask = extended_attention_mask.to(dtype=dtype)  # fp16 compatibility
        extended_attention_mask = (1.0 - extended_attention_mask) * torch.finfo(dtype).min
        return extended_attention_mask

    def get_head_mask(
        self, head_mask: Optional[Tensor], num_hidden_layers: int, is_attention_chunked: bool = False
    ) -> Tensor:
        """
        Prepare the head mask if needed.

        Args:
            head_mask (`torch.Tensor` with shape `[num_heads]` or `[num_hidden_layers x num_heads]`, *optional*):
                The mask indicating if we should keep the heads or not (1.0 for keep, 0.0 for discard).
            num_hidden_layers (`int`):
                The number of hidden layers in the model.
            is_attention_chunked (`bool`, *optional*, defaults to `False`):
                Whether or not the attentions scores are computed by chunks or not.

        Returns:
            `torch.Tensor` with shape `[num_hidden_layers x batch x num_heads x seq_length x seq_length]` or list with
            `[None]` for each layer.
        """
        if head_mask is not None:
            head_mask = self._convert_head_mask_to_5d(head_mask, num_hidden_layers)
            if is_attention_chunked is True:
                head_mask = head_mask.unsqueeze(-1)
        else:
            head_mask = [None] * num_hidden_layers

        return head_mask

    def _convert_head_mask_to_5d(self, head_mask, num_hidden_layers):
        """-> [num_hidden_layers x batch x num_heads x seq_length x seq_length]"""
        if head_mask.dim() == 1:
            head_mask = head_mask.unsqueeze(0).unsqueeze(0).unsqueeze(-1).unsqueeze(-1)
            head_mask = head_mask.expand(num_hidden_layers, -1, -1, -1, -1)
        elif head_mask.dim() == 2:
            head_mask = head_mask.unsqueeze(1).unsqueeze(-1).unsqueeze(-1)  # We can specify head_mask for each layer
        assert head_mask.dim() == 5, f"head_mask.dim != 5, instead {head_mask.dim()}"
        head_mask = head_mask.to(dtype=self.dtype)  # switch to float if need + fp16 compatibility
        return head_mask

    def num_parameters(self, only_trainable: bool = False, exclude_embeddings: bool = False) -> int:
        """
        Get number of (optionally, trainable or non-embeddings) parameters in the module.

        Args:
            only_trainable (`bool`, *optional*, defaults to `False`):
                Whether or not to return only the number of trainable parameters

            exclude_embeddings (`bool`, *optional*, defaults to `False`):
                Whether or not to return only the number of non-embeddings parameters

        Returns:
            `int`: The number of parameters.
        """

        if exclude_embeddings:
            embedding_param_names = [
                f"{name}.weight" for name, module_type in self.named_modules() if isinstance(module_type, nn.Embedding)
            ]
            total_parameters = [
                parameter for name, parameter in self.named_parameters() if name not in embedding_param_names
            ]
        else:
            total_parameters = list(self.parameters())

        total_numel = []
        is_loaded_in_4bit = getattr(self, "is_loaded_in_4bit", False)
        if is_loaded_in_4bit:
            if is_bitsandbytes_available():
                import bitsandbytes as bnb
            else:
                raise ValueError(
                    "bitsandbytes is not installed but it seems that the model has been loaded in 4bit precision, something went wrong"
                    " make sure to install bitsandbytes with `pip install bitsandbytes`. You also need a GPU. "
                )

        for param in total_parameters:
            if param.requires_grad or not only_trainable:
                # For 4bit models, we need to multiply the number of parameters by 2 as half of the parameters are
                # used for the 4bit quantization (uint8 tensors are stored)
                if is_loaded_in_4bit and isinstance(param, bnb.nn.Params4bit):
                    total_numel.append(param.numel() * 2)
                else:
                    total_numel.append(param.numel())

        return sum(total_numel)

    def estimate_tokens(self, input_dict: Dict[str, Union[torch.Tensor, Any]]) -> int:
        """
        Helper function to estimate the total number of tokens from the model inputs.

        Args:
            inputs (`dict`): The model inputs.

        Returns:
            `int`: The total number of tokens.
        """
        if not hasattr(self, "warnings_issued"):
            self.warnings_issued = {}
        if self.main_input_name in input_dict:
            return input_dict[self.main_input_name].numel()
        elif "estimate_tokens" not in self.warnings_issued:
            logger.warning(
                "Could not estimate the number of tokens of the input, floating-point operations will not be computed"
            )
            self.warnings_issued["estimate_tokens"] = True
        return 0

    def floating_point_ops(
        self, input_dict: Dict[str, Union[torch.Tensor, Any]], exclude_embeddings: bool = True
    ) -> int:
        """
        Get number of (optionally, non-embeddings) floating-point operations for the forward and backward passes of a
        batch with this transformer model. Default approximation neglects the quadratic dependency on the number of
        tokens (valid if `12 * d_model << sequence_length`) as laid out in [this
        paper](https://arxiv.org/pdf/2001.08361.pdf) section 2.1. Should be overridden for transformers with parameter
        re-use e.g. Albert or Universal Transformers, or if doing long-range modeling with very high sequence lengths.

        Args:
            batch_size (`int`):
                The batch size for the forward pass.

            sequence_length (`int`):
                The number of tokens in each line of the batch.

            exclude_embeddings (`bool`, *optional*, defaults to `True`):
                Whether or not to count embedding and softmax operations.

        Returns:
            `int`: The number of floating-point operations.
        """

        return 6 * self.estimate_tokens(input_dict) * self.num_parameters(exclude_embeddings=exclude_embeddings)


class PreTrainedModel(nn.Module, ModuleUtilsMixin, GenerationMixin, PushToHubMixin, PeftAdapterMixin):
    r"""
    Base class for all models.

    [`PreTrainedModel`] takes care of storing the configuration of the models and handles methods for loading,
    downloading and saving models as well as a few methods common to all models to:

        - resize the input embeddings,
        - prune heads in the self-attention heads.

    Class attributes (overridden by derived classes):

        - **config_class** ([`PretrainedConfig`]) -- A subclass of [`PretrainedConfig`] to use as configuration class
          for this model architecture.
        - **load_tf_weights** (`Callable`) -- A python *method* for loading a TensorFlow checkpoint in a PyTorch model,
          taking as arguments:

            - **model** ([`PreTrainedModel`]) -- An instance of the model on which to load the TensorFlow checkpoint.
            - **config** ([`PreTrainedConfig`]) -- An instance of the configuration associated to the model.
            - **path** (`str`) -- A path to the TensorFlow checkpoint.

        - **base_model_prefix** (`str`) -- A string indicating the attribute associated to the base model in derived
          classes of the same architecture adding modules on top of the base model.
        - **is_parallelizable** (`bool`) -- A flag indicating whether this model supports model parallelization.
        - **main_input_name** (`str`) -- The name of the principal input to the model (often `input_ids` for NLP
          models, `pixel_values` for vision models and `input_values` for speech models).
    """

    config_class = None
    base_model_prefix = ""
    main_input_name = "input_ids"
    _auto_class = None
    _no_split_modules = None
    _skip_keys_device_placement = None
    _keep_in_fp32_modules = None

    # a list of `re` patterns of `state_dict` keys that should be removed from the list of missing
    # keys we find (keys inside the model but not in the checkpoint) and avoid unnecessary warnings.
    _keys_to_ignore_on_load_missing = None
    # a list of `re` patterns of `state_dict` keys that should be removed from the list of
    # unexpected keys we find (keys inside the checkpoint but not the model) and avoid unnecessary
    # warnings.
    _keys_to_ignore_on_load_unexpected = None
    # a list of `state_dict` keys to ignore when saving the model (useful for keys that aren't
    # trained, but which are either deterministic or tied variables)
    _keys_to_ignore_on_save = None
    # a list of `state_dict` keys that are potentially tied to another key in the state_dict.
    _tied_weights_keys = None

    is_parallelizable = False
    supports_gradient_checkpointing = False

    # Flash Attention 2 support
    _supports_flash_attn_2 = False

    # SDPA support
    _supports_sdpa = False

    # Has support for a `Cache` instance as `past_key_values`
    _supports_cache_class = False

    @property
    def dummy_inputs(self) -> Dict[str, torch.Tensor]:
        """
        `Dict[str, torch.Tensor]`: Dummy inputs to do a forward pass in the network.
        """
        return {"input_ids": torch.tensor(DUMMY_INPUTS)}

    @property
    def framework(self) -> str:
        """
        :str: Identifies that this is a PyTorch model.
        """
        return "pt"

    def __init__(self, config: PretrainedConfig, *inputs, **kwargs):
        super().__init__()
        if not isinstance(config, PretrainedConfig):
            raise ValueError(
                f"Parameter config in `{self.__class__.__name__}(config)` should be an instance of class "
                "`PretrainedConfig`. To create a model from a pretrained model use "
                f"`model = {self.__class__.__name__}.from_pretrained(PRETRAINED_MODEL_NAME)`"
            )
        # Save config and origin of the pretrained weights if given in model
        config = self._autoset_attn_implementation(
            config, torch_dtype=torch.get_default_dtype(), check_device_map=False
        )
        self.config = config

        self.name_or_path = config.name_or_path
        self.warnings_issued = {}
        self.generation_config = GenerationConfig.from_model_config(config) if self.can_generate() else None
        # Overwrite the class attribute to make it an instance attribute, so models like
        # `InstructBlipForConditionalGeneration` can dynamically update it without modifying the class attribute
        # when a different component (e.g. language_model) is used.
        self._keep_in_fp32_modules = copy.copy(self.__class__._keep_in_fp32_modules)

    def post_init(self):
        """
        A method executed at the end of each Transformer model initialization, to execute code that needs the model's
        modules properly initialized (such as weight initialization).
        """
        self.init_weights()
        self._backward_compatibility_gradient_checkpointing()

    def _backward_compatibility_gradient_checkpointing(self):
        if self.supports_gradient_checkpointing and getattr(self.config, "gradient_checkpointing", False):
            self.gradient_checkpointing_enable()
            # Remove the attribute now that is has been consumed, so it's no saved in the config.
            delattr(self.config, "gradient_checkpointing")

    @classmethod
    def _from_config(cls, config, **kwargs):
        """
        All context managers that the model should be initialized under go here.

        Args:
            torch_dtype (`torch.dtype`, *optional*):
                Override the default `torch.dtype` and load the model under this dtype.
        """
        torch_dtype = kwargs.pop("torch_dtype", None)
        use_flash_attention_2 = kwargs.pop("use_flash_attention_2", False)

        # override default dtype if needed
        dtype_orig = None
        if torch_dtype is not None:
            dtype_orig = cls._set_default_torch_dtype(torch_dtype)

        config = copy.deepcopy(config)  # We do not want to modify the config inplace in _from_config.
        config._attn_implementation = kwargs.pop("attn_implementation", None)
        config = cls._autoset_attn_implementation(
            config, use_flash_attention_2=use_flash_attention_2, check_device_map=False
        )

        if is_deepspeed_zero3_enabled():
            import deepspeed

            logger.info("Detected DeepSpeed ZeRO-3: activating zero.init() for this model")
            # this immediately partitions the model across all gpus, to avoid the overhead in time
            # and memory copying it on CPU or each GPU first
            with deepspeed.zero.Init(config_dict_or_path=deepspeed_config()):
                model = cls(config, **kwargs)
        else:
            model = cls(config, **kwargs)

        # restore default dtype if it was modified
        if dtype_orig is not None:
            torch.set_default_dtype(dtype_orig)

        return model

    @classmethod
    def _autoset_attn_implementation(
        cls,
        config,
        use_flash_attention_2: bool = False,
        torch_dtype: Optional[torch.dtype] = None,
        device_map: Optional[Union[str, Dict[str, int]]] = None,
        check_device_map: bool = True,
    ):
        """
        Automatically checks and dispatches to a default attention implementation. In order of priority:
            1. An implementation specified in `config._attn_implementation` (due for example to the argument attn_implementation="sdpa" in from_pretrained).
            2. DEPRECATED: if use_flash_attention_2 is set to `True` and `flash_attn` is available, flash attention. (`LlamaFlashAttention` for example)
            3. SDPA implementation, if available and supported by the model type. (`LlamaSdpaAttention` for example)
            4. The default model's implementation otherwise (`LlamaAttention` for example) .
        """
        # Here we use config._attn_implementation_internal to check whether the attention implementation was explicitely set by the user.
        # The property `PretrainedConfig._attn_implementation` is never `None`, for backward compatibility (always fall back on "eager").
        # The `hasattr` here is used as some Transformers tests for some reason do not call PretrainedConfig __init__ (e.g. test_no_super_init_config_and_model)
        requested_attn_implementation = None
        if hasattr(config, "_attn_implementation_internal") and config._attn_implementation_internal is not None:
            if config._attn_implementation != "flash_attention_2" and use_flash_attention_2:
                raise ValueError(
                    f'Both attn_implementation="{config._attn_implementation}" and `use_flash_attention_2=True` were used when loading the model, which are not compatible.'
                    ' We recommend to just use `attn_implementation="flash_attention_2"` when loading the model.'
                )

            if config._attn_implementation not in ["eager", "sdpa", "flash_attention_2"]:
                message = f'Specified `attn_implementation="{config._attn_implementation}"` is not supported. The only possible arguments are `attn_implementation="eager"` (manual attention implementation)'
                if cls._supports_flash_attn_2:
                    message += ', `"attn_implementation=flash_attention_2"` (implementation using flash attention 2)'
                if cls._supports_sdpa:
                    message += ', `"attn_implementation=sdpa"` (implementation using torch.nn.functional.scaled_dot_product_attention)'
                raise ValueError(message + ".")

            # If a config is passed with a preset attn_implementation, we skip the automatic dispatch and use the user-provided config, with hard checks that the requested attention implementation is available.
            requested_attn_implementation = config._attn_implementation_internal

        if use_flash_attention_2:
            logger.warning_once(
                'The model was loaded with use_flash_attention_2=True, which is deprecated and may be removed in a future release. Please use `attn_implementation="flash_attention_2"` instead.'
            )
            config._attn_implementation = "flash_attention_2"

        if config._attn_implementation == "flash_attention_2":
            cls._check_and_enable_flash_attn_2(
                config,
                torch_dtype=torch_dtype,
                device_map=device_map,
                hard_check_only=False,
                check_device_map=check_device_map,
            )
        elif requested_attn_implementation in [None, "sdpa"]:
            # use_flash_attention_2 takes priority over SDPA, hence SDPA treated in this elif.
            config = cls._check_and_enable_sdpa(
                config, hard_check_only=False if requested_attn_implementation is None else True
            )
        else:
            config._attn_implementation = "eager"

        return config

    @classmethod
    def _set_default_torch_dtype(cls, dtype: torch.dtype) -> torch.dtype:
        """
        Change the default dtype and return the previous one. This is needed when wanting to instantiate the model
        under specific dtype.

        Args:
            dtype (`torch.dtype`):
                a floating dtype to set to.

        Returns:
            `torch.dtype`: the original `dtype` that can be used to restore `torch.set_default_dtype(dtype)` if it was
            modified. If it wasn't, returns `None`.

        Note `set_default_dtype` currently only works with floating-point types and asserts if for example,
        `torch.int64` is passed. So if a non-float `dtype` is passed this functions will throw an exception.
        """
        if not dtype.is_floating_point:
            raise ValueError(
                f"Can't instantiate {cls.__name__} model under dtype={dtype} since it is not a floating point dtype"
            )

        logger.info(f"Instantiating {cls.__name__} model under default dtype {dtype}.")
        dtype_orig = torch.get_default_dtype()
        torch.set_default_dtype(dtype)
        return dtype_orig

    @property
    def base_model(self) -> nn.Module:
        """
        `torch.nn.Module`: The main body of the model.
        """
        return getattr(self, self.base_model_prefix, self)

    @classmethod
    def can_generate(cls) -> bool:
        """
        Returns whether this model can generate sequences with `.generate()`.

        Returns:
            `bool`: Whether this model can generate sequences with `.generate()`.
        """
        # Detects whether `prepare_inputs_for_generation` has been overwritten, which is a requirement for generation.
        # Alternativelly, the model can also have a custom `generate` function.
        if "GenerationMixin" in str(cls.prepare_inputs_for_generation) and "GenerationMixin" in str(cls.generate):
            return False
        return True

    @classmethod
    def _check_and_enable_flash_attn_2(
        cls,
        config,
        torch_dtype: Optional[torch.dtype] = None,
        device_map: Optional[Union[str, Dict[str, int]]] = None,
        check_device_map: bool = True,
        hard_check_only: bool = False,
    ) -> PretrainedConfig:
        """
        Checks the availability of Flash Attention 2 and compatibility with the current model.

        If all checks pass and `hard_check_only` is False, the method will set the config attribute `attn_implementation` to "flash_attention_2" so that the model can initialize the correct attention module.
        """
        if not cls._supports_flash_attn_2:
            raise ValueError(
                f"{cls.__name__} does not support Flash Attention 2.0 yet. Please open an issue on GitHub to "
                "request support for this architecture: https://github.com/huggingface/transformers/issues/new"
            )

        if not is_flash_attn_2_available():
            preface = "FlashAttention2 has been toggled on, but it cannot be used due to the following error:"
            install_message = "Please refer to the documentation of https://huggingface.co/docs/transformers/perf_infer_gpu_one#flashattention-2 to install Flash Attention 2."

            if importlib.util.find_spec("flash_attn") is None:
                raise ImportError(f"{preface} the package flash_attn seems to be not installed. {install_message}")

            flash_attention_version = version.parse(importlib.metadata.version("flash_attn"))
            if torch.version.cuda:
                if flash_attention_version < version.parse("2.1.0"):
                    raise ImportError(
                        f"{preface} you need flash_attn package version to be greater or equal than 2.1.0. Detected version {flash_attention_version}. {install_message}"
                    )
                else:
                    raise ImportError(f"{preface} Flash Attention 2 is not available. {install_message}")
            elif torch.version.hip:
                if flash_attention_version < version.parse("2.0.4"):
                    raise ImportError(
                        f"{preface} you need flash_attn package version to be greater or equal than 2.0.4. Make sure to have that version installed - detected version {flash_attention_version}. {install_message}"
                    )
                else:
                    raise ImportError(f"{preface} Flash Attention 2 is not available. {install_message}")

        _is_bettertransformer = getattr(cls, "use_bettertransformer", False)

        if _is_bettertransformer:
            raise ValueError(
                "Flash Attention 2 and BetterTransformer API are not compatible. Please make sure to disable BetterTransformers by doing model.reverse_bettertransformer()"
            )

        if torch_dtype is None:
            logger.warning(
                "You are attempting to use Flash Attention 2.0 without specifying a torch dtype. This might lead to unexpected behaviour"
            )
        elif torch_dtype is not None and torch_dtype not in [torch.float16, torch.bfloat16]:
            raise ValueError(
                f"Flash Attention 2.0 only supports torch.float16 and torch.bfloat16 dtypes. You passed {torch_dtype}, this might lead to"
                " unexpected behaviour."
            )

        # The check `torch.empty(0).device.type != "cuda"` is needed as the model may be initialized after `torch.set_default_device` has been called,
        # or the model may be initialized under the context manager `with torch.device("cuda"):`.
        if check_device_map and device_map is None and torch.empty(0).device.type != "cuda":
            if torch.cuda.is_available():
                logger.warning(
                    "You are attempting to use Flash Attention 2.0 with a model not initialized on GPU. Make sure to move the model to GPU"
                    " after initializing it on CPU with `model.to('cuda')`."
                )
            else:
                raise ValueError(
                    "You are attempting to use Flash Attention 2.0 with a model not initialized on GPU and with no GPU available. "
                    "This is not supported yet. Please make sure to have access to a GPU and either initialise the model on a GPU by passing a device_map "
                    "or initialising the model on CPU and then moving it to GPU."
                )
        elif (
            check_device_map
            and device_map is not None
            and isinstance(device_map, dict)
            and ("cpu" in device_map.values() or "disk" in device_map.values())
        ):
            raise ValueError(
                "You are attempting to use Flash Attention 2.0 with a model dispatched on CPU or disk. This is not supported. Please make sure to "
                "initialise the model on a GPU by passing a device_map that contains only GPU devices as keys."
            )
        if not hard_check_only:
            config._attn_implementation = "flash_attention_2"
        return config

    @classmethod
    def _check_and_enable_sdpa(cls, config, hard_check_only: bool = False) -> PretrainedConfig:
        """
        Checks the availability of SDPA for a given model.

        If all checks pass and `hard_check_only` is False, the method will set the config attribute `_attn_implementation` to "flash_attention_2" so that the model can initialize the correct attention module.
        """
        if hard_check_only:
            if not cls._supports_sdpa:
                raise ValueError(
                    f"{cls.__name__} does not support an attention implementation through torch.nn.functional.scaled_dot_product_attention yet. Please open an issue on GitHub to "
                    "request support for this architecture: https://github.com/huggingface/transformers/issues/new"
                )
            if not is_torch_sdpa_available():
                raise ImportError(
                    "PyTorch SDPA requirements in Transformers are not met. Please install torch>=2.1.1."
                )

        if not is_torch_sdpa_available() or not cls._supports_sdpa:
            return config

        _is_bettertransformer = getattr(cls, "use_bettertransformer", False)
        if _is_bettertransformer:
            return config

        if not hard_check_only:
            config._attn_implementation = "sdpa"
        return config

    def enable_input_require_grads(self):
        """
        Enables the gradients for the input embeddings. This is useful for fine-tuning adapter weights while keeping
        the model weights fixed.
        """

        def make_inputs_require_grads(module, input, output):
            output.requires_grad_(True)

        self._require_grads_hook = self.get_input_embeddings().register_forward_hook(make_inputs_require_grads)

    def disable_input_require_grads(self):
        """
        Removes the `_require_grads_hook`.
        """
        self._require_grads_hook.remove()

    def get_input_embeddings(self) -> nn.Module:
        """
        Returns the model's input embeddings.

        Returns:
            `nn.Module`: A torch module mapping vocabulary to hidden states.
        """
        base_model = getattr(self, self.base_model_prefix, self)
        if base_model is not self:
            return base_model.get_input_embeddings()
        else:
            raise NotImplementedError

    def set_input_embeddings(self, value: nn.Module):
        """
        Set model's input embeddings.

        Args:
            value (`nn.Module`): A module mapping vocabulary to hidden states.
        """
        base_model = getattr(self, self.base_model_prefix, self)
        if base_model is not self:
            base_model.set_input_embeddings(value)
        else:
            raise NotImplementedError

    def get_output_embeddings(self) -> nn.Module:
        """
        Returns the model's output embeddings.

        Returns:
            `nn.Module`: A torch module mapping hidden states to vocabulary.
        """
        return None  # Overwrite for models with output embeddings

    def _init_weights(self, module):
        """
        Initialize the weights. This method should be overridden by derived class and is
        the only initialization method that will be called when loading a checkpoint
        using `from_pretrained`. Any attempt to initialize outside of this function
        will be useless as the torch.nn.init function are all replaced with skip.
        """
        pass

    def _initialize_weights(self, module):
        """
        Initialize the weights if they are not already initialized.
        """
        if getattr(module, "_is_hf_initialized", False):
            return
        self._init_weights(module)
        module._is_hf_initialized = True

    def tie_weights(self):
        """
        Tie the weights between the input embeddings and the output embeddings.

        If the `torchscript` flag is set in the configuration, can't handle parameter sharing so we are cloning the
        weights instead.
        """
        if getattr(self.config, "tie_word_embeddings", True):
            output_embeddings = self.get_output_embeddings()
            if output_embeddings is not None:
                self._tie_or_clone_weights(output_embeddings, self.get_input_embeddings())

        if getattr(self.config, "is_encoder_decoder", False) and getattr(self.config, "tie_encoder_decoder", False):
            if hasattr(self, self.base_model_prefix):
                self = getattr(self, self.base_model_prefix)
            self._tie_encoder_decoder_weights(self.encoder, self.decoder, self.base_model_prefix)

        for module in self.modules():
            if hasattr(module, "_tie_weights"):
                module._tie_weights()

    @staticmethod
    def _tie_encoder_decoder_weights(encoder: nn.Module, decoder: nn.Module, base_model_prefix: str):
        uninitialized_encoder_weights: List[str] = []
        if decoder.__class__ != encoder.__class__:
            logger.info(
                f"{decoder.__class__} and {encoder.__class__} are not equal. In this case make sure that all encoder"
                " weights are correctly initialized."
            )

        def tie_encoder_to_decoder_recursively(
            decoder_pointer: nn.Module,
            encoder_pointer: nn.Module,
            module_name: str,
            uninitialized_encoder_weights: List[str],
            depth=0,
        ):
            assert isinstance(decoder_pointer, nn.Module) and isinstance(
                encoder_pointer, nn.Module
            ), f"{decoder_pointer} and {encoder_pointer} have to be of type nn.Module"
            if hasattr(decoder_pointer, "weight"):
                assert hasattr(encoder_pointer, "weight")
                encoder_pointer.weight = decoder_pointer.weight
                if hasattr(decoder_pointer, "bias"):
                    assert hasattr(encoder_pointer, "bias")
                    encoder_pointer.bias = decoder_pointer.bias
                return

            encoder_modules = encoder_pointer._modules
            decoder_modules = decoder_pointer._modules
            if len(decoder_modules) > 0:
                assert (
                    len(encoder_modules) > 0
                ), f"Encoder module {encoder_pointer} does not match decoder module {decoder_pointer}"

                all_encoder_weights = {module_name + "/" + sub_name for sub_name in encoder_modules.keys()}
                encoder_layer_pos = 0
                for name, module in decoder_modules.items():
                    if name.isdigit():
                        encoder_name = str(int(name) + encoder_layer_pos)
                        decoder_name = name
                        if not isinstance(decoder_modules[decoder_name], type(encoder_modules[encoder_name])) and len(
                            encoder_modules
                        ) != len(decoder_modules):
                            # this can happen if the name corresponds to the position in a list module list of layers
                            # in this case the decoder has added a cross-attention that the encoder does not have
                            # thus skip this step and subtract one layer pos from encoder
                            encoder_layer_pos -= 1
                            continue
                    elif name not in encoder_modules:
                        continue
                    elif depth > 500:
                        raise ValueError(
                            "Max depth of recursive function `tie_encoder_to_decoder` reached. It seems that there is"
                            " a circular dependency between two or more `nn.Modules` of your model."
                        )
                    else:
                        decoder_name = encoder_name = name
                    tie_encoder_to_decoder_recursively(
                        decoder_modules[decoder_name],
                        encoder_modules[encoder_name],
                        module_name + "/" + name,
                        uninitialized_encoder_weights,
                        depth=depth + 1,
                    )
                    all_encoder_weights.remove(module_name + "/" + encoder_name)

                uninitialized_encoder_weights += list(all_encoder_weights)

        # tie weights recursively
        tie_encoder_to_decoder_recursively(decoder, encoder, base_model_prefix, uninitialized_encoder_weights)
        if len(uninitialized_encoder_weights) > 0:
            logger.warning(
                f"The following encoder weights were not tied to the decoder {uninitialized_encoder_weights}"
            )

    def _tie_or_clone_weights(self, output_embeddings, input_embeddings):
        """Tie or clone module weights depending of whether we are using TorchScript or not"""
        if self.config.torchscript:
            output_embeddings.weight = nn.Parameter(input_embeddings.weight.clone())
        else:
            output_embeddings.weight = input_embeddings.weight

        if getattr(output_embeddings, "bias", None) is not None:
            output_embeddings.bias.data = nn.functional.pad(
                output_embeddings.bias.data,
                (
                    0,
                    output_embeddings.weight.shape[0] - output_embeddings.bias.shape[0],
                ),
                "constant",
                0,
            )
        if hasattr(output_embeddings, "out_features") and hasattr(input_embeddings, "num_embeddings"):
            output_embeddings.out_features = input_embeddings.num_embeddings

    def _get_no_split_modules(self, device_map: str):
        """
        Get the modules of the model that should not be spit when using device_map. We iterate through the modules to
        get the underlying `_no_split_modules`.

        Args:
            device_map (`str`):
                The device map value. Options are ["auto", "balanced", "balanced_low_0", "sequential"]

        Returns:
            `List[str]`: List of modules that should not be split
        """
        _no_split_modules = set()
        modules_to_check = [self]
        while len(modules_to_check) > 0:
            module = modules_to_check.pop(-1)
            # if the module does not appear in _no_split_modules, we also check the children
            if module.__class__.__name__ not in _no_split_modules:
                if isinstance(module, PreTrainedModel):
                    if module._no_split_modules is None:
                        raise ValueError(
                            f"{module.__class__.__name__} does not support `device_map='{device_map}'`. To implement support, the model "
                            "class needs to implement the `_no_split_modules` attribute."
                        )
                    else:
                        _no_split_modules = _no_split_modules | set(module._no_split_modules)
                modules_to_check += list(module.children())
        return list(_no_split_modules)

    def resize_token_embeddings(
        self, new_num_tokens: Optional[int] = None, pad_to_multiple_of: Optional[int] = None
    ) -> nn.Embedding:
        """
        Resizes input token embeddings matrix of the model if `new_num_tokens != config.vocab_size`.

        Takes care of tying weights embeddings afterwards if the model class has a `tie_weights()` method.

        Arguments:
            new_num_tokens (`int`, *optional*):
                The number of new tokens in the embedding matrix. Increasing the size will add newly initialized
                vectors at the end. Reducing the size will remove vectors from the end. If not provided or `None`, just
                returns a pointer to the input tokens `torch.nn.Embedding` module of the model without doing anything.
            pad_to_multiple_of (`int`, *optional*):
                If set will pad the embedding matrix to a multiple of the provided value.If `new_num_tokens` is set to
                `None` will just pad the embedding to a multiple of `pad_to_multiple_of`.

                This is especially useful to enable the use of Tensor Cores on NVIDIA hardware with compute capability
                `>= 7.5` (Volta), or on TPUs which benefit from having sequence lengths be a multiple of 128. For more
                details about this, or help on choosing the correct value for resizing, refer to this guide:
                https://docs.nvidia.com/deeplearning/performance/dl-performance-matrix-multiplication/index.html#requirements-tc

        Return:
            `torch.nn.Embedding`: Pointer to the input tokens Embeddings Module of the model.
        """
        model_embeds = self._resize_token_embeddings(new_num_tokens, pad_to_multiple_of)
        if new_num_tokens is None and pad_to_multiple_of is None:
            return model_embeds

<<<<<<< HEAD
        # Update base model and current model config
        self.config.vocab_size = model_embeds.weight.shape[0]
        self.vocab_size = model_embeds.weight.shape[0]
=======
        # Since we are basically resuing the same old embeddings with new weight values, gathering is required
        is_quantized = hasattr(self, "hf_quantizer") and self.hf_quantizer is not None
        if is_deepspeed_zero3_enabled() and not is_quantized:
            import deepspeed

            with deepspeed.zero.GatheredParameters(model_embeds.weight, modifier_rank=None):
                vocab_size = model_embeds.weight.shape[0]
        else:
            vocab_size = model_embeds.weight.shape[0]

        # Update base model and current model config.
        self.config.get_text_config().vocab_size = vocab_size
        self.vocab_size = vocab_size
>>>>>>> e39b6c1c

        # Tie weights again if needed
        self.tie_weights()

        return model_embeds

    def _resize_token_embeddings(self, new_num_tokens, pad_to_multiple_of=None):
        old_embeddings = self.get_input_embeddings()
        new_embeddings = self._get_resized_embeddings(old_embeddings, new_num_tokens, pad_to_multiple_of)
        if hasattr(old_embeddings, "_hf_hook"):
            hook = old_embeddings._hf_hook
            add_hook_to_module(new_embeddings, hook)
        old_embeddings_requires_grad = old_embeddings.weight.requires_grad
        new_embeddings.requires_grad_(old_embeddings_requires_grad)
        self.set_input_embeddings(new_embeddings)

        # Update new_num_tokens with the actual size of new_embeddings
        if pad_to_multiple_of is not None:
            if is_deepspeed_zero3_enabled():
                import deepspeed

                with deepspeed.zero.GatheredParameters(new_embeddings.weight, modifier_rank=None):
                    new_num_tokens = new_embeddings.weight.shape[0]
            else:
                new_num_tokens = new_embeddings.weight.shape[0]

        # if word embeddings are not tied, make sure that lm head is resized as well
        if self.get_output_embeddings() is not None and not self.config.tie_word_embeddings:
            old_lm_head = self.get_output_embeddings()
            new_lm_head = self._get_resized_lm_head(old_lm_head, new_num_tokens)
            if hasattr(old_lm_head, "_hf_hook"):
                hook = old_lm_head._hf_hook
                add_hook_to_module(new_lm_head, hook)
            old_lm_head_requires_grad = old_lm_head.weight.requires_grad
            new_lm_head.requires_grad_(old_lm_head_requires_grad)
            self.set_output_embeddings(new_lm_head)

        return self.get_input_embeddings()

    def _get_resized_embeddings(
        self,
        old_embeddings: nn.Embedding,
        new_num_tokens: Optional[int] = None,
        pad_to_multiple_of: Optional[int] = None,
    ) -> nn.Embedding:
        """
        Build a resized Embedding Module from a provided token Embedding Module. Increasing the size will add newly
        initialized vectors at the end. Reducing the size will remove vectors from the end

        Args:
            old_embeddings (`torch.nn.Embedding`):
                Old embeddings to be resized.
            new_num_tokens (`int`, *optional*):
                New number of tokens in the embedding matrix.

                Increasing the size will add newly initialized vectors at the end. Reducing the size will remove
                vectors from the end. If not provided or `None`, just returns a pointer to the input tokens
                `torch.nn.Embedding` module of the model without doing anything.
            pad_to_multiple_of (`int`, *optional*):
                If set will pad the embedding matrix to a multiple of the provided value. If `new_num_tokens` is set to
                `None` will just pad the embedding to a multiple of `pad_to_multiple_of`.

                This is especially useful to enable the use of Tensor Cores on NVIDIA hardware with compute capability
                `>= 7.5` (Volta), or on TPUs which benefit from having sequence lengths be a multiple of 128. For more
                details about this, or help on choosing the correct value for resizing, refer to this guide:
                https://docs.nvidia.com/deeplearning/performance/dl-performance-matrix-multiplication/index.html#requirements-tc


        Return:
            `torch.nn.Embedding`: Pointer to the resized Embedding Module or the old Embedding Module if
            `new_num_tokens` is `None`
        """

        if pad_to_multiple_of is not None:
            if not isinstance(pad_to_multiple_of, int):
                raise ValueError(
                    f"Asking to pad the embedding matrix to a multiple of `{pad_to_multiple_of}`, which is not and integer. Please make sure to pass an integer"
                )
            if new_num_tokens is None:
                new_num_tokens = old_embeddings.weight.shape[0]
            new_num_tokens = ((new_num_tokens + pad_to_multiple_of - 1) // pad_to_multiple_of) * pad_to_multiple_of
        else:
            logger.info(
                "You are resizing the embedding layer without providing a `pad_to_multiple_of` parameter. This means that the new embedding"
                f" dimension will be {new_num_tokens}. This might induce some performance reduction as *Tensor Cores* will not be available."
                " For more details about this, or help on choosing the correct value for resizing, refer to this guide:"
                " https://docs.nvidia.com/deeplearning/performance/dl-performance-matrix-multiplication/index.html#requirements-tc"
            )

        if new_num_tokens is None:
            return old_embeddings

        if is_deepspeed_zero3_enabled():
            import deepspeed

            with deepspeed.zero.GatheredParameters(old_embeddings.weight, modifier_rank=None):
                old_num_tokens, old_embedding_dim = old_embeddings.weight.size()
        else:
            old_num_tokens, old_embedding_dim = old_embeddings.weight.size()

        if old_num_tokens == new_num_tokens and not is_deepspeed_zero3_enabled():
            return old_embeddings

        if not isinstance(old_embeddings, nn.Embedding):
            raise TypeError(
                f"Old embeddings are of type {type(old_embeddings)}, which is not an instance of {nn.Embedding}. You"
                " should either use a different resize function or make sure that `old_embeddings` are an instance of"
                f" {nn.Embedding}."
            )

        # Build new embeddings

        # When using DeepSpeed ZeRO-3, we shouldn't create new embeddings with DeepSpeed init
        # because the shape of the new embedding layer is used across various modeling files
        # as well as to update config vocab size. Shape will be 0 when using DeepSpeed init leading
        # to errors when training.
        new_embeddings = nn.Embedding(
            new_num_tokens,
            old_embedding_dim,
            device=old_embeddings.weight.device,
            dtype=old_embeddings.weight.dtype,
        )

        # initialize all new embeddings (in particular added tokens)
        self._init_weights(new_embeddings)

        # Copy token embeddings from the previous weights

        # numbers of tokens to copy
        n = min(old_num_tokens, new_num_tokens)

        if is_deepspeed_zero3_enabled():
            import deepspeed

            params = [old_embeddings.weight, new_embeddings.weight]
            with deepspeed.zero.GatheredParameters(params, modifier_rank=0):
                new_embeddings.weight.data[:n, :] = old_embeddings.weight.data[:n, :]
        else:
            new_embeddings.weight.data[:n, :] = old_embeddings.weight.data[:n, :]

        return new_embeddings

    def _get_resized_lm_head(
        self, old_lm_head: nn.Linear, new_num_tokens: Optional[int] = None, transposed: Optional[bool] = False
    ) -> nn.Linear:
        """
        Build a resized Linear Module from a provided old Linear Module. Increasing the size will add newly initialized
        vectors at the end. Reducing the size will remove vectors from the end

        Args:
            old_lm_head (`torch.nn.Linear`):
                Old lm head liner layer to be resized.
            new_num_tokens (`int`, *optional*):
                New number of tokens in the linear matrix.

                Increasing the size will add newly initialized vectors at the end. Reducing the size will remove
                vectors from the end. If not provided or `None`, just returns a pointer to the input tokens
                `torch.nn.Linear` module of the model without doing anything. transposed (`bool`, *optional*, defaults
                to `False`): Whether `old_lm_head` is transposed or not. If True `old_lm_head.size()` is `lm_head_dim,
                vocab_size` else `vocab_size, lm_head_dim`.

        Return:
            `torch.nn.Linear`: Pointer to the resized Linear Module or the old Linear Module if `new_num_tokens` is
            `None`
        """
        if new_num_tokens is None:
            return old_lm_head

        if is_deepspeed_zero3_enabled():
            import deepspeed

            with deepspeed.zero.GatheredParameters(old_lm_head.weight, modifier_rank=None):
                old_num_tokens, old_lm_head_dim = (
                    old_lm_head.weight.size() if not transposed else old_lm_head.weight.t().size()
                )
        else:
            old_num_tokens, old_lm_head_dim = (
                old_lm_head.weight.size() if not transposed else old_lm_head.weight.t().size()
            )

        if old_num_tokens == new_num_tokens and not is_deepspeed_zero3_enabled():
            return old_lm_head

        if not isinstance(old_lm_head, nn.Linear):
            raise TypeError(
                f"Old language model head is of type {type(old_lm_head)}, which is not an instance of {nn.Linear}. You"
                " should either use a different resize function or make sure that `old_lm_head` are an instance of"
                f" {nn.Linear}."
            )

        # Build new lm head
        new_lm_head_shape = (old_lm_head_dim, new_num_tokens) if not transposed else (new_num_tokens, old_lm_head_dim)
        has_new_lm_head_bias = old_lm_head.bias is not None

        # When using DeepSpeed ZeRO-3, we shouldn't create new embeddings with DeepSpeed init
        # because the shape of the new embedding layer is used across various modeling files
        # as well as to update config vocab size. Shape will be 0 when using DeepSpeed init leading
        # to errors when training.
        new_lm_head = nn.Linear(
            *new_lm_head_shape,
            bias=has_new_lm_head_bias,
            device=old_lm_head.weight.device,
            dtype=old_lm_head.weight.dtype,
        )

        # initialize new lm head (in particular added tokens)
        self._init_weights(new_lm_head)

        num_tokens_to_copy = min(old_num_tokens, new_num_tokens)

        if is_deepspeed_zero3_enabled():
            import deepspeed

            params = [old_lm_head.weight, old_lm_head.bias, new_lm_head.weight, new_lm_head.bias]
            with deepspeed.zero.GatheredParameters(params, modifier_rank=0):
                self._copy_lm_head_original_to_resized(
                    new_lm_head, old_lm_head, num_tokens_to_copy, transposed, has_new_lm_head_bias
                )
        else:
            self._copy_lm_head_original_to_resized(
                new_lm_head, old_lm_head, num_tokens_to_copy, transposed, has_new_lm_head_bias
            )

        return new_lm_head

    def _copy_lm_head_original_to_resized(
        self, new_lm_head, old_lm_head, num_tokens_to_copy, transposed, has_new_lm_head_bias
    ):
        # Copy old lm head weights to new lm head
        if not transposed:
            new_lm_head.weight.data[:num_tokens_to_copy, :] = old_lm_head.weight.data[:num_tokens_to_copy, :]
        else:
            new_lm_head.weight.data[:, :num_tokens_to_copy] = old_lm_head.weight.data[:, :num_tokens_to_copy]

        # Copy bias weights to new lm head
        if has_new_lm_head_bias:
            new_lm_head.bias.data[:num_tokens_to_copy] = old_lm_head.bias.data[:num_tokens_to_copy]

    def resize_position_embeddings(self, new_num_position_embeddings: int):
        raise NotImplementedError(
            f"`resize_position_embeddings` is not implemented for {self.__class__}`. To implement it, you should "
            f"overwrite this method in the class {self.__class__} in `modeling_{self.__class__.__module__}.py`"
        )

    def get_position_embeddings(self) -> Union[nn.Embedding, Tuple[nn.Embedding]]:
        raise NotImplementedError(
            f"`get_position_embeddings` is not implemented for {self.__class__}`. To implement it, you should "
            f"overwrite this method in the class {self.__class__} in `modeling_{self.__class__.__module__}.py`"
        )

    def init_weights(self):
        """
        If needed prunes and maybe initializes weights. If using a custom `PreTrainedModel`, you need to implement any
        initialization logic in `_init_weights`.
        """
        # Prune heads if needed
        if self.config.pruned_heads:
            self.prune_heads(self.config.pruned_heads)

        if _init_weights:
            # Initialize weights
            self.apply(self._initialize_weights)

            # Tie weights should be skipped when not initializing all weights
            # since from_pretrained(...) calls tie weights anyways
            self.tie_weights()

    def prune_heads(self, heads_to_prune: Dict[int, List[int]]):
        """
        Prunes heads of the base model.

        Arguments:
            heads_to_prune (`Dict[int, List[int]]`):
                Dictionary with keys being selected layer indices (`int`) and associated values being the list of heads
                to prune in said layer (list of `int`). For instance {1: [0, 2], 2: [2, 3]} will prune heads 0 and 2 on
                layer 1 and heads 2 and 3 on layer 2.
        """
        # save new sets of pruned heads as union of previously stored pruned heads and newly pruned heads
        for layer, heads in heads_to_prune.items():
            union_heads = set(self.config.pruned_heads.get(layer, [])) | set(heads)
            self.config.pruned_heads[layer] = list(union_heads)  # Unfortunately we have to store it as list for JSON

        self.base_model._prune_heads(heads_to_prune)

    def gradient_checkpointing_enable(self, gradient_checkpointing_kwargs=None):
        """
        Activates gradient checkpointing for the current model.

        Note that in other frameworks this feature can be referred to as "activation checkpointing" or "checkpoint
        activations".

        We pass the `__call__` method of the modules instead of `forward` because `__call__` attaches all the hooks of
        the module. https://discuss.pytorch.org/t/any-different-between-model-input-and-model-forward-input/3690/2

        Args:
            gradient_checkpointing_kwargs (dict, *optional*):
                Additional keyword arguments passed along to the `torch.utils.checkpoint.checkpoint` function.
        """
        if not self.supports_gradient_checkpointing:
            raise ValueError(f"{self.__class__.__name__} does not support gradient checkpointing.")

        if gradient_checkpointing_kwargs is None:
            gradient_checkpointing_kwargs = {}

        gradient_checkpointing_func = functools.partial(checkpoint, **gradient_checkpointing_kwargs)

        # For old GC format (transformers < 4.35.0) for models that live on the Hub
        # we will fall back to the overwritten `_set_gradient_checkpointing` methid
        _is_using_old_format = "value" in inspect.signature(self._set_gradient_checkpointing).parameters

        if not _is_using_old_format:
            self._set_gradient_checkpointing(enable=True, gradient_checkpointing_func=gradient_checkpointing_func)
        else:
            self.apply(partial(self._set_gradient_checkpointing, value=True))
            logger.warn(
                "You are using an old version of the checkpointing format that is deprecated (We will also silently ignore `gradient_checkpointing_kwargs` in case you passed it)."
                "Please update to the new format on your modeling file. To use the new format, you need to completely remove the definition of the method `_set_gradient_checkpointing` in your model."
            )

        if getattr(self, "_hf_peft_config_loaded", False):
            # When using PEFT + gradient checkpointing + Trainer we need to make sure the input has requires_grad=True
            # we do it also on PEFT: https://github.com/huggingface/peft/blob/85013987aa82aa1af3da1236b6902556ce3e483e/src/peft/peft_model.py#L334
            # When training with PEFT, only LoRA layers will have requires grad set to True, but the output of frozen layers need to propagate
            # the gradients to make sure the gradient flows.
            self.enable_input_require_grads()

    def _set_gradient_checkpointing(self, enable: bool = True, gradient_checkpointing_func: Callable = checkpoint):
        is_gradient_checkpointing_set = False

        # Apply it on the top-level module in case the top-level modules supports it
        # for example, LongT5Stack inherits from `PreTrainedModel`.
        if hasattr(self, "gradient_checkpointing"):
            self._gradient_checkpointing_func = gradient_checkpointing_func
            self.gradient_checkpointing = enable
            is_gradient_checkpointing_set = True

        for module in self.modules():
            if hasattr(module, "gradient_checkpointing"):
                module._gradient_checkpointing_func = gradient_checkpointing_func
                module.gradient_checkpointing = enable
                is_gradient_checkpointing_set = True

        if not is_gradient_checkpointing_set:
            raise ValueError(
                f"{self.__class__.__name__} is not compatible with gradient checkpointing. Make sure all the architecture support it by setting a boolean attribute"
                " `gradient_checkpointing` to modules of the model that uses checkpointing."
            )

    def gradient_checkpointing_disable(self):
        """
        Deactivates gradient checkpointing for the current model.

        Note that in other frameworks this feature can be referred to as "activation checkpointing" or "checkpoint
        activations".
        """
        if self.supports_gradient_checkpointing:
            # For old GC format (transformers < 4.35.0) for models that live on the Hub
            # we will fall back to the overwritten `_set_gradient_checkpointing` methid
            _is_using_old_format = "value" in inspect.signature(self._set_gradient_checkpointing).parameters
            if not _is_using_old_format:
                self._set_gradient_checkpointing(enable=False)
            else:
                logger.warn(
                    "You are using an old version of the checkpointing format that is deprecated (We will also silently ignore `gradient_checkpointing_kwargs` in case you passed it)."
                    "Please update to the new format on your modeling file. To use the new format, you need to completely remove the definition of the method `_set_gradient_checkpointing` in your model."
                )
                self.apply(partial(self._set_gradient_checkpointing, value=False))

        if getattr(self, "_hf_peft_config_loaded", False):
            self.disable_input_require_grads()

    @property
    def is_gradient_checkpointing(self) -> bool:
        """
        Whether gradient checkpointing is activated for this model or not.

        Note that in other frameworks this feature can be referred to as "activation checkpointing" or "checkpoint
        activations".
        """
        return any(hasattr(m, "gradient_checkpointing") and m.gradient_checkpointing for m in self.modules())

    def save_pretrained(
        self,
        save_directory: Union[str, os.PathLike],
        is_main_process: bool = True,
        state_dict: Optional[dict] = None,
        save_function: Callable = torch.save,
        push_to_hub: bool = False,
        max_shard_size: Union[int, str] = "5GB",
        safe_serialization: bool = True,
        variant: Optional[str] = None,
        token: Optional[Union[str, bool]] = None,
        save_peft_format: bool = True,
        **kwargs,
    ):
        """
        Save a model and its configuration file to a directory, so that it can be re-loaded using the
        [`~PreTrainedModel.from_pretrained`] class method.

        Arguments:
            save_directory (`str` or `os.PathLike`):
                Directory to which to save. Will be created if it doesn't exist.
            is_main_process (`bool`, *optional*, defaults to `True`):
                Whether the process calling this is the main process or not. Useful when in distributed training like
                TPUs and need to call this function on all processes. In this case, set `is_main_process=True` only on
                the main process to avoid race conditions.
            state_dict (nested dictionary of `torch.Tensor`):
                The state dictionary of the model to save. Will default to `self.state_dict()`, but can be used to only
                save parts of the model or if special precautions need to be taken when recovering the state dictionary
                of a model (like when using model parallelism).
            save_function (`Callable`):
                The function to use to save the state dictionary. Useful on distributed training like TPUs when one
                need to replace `torch.save` by another method.
            push_to_hub (`bool`, *optional*, defaults to `False`):
                Whether or not to push your model to the Hugging Face model hub after saving it. You can specify the
                repository you want to push to with `repo_id` (will default to the name of `save_directory` in your
                namespace).
            max_shard_size (`int` or `str`, *optional*, defaults to `"5GB"`):
                The maximum size for a checkpoint before being sharded. Checkpoints shard will then be each of size
                lower than this size. If expressed as a string, needs to be digits followed by a unit (like `"5MB"`).
                We default it to 5GB in order for models to be able to run easily on free-tier google colab instances
                without CPU OOM issues.

                <Tip warning={true}>

                If a single weight of the model is bigger than `max_shard_size`, it will be in its own checkpoint shard
                which will be bigger than `max_shard_size`.

                </Tip>

            safe_serialization (`bool`, *optional*, defaults to `True`):
                Whether to save the model using `safetensors` or the traditional PyTorch way (that uses `pickle`).
            variant (`str`, *optional*):
                If specified, weights are saved in the format pytorch_model.<variant>.bin.
            token (`str` or `bool`, *optional*):
                The token to use as HTTP bearer authorization for remote files. If `True`, or not specified, will use
                the token generated when running `huggingface-cli login` (stored in `~/.huggingface`).
            save_peft_format (`bool`, *optional*, defaults to `True`):
                For backward compatibility with PEFT library, in case adapter weights are attached to the model, all
                keys of the state dict of adapters needs to be pre-pended with `base_model.model`. Advanced users can
                disable this behaviours by setting `save_peft_format` to `False`.
            kwargs (`Dict[str, Any]`, *optional*):
                Additional key word arguments passed along to the [`~utils.PushToHubMixin.push_to_hub`] method.
        """
        use_auth_token = kwargs.pop("use_auth_token", None)

        if use_auth_token is not None:
            warnings.warn(
                "The `use_auth_token` argument is deprecated and will be removed in v5 of Transformers. Please use `token` instead.",
                FutureWarning,
            )
            if token is not None:
                raise ValueError(
                    "`token` and `use_auth_token` are both specified. Please set only the argument `token`."
                )
            token = use_auth_token

        if token is not None:
            kwargs["token"] = token

        _hf_peft_config_loaded = getattr(self, "_hf_peft_config_loaded", False)

        # Checks if the model has been loaded in 8-bit
        if (
            getattr(self, "is_loaded_in_8bit", False)
            and not getattr(self, "is_8bit_serializable", False)
            and not _hf_peft_config_loaded
        ):
            raise ValueError(
                "You are calling `save_pretrained` to a 8-bit converted model you may likely encounter unexepected"
                " behaviors. If you want to save 8-bit models, make sure to have `bitsandbytes>0.37.2` installed."
            )

        # If the model has adapters attached, you can save the adapters
        if getattr(self, "is_loaded_in_4bit", False) and not _hf_peft_config_loaded:
            raise NotImplementedError(
                "You are calling `save_pretrained` on a 4-bit converted model. This is currently not supported"
            )

        if getattr(self, "_awq_is_fused", False):
            raise ValueError("You cannot save an AWQ model that uses fused modules!")

        if "save_config" in kwargs:
            warnings.warn(
                "`save_config` is deprecated and will be removed in v5 of Transformers. Use `is_main_process` instead."
            )
            is_main_process = kwargs.pop("save_config")
        if safe_serialization and not is_safetensors_available():
            raise ImportError("`safe_serialization` requires the `safetensors library: `pip install safetensors`.")

        if os.path.isfile(save_directory):
            logger.error(f"Provided path ({save_directory}) should be a directory, not a file")
            return

        os.makedirs(save_directory, exist_ok=True)

        if push_to_hub:
            commit_message = kwargs.pop("commit_message", None)
            repo_id = kwargs.pop("repo_id", save_directory.split(os.path.sep)[-1])
            repo_id = self._create_repo(repo_id, **kwargs)
            files_timestamps = self._get_files_timestamps(save_directory)

        # Only save the model itself if we are using distributed training
        model_to_save = unwrap_model(self)

        # save the string version of dtype to the config, e.g. convert torch.float32 => "float32"
        # we currently don't use this setting automatically, but may start to use with v5
        dtype = get_parameter_dtype(model_to_save)
        model_to_save.config.torch_dtype = str(dtype).split(".")[1]

        # Attach architecture to the config
        model_to_save.config.architectures = [model_to_save.__class__.__name__]

        # If we have a custom model, we copy the file defining it in the folder and set the attributes so it can be
        # loaded from the Hub.
        if self._auto_class is not None:
            custom_object_save(self, save_directory, config=self.config)

        # Save the config
        if is_main_process:
            if not _hf_peft_config_loaded:
                # If the model config has set attributes that should be in the generation config, move them there.
                misplaced_generation_parameters = model_to_save.config._get_non_default_generation_parameters()
                if self.can_generate() and len(misplaced_generation_parameters) > 0:
                    warnings.warn(
                        "Moving the following attributes in the config to the generation config: "
                        f"{misplaced_generation_parameters}. You are seeing this warning because you've set "
                        "generation parameters in the model config, as opposed to in the generation config.",
                        UserWarning,
                    )
                    for param_name, param_value in misplaced_generation_parameters.items():
                        setattr(model_to_save.generation_config, param_name, param_value)
                        setattr(model_to_save.config, param_name, None)

                model_to_save.config.save_pretrained(save_directory)
            if self.can_generate():
                model_to_save.generation_config.save_pretrained(save_directory)

            if _hf_peft_config_loaded:
                logger.info(
                    "Detected adapters on the model, saving the model in the PEFT format, only adapter weights will be saved."
                )
                state_dict = model_to_save.get_adapter_state_dict()

                if save_peft_format:
                    logger.info(
                        "To match the expected format of the PEFT library, all keys of the state dict of adapters will be pre-pended with `base_model.model`."
                    )
                    peft_state_dict = {}
                    for key, value in state_dict.items():
                        peft_state_dict[f"base_model.model.{key}"] = value
                    state_dict = peft_state_dict

                active_adapter = self.active_adapters()

                if len(active_adapter) > 1:
                    raise ValueError(
                        "Multiple active adapters detected, saving multiple active adapters is not supported yet. You can save adapters separately one by one "
                        "by iteratively calling `model.set_adapter(adapter_name)` then `model.save_pretrained(...)`"
                    )
                active_adapter = active_adapter[0]

                current_peft_config = self.peft_config[active_adapter]
                current_peft_config.save_pretrained(save_directory)

        # Save the model
        if state_dict is None:
            state_dict = model_to_save.state_dict()

        # Translate state_dict from smp to hf if saving with smp >= 1.10
        if IS_SAGEMAKER_MP_POST_1_10:
            for smp_to_hf, _ in smp.state.module_manager.translate_functions:
                state_dict = smp_to_hf(state_dict)

        # Handle the case where some state_dict keys shouldn't be saved
        if self._keys_to_ignore_on_save is not None:
            for ignore_key in self._keys_to_ignore_on_save:
                if ignore_key in state_dict.keys():
                    del state_dict[ignore_key]
        if safe_serialization:
            # Safetensors does not allow tensor aliasing.
            # We're going to remove aliases before saving
            ptrs = collections.defaultdict(list)
            for name, tensor in state_dict.items():
                # Sometimes in the state_dict we have non-tensor objects.
                # e.g. in bitsandbytes we have some `str` objects in the state_dict
                if isinstance(tensor, torch.Tensor):
                    ptrs[id_tensor_storage(tensor)].append(name)
                else:
                    # In the non-tensor case, fall back to the pointer of the object itself
                    ptrs[id(tensor)].append(name)

            # These are all the pointers of shared tensors.
            shared_ptrs = {ptr: names for ptr, names in ptrs.items() if len(names) > 1}
            warn_names = set()
            for names in shared_ptrs.values():
                # Removing the keys which are declared as known duplicates on
                # load. This allows to make sure the name which is kept is consistent.
                if self._tied_weights_keys is not None:
                    found = 0
                    for name in sorted(names):
                        matches_pattern = any(re.search(pat, name) for pat in self._tied_weights_keys)
                        if matches_pattern and name in state_dict:
                            found += 1
                            if found < len(names):
                                del state_dict[name]

                # When not all duplicates have been cleaned, still remove those keys, but put a clear warning.
                # If the link between tensors was done at runtime then `from_pretrained` will not get
                # the key back leading to random tensor. A proper warning will be shown
                # during reload (if applicable), but since the file is not necessarily compatible with
                # the config, better show a proper warning.
                found = 0
                for name in names:
                    if name in state_dict:
                        found += 1
                        if found > 1:
                            del state_dict[name]
                            warn_names.add(name)
            if len(warn_names) > 0:
                logger.warning_once(
                    f"Removed shared tensor {warn_names} while saving. This should be OK, but check by verifying that you don't receive any warning while reloading",
                )

        # Shard the model if it is too big.
        if not _hf_peft_config_loaded:
            weights_name = SAFE_WEIGHTS_NAME if safe_serialization else WEIGHTS_NAME
            weights_name = _add_variant(weights_name, variant)
        else:
            weights_name = ADAPTER_SAFE_WEIGHTS_NAME if safe_serialization else ADAPTER_WEIGHTS_NAME

        shards, index = shard_checkpoint(state_dict, max_shard_size=max_shard_size, weights_name=weights_name)

        # Clean the folder from a previous save
        for filename in os.listdir(save_directory):
            full_filename = os.path.join(save_directory, filename)
            # If we have a shard file that is not going to be replaced, we delete it, but only from the main process
            # in distributed settings to avoid race conditions.
            weights_no_suffix = weights_name.replace(".bin", "").replace(".safetensors", "")

            # make sure that file to be deleted matches format of sharded file, e.g. pytorch_model-00001-of-00005
            filename_no_suffix = filename.replace(".bin", "").replace(".safetensors", "")
            reg = re.compile(r"(.*?)-\d{5}-of-\d{5}")

            if (
                filename.startswith(weights_no_suffix)
                and os.path.isfile(full_filename)
                and filename not in shards.keys()
                and is_main_process
                and reg.fullmatch(filename_no_suffix) is not None
            ):
                os.remove(full_filename)

        # Save the model
        for shard_file, shard in shards.items():
            if safe_serialization:
                # At some point we will need to deal better with save_function (used for TPU and other distributed
                # joyfulness), but for now this enough.
                safe_save_file(shard, os.path.join(save_directory, shard_file), metadata={"format": "pt"})
            else:
                save_function(shard, os.path.join(save_directory, shard_file))

        if index is None:
            path_to_weights = os.path.join(save_directory, _add_variant(WEIGHTS_NAME, variant))
            logger.info(f"Model weights saved in {path_to_weights}")
        else:
            save_index_file = SAFE_WEIGHTS_INDEX_NAME if safe_serialization else WEIGHTS_INDEX_NAME
            save_index_file = os.path.join(save_directory, _add_variant(save_index_file, variant))
            # Save the index as well
            with open(save_index_file, "w", encoding="utf-8") as f:
                content = json.dumps(index, indent=2, sort_keys=True) + "\n"
                f.write(content)
            logger.info(
                f"The model is bigger than the maximum size per checkpoint ({max_shard_size}) and is going to be "
                f"split in {len(shards)} checkpoint shards. You can find where each parameters has been saved in the "
                f"index located at {save_index_file}."
            )

        if push_to_hub:
            self._upload_modified_files(
                save_directory,
                repo_id,
                files_timestamps,
                commit_message=commit_message,
                token=token,
            )

    def get_memory_footprint(self, return_buffers=True):
        r"""
        Get the memory footprint of a model. This will return the memory footprint of the current model in bytes.
        Useful to benchmark the memory footprint of the current model and design some tests. Solution inspired from the
        PyTorch discussions: https://discuss.pytorch.org/t/gpu-memory-that-model-uses/56822/2

        Arguments:
            return_buffers (`bool`, *optional*, defaults to `True`):
                Whether to return the size of the buffer tensors in the computation of the memory footprint. Buffers
                are tensors that do not require gradients and not registered as parameters. E.g. mean and std in batch
                norm layers. Please see: https://discuss.pytorch.org/t/what-pytorch-means-by-buffers/120266/2
        """
        mem = sum([param.nelement() * param.element_size() for param in self.parameters()])
        if return_buffers:
            mem_bufs = sum([buf.nelement() * buf.element_size() for buf in self.buffers()])
            mem = mem + mem_bufs
        return mem

    @wraps(torch.nn.Module.cuda)
    def cuda(self, *args, **kwargs):
<<<<<<< HEAD
        # Checks if the model has been loaded in 8-bit
=======
        if getattr(self, "quantization_method", None) == QuantizationMethod.HQQ:
            raise ValueError("`.cuda` is not supported for HQQ-quantized models.")
        # Checks if the model has been loaded in 4-bit or 8-bit with BNB
>>>>>>> e39b6c1c
        if getattr(self, "quantization_method", None) == QuantizationMethod.BITS_AND_BYTES:
            if getattr(self, "is_loaded_in_8bit", False):
                raise ValueError(
                    "Calling `cuda()` is not supported for `8-bit` quantized models. "
                    " Please use the model as it is, since the model has already been set to the correct devices."
                )
            elif version.parse(importlib.metadata.version("bitsandbytes")) < version.parse("0.43.2"):
                raise ValueError(
                    "Calling `cuda()` is not supported for `4-bit` quantized models with the installed version of bitsandbytes. "
                    f"The current device is `{self.device}`. If you intended to move the model, please install bitsandbytes >= 0.43.2."
                )
        else:
            return super().cuda(*args, **kwargs)

    @wraps(torch.nn.Module.to)
    def to(self, *args, **kwargs):
<<<<<<< HEAD
        # Checks if the model has been loaded in 8-bit
=======
        # For BNB/GPTQ models, we prevent users from casting the model to another dytpe to restrict unwanted behaviours.
        # the correct API should be to load the model with the desired dtype directly through `from_pretrained`.
        dtype_present_in_args = "dtype" in kwargs

        if not dtype_present_in_args:
            for arg in args:
                if isinstance(arg, torch.dtype):
                    dtype_present_in_args = True
                    break

        if getattr(self, "quantization_method", None) == QuantizationMethod.HQQ:
            raise ValueError("`.to` is not supported for HQQ-quantized models.")
        # Checks if the model has been loaded in 4-bit or 8-bit with BNB
>>>>>>> e39b6c1c
        if getattr(self, "quantization_method", None) == QuantizationMethod.BITS_AND_BYTES:
            if dtype_present_in_args:
                raise ValueError(
                    "You cannot cast a bitsandbytes model in a new `dtype`. Make sure to load the model using `from_pretrained` using the"
                    " desired `dtype` by passing the correct `torch_dtype` argument."
                )

            if getattr(self, "is_loaded_in_8bit", False):
                raise ValueError(
                    "`.to` is not supported for `8-bit` bitsandbytes models. Please use the model as it is, since the"
                    " model has already been set to the correct devices and casted to the correct `dtype`."
                )
            elif version.parse(importlib.metadata.version("bitsandbytes")) < version.parse("0.43.2"):
                raise ValueError(
                    "Calling `to()` is not supported for `4-bit` quantized models with the installed version of bitsandbytes. "
                    f"The current device is `{self.device}`. If you intended to move the model, please install bitsandbytes >= 0.43.2."
                )
        elif getattr(self, "quantization_method", None) == QuantizationMethod.GPTQ:
            if dtype_present_in_args:
                raise ValueError(
                    "You cannot cast a GPTQ model in a new `dtype`. Make sure to load the model using `from_pretrained` using the desired"
                    " `dtype` by passing the correct `torch_dtype` argument."
                )
        return super().to(*args, **kwargs)

    def half(self, *args):
        # Checks if the model is quantized
        if getattr(self, "is_quantized", False):
            raise ValueError(
                "`.half()` is not supported for quantized model. Please use the model as it is, since the"
                " model has already been casted to the correct `dtype`."
            )
        else:
            return super().half(*args)

    def float(self, *args):
        # Checks if the model is quantized
        if getattr(self, "is_quantized", False):
            raise ValueError(
                "`.float()` is not supported for quantized model. Please use the model as it is, since the"
                " model has already been casted to the correct `dtype`."
            )
        else:
            return super().float(*args)

    @classmethod
    def from_pretrained(
        cls,
        pretrained_model_name_or_path: Optional[Union[str, os.PathLike]],
        *model_args,
        config: Optional[Union[PretrainedConfig, str, os.PathLike]] = None,
        cache_dir: Optional[Union[str, os.PathLike]] = None,
        ignore_mismatched_sizes: bool = False,
        force_download: bool = False,
        local_files_only: bool = False,
        token: Optional[Union[str, bool]] = None,
        revision: str = "main",
        use_safetensors: bool = None,
        **kwargs,
    ):
        r"""
        Instantiate a pretrained pytorch model from a pre-trained model configuration.

        The model is set in evaluation mode by default using `model.eval()` (Dropout modules are deactivated). To train
        the model, you should first set it back in training mode with `model.train()`.

        The warning *Weights from XXX not initialized from pretrained model* means that the weights of XXX do not come
        pretrained with the rest of the model. It is up to you to train those weights with a downstream fine-tuning
        task.

        The warning *Weights from XXX not used in YYY* means that the layer XXX is not used by YYY, therefore those
        weights are discarded.

        Parameters:
            pretrained_model_name_or_path (`str` or `os.PathLike`, *optional*):
                Can be either:

                    - A string, the *model id* of a pretrained model hosted inside a model repo on huggingface.co.
                      Valid model ids can be located at the root-level, like `bert-base-uncased`, or namespaced under a
                      user or organization name, like `dbmdz/bert-base-german-cased`.
                    - A path to a *directory* containing model weights saved using
                      [`~PreTrainedModel.save_pretrained`], e.g., `./my_model_directory/`.
                    - A path or url to a *tensorflow index checkpoint file* (e.g, `./tf_model/model.ckpt.index`). In
                      this case, `from_tf` should be set to `True` and a configuration object should be provided as
                      `config` argument. This loading path is slower than converting the TensorFlow checkpoint in a
                      PyTorch model using the provided conversion scripts and loading the PyTorch model afterwards.
                    - A path or url to a model folder containing a *flax checkpoint file* in *.msgpack* format (e.g,
                      `./flax_model/` containing `flax_model.msgpack`). In this case, `from_flax` should be set to
                      `True`.
                    - `None` if you are both providing the configuration and state dictionary (resp. with keyword
                      arguments `config` and `state_dict`).
            model_args (sequence of positional arguments, *optional*):
                All remaining positional arguments will be passed to the underlying model's `__init__` method.
            config (`Union[PretrainedConfig, str, os.PathLike]`, *optional*):
                Can be either:

                    - an instance of a class derived from [`PretrainedConfig`],
                    - a string or path valid as input to [`~PretrainedConfig.from_pretrained`].

                Configuration for the model to use instead of an automatically loaded configuration. Configuration can
                be automatically loaded when:

                    - The model is a model provided by the library (loaded with the *model id* string of a pretrained
                      model).
                    - The model was saved using [`~PreTrainedModel.save_pretrained`] and is reloaded by supplying the
                      save directory.
                    - The model is loaded by supplying a local directory as `pretrained_model_name_or_path` and a
                      configuration JSON file named *config.json* is found in the directory.
            state_dict (`Dict[str, torch.Tensor]`, *optional*):
                A state dictionary to use instead of a state dictionary loaded from saved weights file.

                This option can be used if you want to create a model from a pretrained configuration but load your own
                weights. In this case though, you should check if using [`~PreTrainedModel.save_pretrained`] and
                [`~PreTrainedModel.from_pretrained`] is not a simpler option.
            cache_dir (`Union[str, os.PathLike]`, *optional*):
                Path to a directory in which a downloaded pretrained model configuration should be cached if the
                standard cache should not be used.
            from_tf (`bool`, *optional*, defaults to `False`):
                Load the model weights from a TensorFlow checkpoint save file (see docstring of
                `pretrained_model_name_or_path` argument).
            from_flax (`bool`, *optional*, defaults to `False`):
                Load the model weights from a Flax checkpoint save file (see docstring of
                `pretrained_model_name_or_path` argument).
            ignore_mismatched_sizes (`bool`, *optional*, defaults to `False`):
                Whether or not to raise an error if some of the weights from the checkpoint do not have the same size
                as the weights of the model (if for instance, you are instantiating a model with 10 labels from a
                checkpoint with 3 labels).
            force_download (`bool`, *optional*, defaults to `False`):
                Whether or not to force the (re-)download of the model weights and configuration files, overriding the
                cached versions if they exist.
            resume_download (`bool`, *optional*, defaults to `False`):
                Whether or not to delete incompletely received files. Will attempt to resume the download if such a
                file exists.
            proxies (`Dict[str, str]`, *optional*):
                A dictionary of proxy servers to use by protocol or endpoint, e.g., `{'http': 'foo.bar:3128',
                'http://hostname': 'foo.bar:4012'}`. The proxies are used on each request.
            output_loading_info(`bool`, *optional*, defaults to `False`):
                Whether ot not to also return a dictionary containing missing keys, unexpected keys and error messages.
            local_files_only(`bool`, *optional*, defaults to `False`):
                Whether or not to only look at local files (i.e., do not try to download the model).
            token (`str` or `bool`, *optional*):
                The token to use as HTTP bearer authorization for remote files. If `True`, or not specified, will use
                the token generated when running `huggingface-cli login` (stored in `~/.huggingface`).
            revision (`str`, *optional*, defaults to `"main"`):
                The specific model version to use. It can be a branch name, a tag name, or a commit id, since we use a
                git-based system for storing models and other artifacts on huggingface.co, so `revision` can be any
                identifier allowed by git.

                <Tip>

                To test a pull request you made on the Hub, you can pass `revision="refs/pr/<pr_number>".

                </Tip>

            mirror (`str`, *optional*):
                Mirror source to accelerate downloads in China. If you are from China and have an accessibility
                problem, you can set this option to resolve it. Note that we do not guarantee the timeliness or safety.
                Please refer to the mirror site for more information.
            _fast_init(`bool`, *optional*, defaults to `True`):
                Whether or not to disable fast initialization.

                <Tip warning={true}>

                One should only disable *_fast_init* to ensure backwards compatibility with `transformers.__version__ <
                4.6.0` for seeded model initialization. This argument will be removed at the next major version. See
                [pull request 11471](https://github.com/huggingface/transformers/pull/11471) for more information.

                </Tip>

            > Parameters for big model inference

            low_cpu_mem_usage(`bool`, *optional*):
                Tries to not use more than 1x model size in CPU memory (including peak memory) while loading the model.
                This is an experimental feature and a subject to change at any moment.
            torch_dtype (`str` or `torch.dtype`, *optional*):
                Override the default `torch.dtype` and load the model under a specific `dtype`. The different options
                are:

                1. `torch.float16` or `torch.bfloat16` or `torch.float`: load in a specified
                  `dtype`, ignoring the model's `config.torch_dtype` if one exists. If not specified
                  - the model will get loaded in `torch.float` (fp32).

                2. `"auto"` - A `torch_dtype` entry in the `config.json` file of the model will be
                  attempted to be used. If this entry isn't found then next check the `dtype` of the first weight in
                  the checkpoint that's of a floating point type and use that as `dtype`. This will load the model
                  using the `dtype` it was saved in at the end of the training. It can't be used as an indicator of how
                  the model was trained. Since it could be trained in one of half precision dtypes, but saved in fp32.

                <Tip>

                For some models the `dtype` they were trained in is unknown - you may try to check the model's paper or
                reach out to the authors and ask them to add this information to the model's card and to insert the
                `torch_dtype` entry in `config.json` on the hub.

                </Tip>

            device_map (`str` or `Dict[str, Union[int, str, torch.device]]` or `int` or `torch.device`, *optional*):
                A map that specifies where each submodule should go. It doesn't need to be refined to each
                parameter/buffer name, once a given module name is inside, every submodule of it will be sent to the
                same device. If we only pass the device (*e.g.*, `"cpu"`, `"cuda:1"`, `"mps"`, or a GPU ordinal rank
                like `1`) on which the model will be allocated, the device map will map the entire model to this
                device. Passing `device_map = 0` means put the whole model on GPU 0.

                To have Accelerate compute the most optimized `device_map` automatically, set `device_map="auto"`. For
                more information about each option see [designing a device
                map](https://hf.co/docs/accelerate/main/en/usage_guides/big_modeling#designing-a-device-map).
            max_memory (`Dict`, *optional*):
                A dictionary device identifier to maximum memory. Will default to the maximum memory available for each
                GPU and the available CPU RAM if unset.
            offload_folder (`str` or `os.PathLike`, *optional*):
                If the `device_map` contains any value `"disk"`, the folder where we will offload weights.
            offload_state_dict (`bool`, *optional*):
                If `True`, will temporarily offload the CPU state dict to the hard drive to avoid getting out of CPU
                RAM if the weight of the CPU state dict + the biggest shard of the checkpoint does not fit. Defaults to
                `True` when there is some disk offload.
            load_in_8bit (`bool`, *optional*, defaults to `False`):
                If `True`, will convert the loaded model into mixed-8bit quantized model. To use this feature please
                install `bitsandbytes` (`pip install -U bitsandbytes`).
            load_in_4bit (`bool`, *optional*, defaults to `False`):
                If `True`, will convert the loaded model into 4bit precision quantized model. To use this feature
                install the latest version of `bitsandbytes` (`pip install -U bitsandbytes`).
            quantization_config (`Union[QuantizationConfigMixin,Dict]`, *optional*):
                A dictionary of configuration parameters or a QuantizationConfigMixin object for quantization (e.g
                bitsandbytes, gptq)
            subfolder (`str`, *optional*, defaults to `""`):
                In case the relevant files are located inside a subfolder of the model repo on huggingface.co, you can
                specify the folder name here.
            variant (`str`, *optional*):
                If specified load weights from `variant` filename, *e.g.* pytorch_model.<variant>.bin. `variant` is
                ignored when using `from_tf` or `from_flax`.
            use_safetensors (`bool`, *optional*, defaults to `None`):
                Whether or not to use `safetensors` checkpoints. Defaults to `None`. If not specified and `safetensors`
                is not installed, it will be set to `False`.

            kwargs (remaining dictionary of keyword arguments, *optional*):
                Can be used to update the configuration object (after it being loaded) and initiate the model (e.g.,
                `output_attentions=True`). Behaves differently depending on whether a `config` is provided or
                automatically loaded:

                    - If a configuration is provided with `config`, `**kwargs` will be directly passed to the
                      underlying model's `__init__` method (we assume all relevant updates to the configuration have
                      already been done)
                    - If a configuration is not provided, `kwargs` will be first passed to the configuration class
                      initialization function ([`~PretrainedConfig.from_pretrained`]). Each key of `kwargs` that
                      corresponds to a configuration attribute will be used to override said attribute with the
                      supplied `kwargs` value. Remaining keys that do not correspond to any configuration attribute
                      will be passed to the underlying model's `__init__` function.

        <Tip>

        Activate the special ["offline-mode"](https://huggingface.co/transformers/installation.html#offline-mode) to
        use this method in a firewalled environment.

        </Tip>

        Examples:

        ```python
        >>> from transformers import BertConfig, BertModel

        >>> # Download model and configuration from huggingface.co and cache.
        >>> model = BertModel.from_pretrained("bert-base-uncased")
        >>> # Model was saved using *save_pretrained('./test/saved_model/')* (for example purposes, not runnable).
        >>> model = BertModel.from_pretrained("./test/saved_model/")
        >>> # Update configuration during loading.
        >>> model = BertModel.from_pretrained("bert-base-uncased", output_attentions=True)
        >>> assert model.config.output_attentions == True
        >>> # Loading from a TF checkpoint file instead of a PyTorch model (slower, for example purposes, not runnable).
        >>> config = BertConfig.from_json_file("./tf_model/my_tf_model_config.json")
        >>> model = BertModel.from_pretrained("./tf_model/my_tf_checkpoint.ckpt.index", from_tf=True, config=config)
        >>> # Loading from a Flax checkpoint file instead of a PyTorch model (slower)
        >>> model = BertModel.from_pretrained("bert-base-uncased", from_flax=True)
        ```

        * `low_cpu_mem_usage` algorithm:

        This is an experimental function that loads the model using ~1x model size CPU memory

        Here is how it works:

        1. save which state_dict keys we have
        2. drop state_dict before the model is created, since the latter takes 1x model size CPU memory
        3. after the model has been instantiated switch to the meta device all params/buffers that
        are going to be replaced from the loaded state_dict
        4. load state_dict 2nd time
        5. replace the params/buffers from the state_dict

        Currently, it can't handle deepspeed ZeRO stage 3 and ignores loading errors

        """
        state_dict = kwargs.pop("state_dict", None)
        from_tf = kwargs.pop("from_tf", False)
        from_flax = kwargs.pop("from_flax", False)
        resume_download = kwargs.pop("resume_download", False)
        proxies = kwargs.pop("proxies", None)
        output_loading_info = kwargs.pop("output_loading_info", False)
        use_auth_token = kwargs.pop("use_auth_token", None)
        trust_remote_code = kwargs.pop("trust_remote_code", None)
        _ = kwargs.pop("mirror", None)
        from_pipeline = kwargs.pop("_from_pipeline", None)
        from_auto_class = kwargs.pop("_from_auto", False)
        _fast_init = kwargs.pop("_fast_init", True)
        torch_dtype = kwargs.pop("torch_dtype", None)
        low_cpu_mem_usage = kwargs.pop("low_cpu_mem_usage", None)
        device_map = kwargs.pop("device_map", None)
        max_memory = kwargs.pop("max_memory", None)
        offload_folder = kwargs.pop("offload_folder", None)
        offload_state_dict = kwargs.pop("offload_state_dict", False)
        load_in_8bit = kwargs.pop("load_in_8bit", False)
        load_in_4bit = kwargs.pop("load_in_4bit", False)
        quantization_config = kwargs.pop("quantization_config", None)
        subfolder = kwargs.pop("subfolder", "")
        commit_hash = kwargs.pop("_commit_hash", None)
        variant = kwargs.pop("variant", None)
        adapter_kwargs = kwargs.pop("adapter_kwargs", {})
        adapter_name = kwargs.pop("adapter_name", "default")
        use_flash_attention_2 = kwargs.pop("use_flash_attention_2", False)
        generation_config = kwargs.pop("generation_config", None)

        if is_fsdp_enabled():
            low_cpu_mem_usage = True

        if use_auth_token is not None:
            warnings.warn(
                "The `use_auth_token` argument is deprecated and will be removed in v5 of Transformers. Please use `token` instead.",
                FutureWarning,
            )
            if token is not None:
                raise ValueError(
                    "`token` and `use_auth_token` are both specified. Please set only the argument `token`."
                )
            token = use_auth_token

        if token is not None and adapter_kwargs is not None and "token" not in adapter_kwargs:
            adapter_kwargs["token"] = token

        if use_safetensors is None and not is_safetensors_available():
            use_safetensors = False

        if is_bitsandbytes_available():
            is_8bit_serializable = version.parse(importlib.metadata.version("bitsandbytes")) > version.parse("0.37.2")
        else:
            is_8bit_serializable = False

        if trust_remote_code is True:
            logger.warning(
                "The argument `trust_remote_code` is to be used with Auto classes. It has no effect here and is"
                " ignored."
            )

        if commit_hash is None:
            if not isinstance(config, PretrainedConfig):
                # We make a call to the config file first (which may be absent) to get the commit hash as soon as possible
                resolved_config_file = cached_file(
                    pretrained_model_name_or_path,
                    CONFIG_NAME,
                    cache_dir=cache_dir,
                    force_download=force_download,
                    resume_download=resume_download,
                    proxies=proxies,
                    local_files_only=local_files_only,
                    token=token,
                    revision=revision,
                    subfolder=subfolder,
                    _raise_exceptions_for_missing_entries=False,
                    _raise_exceptions_for_connection_errors=False,
                )
                commit_hash = extract_commit_hash(resolved_config_file, commit_hash)
            else:
                commit_hash = getattr(config, "_commit_hash", None)

        if is_peft_available():
            _adapter_model_path = adapter_kwargs.pop("_adapter_model_path", None)

            if _adapter_model_path is None:
                _adapter_model_path = find_adapter_config_file(
                    pretrained_model_name_or_path,
                    cache_dir=cache_dir,
                    force_download=force_download,
                    resume_download=resume_download,
                    proxies=proxies,
                    local_files_only=local_files_only,
                    _commit_hash=commit_hash,
                    **adapter_kwargs,
                )
            if _adapter_model_path is not None and os.path.isfile(_adapter_model_path):
                with open(_adapter_model_path, "r", encoding="utf-8") as f:
                    _adapter_model_path = pretrained_model_name_or_path
                    pretrained_model_name_or_path = json.load(f)["base_model_name_or_path"]
        else:
            _adapter_model_path = None

        # change device_map into a map if we passed an int, a str or a torch.device
        if isinstance(device_map, torch.device):
            device_map = {"": device_map}
        elif isinstance(device_map, str) and device_map not in ["auto", "balanced", "balanced_low_0", "sequential"]:
            try:
                device_map = {"": torch.device(device_map)}
            except RuntimeError:
                raise ValueError(
                    "When passing device_map as a string, the value needs to be a device name (e.g. cpu, cuda:0) or "
                    f"'auto', 'balanced', 'balanced_low_0', 'sequential' but found {device_map}."
                )
        elif isinstance(device_map, int):
            if device_map < 0:
                raise ValueError(
                    "You can't pass device_map as a negative int. If you want to put the model on the cpu, pass device_map = 'cpu' "
                )
            else:
                device_map = {"": device_map}

        if device_map is not None:
            if low_cpu_mem_usage is None:
                low_cpu_mem_usage = True
            elif not low_cpu_mem_usage:
                raise ValueError("Passing along a `device_map` requires `low_cpu_mem_usage=True`")

        if low_cpu_mem_usage:
            if device_map is not None:
                # The max memory utils require PyTorch >= 1.10 to have torch.cuda.mem_get_info.
                require_version_core("torch>=1.10")

            if is_deepspeed_zero3_enabled():
                raise ValueError(
                    "DeepSpeed Zero-3 is not compatible with `low_cpu_mem_usage=True` or with passing a `device_map`."
                )
            elif not is_accelerate_available():
                raise ImportError(
                    "Using `low_cpu_mem_usage=True` or a `device_map` requires Accelerate: `pip install accelerate`"
                )

        quantization_method_from_args = None

        if quantization_config is not None:
            quantization_method_from_args = getattr(
                quantization_config, "quant_method", QuantizationMethod.BITS_AND_BYTES
            )

        if quantization_config is None and (load_in_8bit or load_in_4bit):
            quantization_method_from_args = QuantizationMethod.BITS_AND_BYTES
            quantization_config, kwargs = BitsAndBytesConfig.from_dict(
                config_dict={"load_in_8bit": load_in_8bit, "load_in_4bit": load_in_4bit},
                return_unused_kwargs=True,
                **kwargs,
            )
        elif quantization_method_from_args == QuantizationMethod.BITS_AND_BYTES:
            load_in_8bit = quantization_config.load_in_8bit
            load_in_4bit = quantization_config.load_in_4bit

            quantization_config_kwargs = {
                k: v for k, v in kwargs.items() if k in inspect.signature(BitsAndBytesConfig).parameters
            }

            if len(quantization_config_kwargs) > 0:
                raise ValueError(
                    "You can't pass `load_in_8bit` or any other `BitsAndBytesConfig` argument as a kwarg when passing "
                    "`quantization_config` argument at the same time."
                )

        if load_in_8bit or load_in_4bit:
            if not torch.cuda.is_available():
                raise RuntimeError("No GPU found. A GPU is needed for quantization.")
            if not (is_accelerate_available() and is_bitsandbytes_available()):
                raise ImportError(
                    "Using `load_in_8bit=True` requires Accelerate: `pip install accelerate` and the latest version of"
                    " bitsandbytes `pip install -i https://test.pypi.org/simple/ bitsandbytes` or"
                    " `pip install bitsandbytes`."
                )

            if torch_dtype is None:
                # We force the `dtype` to be float16, this is a requirement from `bitsandbytes`
                logger.info(
                    f"Overriding torch_dtype={torch_dtype} with `torch_dtype=torch.float16` due to "
                    "requirements of `bitsandbytes` to enable model loading in 8-bit or 4-bit. "
                    "Pass your own torch_dtype to specify the dtype of the remaining non-linear layers or pass"
                    " torch_dtype=torch.float16 to remove this warning."
                )
                torch_dtype = torch.float16

            if device_map is None:
                device_map = {"": torch.cuda.current_device()}
                logger.info(
                    "The device_map was not initialized. "
                    "Setting device_map to {'':torch.cuda.current_device()}. "
                    "If you want to use the model for inference, please set device_map ='auto' "
                )
                if low_cpu_mem_usage is None:
                    low_cpu_mem_usage = True

            if from_tf or from_flax:
                raise ValueError(
                    "Converting into 4-bit or 8-bit weights from tf/flax weights is currently not supported, please make"
                    " sure the weights are in PyTorch format."
                )

        user_agent = {"file_type": "model", "framework": "pytorch", "from_auto_class": from_auto_class}
        if from_pipeline is not None:
            user_agent["using_pipeline"] = from_pipeline

        if is_offline_mode() and not local_files_only:
            logger.info("Offline mode: forcing local_files_only=True")
            local_files_only = True

        # Load config if we don't provide a configuration
        if not isinstance(config, PretrainedConfig):
            config_path = config if config is not None else pretrained_model_name_or_path
            config, model_kwargs = cls.config_class.from_pretrained(
                config_path,
                cache_dir=cache_dir,
                return_unused_kwargs=True,
                force_download=force_download,
                resume_download=resume_download,
                proxies=proxies,
                local_files_only=local_files_only,
                token=token,
                revision=revision,
                subfolder=subfolder,
                _from_auto=from_auto_class,
                _from_pipeline=from_pipeline,
                **kwargs,
            )
        else:
            # In case one passes a config to `from_pretrained` + "attn_implementation"
            # override the `_attn_implementation` attribute to `attn_implementation` of the kwargs
            # Please see: https://github.com/huggingface/transformers/issues/28038

            # Overwrite `config._attn_implementation` by the one from the kwargs --> in auto-factory
            # we pop attn_implementation from the kwargs but this handles the case where users
            # passes manually the config to `from_pretrained`.
            config = copy.deepcopy(config)

            kwarg_attn_imp = kwargs.pop("attn_implementation", None)
            if kwarg_attn_imp is not None and config._attn_implementation != kwarg_attn_imp:
                config._attn_implementation = kwarg_attn_imp
            model_kwargs = kwargs

        quantizer = None
        quantization_method_from_config = None
        if hasattr(config, "quantization_config"):
            quantization_method_from_config = config.quantization_config.get(
                "quant_method", QuantizationMethod.BITS_AND_BYTES
            )

        if (
            quantization_method_from_args is not None
            and quantization_method_from_args == QuantizationMethod.AWQ
            and quantization_method_from_config is None
        ):
            raise ValueError(
                "You cannot quantize with AWQ a non-quantized model using transformers, please refer to the quantization documentation"
                " to read more about how to quantize models with AWQ algorithm https://huggingface.co/docs/transformers/main_classes/quantization"
            )

        if quantization_method_from_config is not None and quantization_method_from_args is not None:
            if quantization_method_from_config != quantization_method_from_args:
                raise ValueError(
                    f"The model is already quantized with {quantization_method_from_config}. "
                    f"You can't quantize it again with {quantization_method_from_args}"
                )

        if (
            quantization_method_from_config in (QuantizationMethod.GPTQ, QuantizationMethod.AWQ)
            and quantization_method_from_args is not None
        ):
            loading_attr_dict = quantization_config.get_loading_attributes()
            for attr, val in loading_attr_dict.items():
                config.quantization_config[attr] = val
            quantization_method_from_args = None
            logger.warning(
                f"You passed `quantization_config` to `from_pretrained` but the model you're loading already has a "
                f"`quantization_config` attribute and has already quantized weights. However, loading attributes"
                f" (e.g. {list(loading_attr_dict.keys())}) will be overwritten with the one you passed to `from_pretrained`. The rest will be ignored."
            )
        if (
            quantization_method_from_args == QuantizationMethod.GPTQ
            or quantization_method_from_config == QuantizationMethod.GPTQ
        ):
            gptq_supports_cpu = version.parse(importlib.metadata.version("auto-gptq")) > version.parse("0.4.2")
            if not gptq_supports_cpu and not torch.cuda.is_available():
                raise RuntimeError("GPU is required to quantize or run quantize model.")
            elif not (is_optimum_available() and is_auto_gptq_available()):
                raise ImportError(
                    "Loading a GPTQ quantized model requires optimum (`pip install optimum`) and auto-gptq library (`pip install auto-gptq`)"
                )
            elif version.parse(importlib.metadata.version("auto_gptq")) < version.parse("0.4.2"):
                raise ImportError(
                    "You need a version of auto_gptq >= 0.4.2 to use GPTQ: `pip install --upgrade auto-gptq`"
                )
            else:
                # Need to protect the import
                from optimum.gptq import GPTQQuantizer
            if quantization_method_from_config == QuantizationMethod.GPTQ:
                quantization_config = GPTQConfig.from_dict(config.quantization_config)
                config.quantization_config = quantization_config
            if torch_dtype is None:
                torch_dtype = torch.float16
            else:
                logger.info("We suggest you to set `torch_dtype=torch.float16` for better efficiency with GPTQ.")
            quantizer = GPTQQuantizer.from_dict(quantization_config.to_dict_optimum())
        elif quantization_method_from_config == QuantizationMethod.AWQ:
            if not torch.cuda.is_available():
                raise RuntimeError("GPU is required to run AWQ quantized model.")

            if not is_auto_awq_available():
                raise ImportError("Loading an AWQ quantized model requires auto-awq library (`pip install autoawq`)")

            if not is_accelerate_available():
                raise ImportError("Loading an AWQ quantized model requires accelerate (`pip install accelerate`)")

            if device_map is None:
                logger.warning(
                    "You have loaded an AWQ model on CPU and have a CUDA device available, make sure to set "
                    "your model on a GPU device in order to run your model."
                )
            elif device_map is not None:
                if isinstance(device_map, dict) and ("cpu" in device_map.values() or "disk" in device_map.values()):
                    raise ValueError(
                        "You are attempting to load an AWQ model with a device_map that contains a CPU or disk device."
                        " This is not supported. Please remove the CPU or disk device from the device_map."
                    )

            if torch_dtype is None:
                torch_dtype = torch.float16
            else:
                logger.info("We suggest you to set `torch_dtype=torch.float16` for better efficiency with AWQ.")

            # Force-set to `True` for more mem efficiency
            if low_cpu_mem_usage is None:
                low_cpu_mem_usage = True

        if (
            is_8bit_serializable
            and quantization_method_from_args == QuantizationMethod.BITS_AND_BYTES
            and load_in_8bit
        ):
            if quantization_method_from_config == QuantizationMethod.BITS_AND_BYTES:
                logger.warning(
                    "You passed `quantization_config` to `from_pretrained` but the model you're loading already has a"
                    " `quantization_config` attribute. The `quantization_config` attribute will be overwritten with the"
                    " one you passed to `from_pretrained`."
                )
            config.quantization_config = quantization_config
        elif (
            is_8bit_serializable
            and not load_in_8bit
            and quantization_method_from_config == QuantizationMethod.BITS_AND_BYTES
        ):
            quantization_config = config.quantization_config
            if isinstance(quantization_config, dict):
                quantization_config = BitsAndBytesConfig.from_dict(quantization_config, return_unused_kwargs=False)
            elif isinstance(quantization_config, BitsAndBytesConfig):
                pass
            else:
                raise ValueError(
                    f"Invalid type for `quantization_config`: {type(quantization_config)}. Should be a `dict` or a"
                    " `BitsAndBytesConfig` instance."
                )

            load_in_8bit = quantization_config.load_in_8bit

            if load_in_8bit:
                if torch_dtype is None:
                    torch_dtype = torch.float16
                if device_map is None:
                    if torch.cuda.is_available():
                        device_map = {"": torch.cuda.current_device()}
                    else:
                        raise RuntimeError("No GPU found. A GPU is needed for quantization.")
                    logger.info(
                        "The device_map was not initialized. "
                        "Setting device_map to {'':torch.cuda.current_device()}. "
                        "If you want to use the model for inference, please set device_map ='auto' "
                    )
                    if low_cpu_mem_usage is None:
                        low_cpu_mem_usage = True

        elif (
            not is_8bit_serializable
            and not load_in_8bit
            and quantization_method_from_config == QuantizationMethod.BITS_AND_BYTES
        ):
            logger.warning(
                "Detected the presence of a `quantization_config` attribute in the model's configuration but you don't have the correct"
                " `bitsandbytes` version to support int8 serialization. Please install the latest version of `bitsandbytes` with "
                " `pip install --upgrade bitsandbytes`."
            )

        # This variable will flag if we're loading a sharded checkpoint. In this case the archive file is just the
        # index of the files.
        is_sharded = False
        sharded_metadata = None
        # Load model
        loading_info = None

        # Keep in fp32 modules
        keep_in_fp32_modules = None
        use_keep_in_fp32_modules = False

        if pretrained_model_name_or_path is not None:
            pretrained_model_name_or_path = str(pretrained_model_name_or_path)
            is_local = os.path.isdir(pretrained_model_name_or_path)
            if is_local:
                if from_tf and os.path.isfile(
                    os.path.join(pretrained_model_name_or_path, subfolder, TF_WEIGHTS_NAME + ".index")
                ):
                    # Load from a TF 1.0 checkpoint in priority if from_tf
                    archive_file = os.path.join(pretrained_model_name_or_path, subfolder, TF_WEIGHTS_NAME + ".index")
                elif from_tf and os.path.isfile(
                    os.path.join(pretrained_model_name_or_path, subfolder, TF2_WEIGHTS_NAME)
                ):
                    # Load from a TF 2.0 checkpoint in priority if from_tf
                    archive_file = os.path.join(pretrained_model_name_or_path, subfolder, TF2_WEIGHTS_NAME)
                elif from_flax and os.path.isfile(
                    os.path.join(pretrained_model_name_or_path, subfolder, FLAX_WEIGHTS_NAME)
                ):
                    # Load from a Flax checkpoint in priority if from_flax
                    archive_file = os.path.join(pretrained_model_name_or_path, subfolder, FLAX_WEIGHTS_NAME)
                elif use_safetensors is not False and os.path.isfile(
                    os.path.join(pretrained_model_name_or_path, subfolder, _add_variant(SAFE_WEIGHTS_NAME, variant))
                ):
                    # Load from a safetensors checkpoint
                    archive_file = os.path.join(
                        pretrained_model_name_or_path, subfolder, _add_variant(SAFE_WEIGHTS_NAME, variant)
                    )
                elif use_safetensors is not False and os.path.isfile(
                    os.path.join(
                        pretrained_model_name_or_path, subfolder, _add_variant(SAFE_WEIGHTS_INDEX_NAME, variant)
                    )
                ):
                    # Load from a sharded safetensors checkpoint
                    archive_file = os.path.join(
                        pretrained_model_name_or_path, subfolder, _add_variant(SAFE_WEIGHTS_INDEX_NAME, variant)
                    )
                    is_sharded = True
                elif os.path.isfile(
                    os.path.join(pretrained_model_name_or_path, subfolder, _add_variant(WEIGHTS_NAME, variant))
                ):
                    # Load from a PyTorch checkpoint
                    archive_file = os.path.join(
                        pretrained_model_name_or_path, subfolder, _add_variant(WEIGHTS_NAME, variant)
                    )
                elif os.path.isfile(
                    os.path.join(pretrained_model_name_or_path, subfolder, _add_variant(WEIGHTS_INDEX_NAME, variant))
                ):
                    # Load from a sharded PyTorch checkpoint
                    archive_file = os.path.join(
                        pretrained_model_name_or_path, subfolder, _add_variant(WEIGHTS_INDEX_NAME, variant)
                    )
                    is_sharded = True
                # At this stage we don't have a weight file so we will raise an error.
                elif os.path.isfile(
                    os.path.join(pretrained_model_name_or_path, subfolder, TF_WEIGHTS_NAME + ".index")
                ) or os.path.isfile(os.path.join(pretrained_model_name_or_path, subfolder, TF2_WEIGHTS_NAME)):
                    raise EnvironmentError(
                        f"Error no file named {_add_variant(WEIGHTS_NAME, variant)} found in directory"
                        f" {pretrained_model_name_or_path} but there is a file for TensorFlow weights. Use"
                        " `from_tf=True` to load this model from those weights."
                    )
                elif os.path.isfile(os.path.join(pretrained_model_name_or_path, subfolder, FLAX_WEIGHTS_NAME)):
                    raise EnvironmentError(
                        f"Error no file named {_add_variant(WEIGHTS_NAME, variant)} found in directory"
                        f" {pretrained_model_name_or_path} but there is a file for Flax weights. Use `from_flax=True`"
                        " to load this model from those weights."
                    )
                elif use_safetensors:
                    raise EnvironmentError(
                        f"Error no file named {_add_variant(SAFE_WEIGHTS_NAME, variant)} found in directory"
                        f" {pretrained_model_name_or_path}."
                    )
                else:
                    raise EnvironmentError(
                        f"Error no file named {_add_variant(WEIGHTS_NAME, variant)}, {TF2_WEIGHTS_NAME},"
                        f" {TF_WEIGHTS_NAME + '.index'} or {FLAX_WEIGHTS_NAME} found in directory"
                        f" {pretrained_model_name_or_path}."
                    )
            elif os.path.isfile(os.path.join(subfolder, pretrained_model_name_or_path)):
                archive_file = pretrained_model_name_or_path
                is_local = True
            elif os.path.isfile(os.path.join(subfolder, pretrained_model_name_or_path + ".index")):
                if not from_tf:
                    raise ValueError(
                        f"We found a TensorFlow checkpoint at {pretrained_model_name_or_path + '.index'}, please set "
                        "from_tf to True to load from this checkpoint."
                    )
                archive_file = os.path.join(subfolder, pretrained_model_name_or_path + ".index")
                is_local = True
            elif is_remote_url(pretrained_model_name_or_path):
                filename = pretrained_model_name_or_path
                resolved_archive_file = download_url(pretrained_model_name_or_path)
            else:
                # set correct filename
                if from_tf:
                    filename = TF2_WEIGHTS_NAME
                elif from_flax:
                    filename = FLAX_WEIGHTS_NAME
                elif use_safetensors is not False:
                    filename = _add_variant(SAFE_WEIGHTS_NAME, variant)
                else:
                    filename = _add_variant(WEIGHTS_NAME, variant)

                try:
                    # Load from URL or cache if already cached
                    cached_file_kwargs = {
                        "cache_dir": cache_dir,
                        "force_download": force_download,
                        "proxies": proxies,
                        "resume_download": resume_download,
                        "local_files_only": local_files_only,
                        "token": token,
                        "user_agent": user_agent,
                        "revision": revision,
                        "subfolder": subfolder,
                        "_raise_exceptions_for_missing_entries": False,
                        "_commit_hash": commit_hash,
                    }
                    resolved_archive_file = cached_file(pretrained_model_name_or_path, filename, **cached_file_kwargs)

                    # Since we set _raise_exceptions_for_missing_entries=False, we don't get an exception but a None
                    # result when internet is up, the repo and revision exist, but the file does not.
                    if resolved_archive_file is None and filename == _add_variant(SAFE_WEIGHTS_NAME, variant):
                        # Maybe the checkpoint is sharded, we try to grab the index name in this case.
                        resolved_archive_file = cached_file(
                            pretrained_model_name_or_path,
                            _add_variant(SAFE_WEIGHTS_INDEX_NAME, variant),
                            **cached_file_kwargs,
                        )
                        if resolved_archive_file is not None:
                            is_sharded = True
                        elif use_safetensors:
                            if revision == "main":
                                resolved_archive_file, revision, is_sharded = auto_conversion(
                                    pretrained_model_name_or_path, **cached_file_kwargs
                                )
                            cached_file_kwargs["revision"] = revision
                            if resolved_archive_file is None:
                                raise EnvironmentError(
                                    f"{pretrained_model_name_or_path} does not appear to have a file named"
                                    f" {_add_variant(SAFE_WEIGHTS_NAME, variant)} or {_add_variant(SAFE_WEIGHTS_INDEX_NAME, variant)} "
                                    "and thus cannot be loaded with `safetensors`. Please make sure that the model has "
                                    "been saved with `safe_serialization=True` or do not set `use_safetensors=True`."
                                )
                        else:
                            # This repo has no safetensors file of any kind, we switch to PyTorch.
                            filename = _add_variant(WEIGHTS_NAME, variant)
                            resolved_archive_file = cached_file(
                                pretrained_model_name_or_path, filename, **cached_file_kwargs
                            )
                    if resolved_archive_file is None and filename == _add_variant(WEIGHTS_NAME, variant):
                        # Maybe the checkpoint is sharded, we try to grab the index name in this case.
                        resolved_archive_file = cached_file(
                            pretrained_model_name_or_path,
                            _add_variant(WEIGHTS_INDEX_NAME, variant),
                            **cached_file_kwargs,
                        )
                        if resolved_archive_file is not None:
                            is_sharded = True
                    if resolved_archive_file is None:
                        # Otherwise, maybe there is a TF or Flax model file.  We try those to give a helpful error
                        # message.
                        has_file_kwargs = {
                            "revision": revision,
                            "proxies": proxies,
                            "token": token,
                        }
                        if has_file(pretrained_model_name_or_path, TF2_WEIGHTS_NAME, **has_file_kwargs):
                            raise EnvironmentError(
                                f"{pretrained_model_name_or_path} does not appear to have a file named"
                                f" {_add_variant(WEIGHTS_NAME, variant)} but there is a file for TensorFlow weights."
                                " Use `from_tf=True` to load this model from those weights."
                            )
                        elif has_file(pretrained_model_name_or_path, FLAX_WEIGHTS_NAME, **has_file_kwargs):
                            raise EnvironmentError(
                                f"{pretrained_model_name_or_path} does not appear to have a file named"
                                f" {_add_variant(WEIGHTS_NAME, variant)} but there is a file for Flax weights. Use"
                                " `from_flax=True` to load this model from those weights."
                            )
                        elif variant is not None and has_file(
                            pretrained_model_name_or_path, WEIGHTS_NAME, **has_file_kwargs
                        ):
                            raise EnvironmentError(
                                f"{pretrained_model_name_or_path} does not appear to have a file named"
                                f" {_add_variant(WEIGHTS_NAME, variant)} but there is a file without the variant"
                                f" {variant}. Use `variant=None` to load this model from those weights."
                            )
                        else:
                            raise EnvironmentError(
                                f"{pretrained_model_name_or_path} does not appear to have a file named"
                                f" {_add_variant(WEIGHTS_NAME, variant)}, {TF2_WEIGHTS_NAME}, {TF_WEIGHTS_NAME} or"
                                f" {FLAX_WEIGHTS_NAME}."
                            )
                except EnvironmentError:
                    # Raise any environment error raise by `cached_file`. It will have a helpful error message adapted
                    # to the original exception.
                    raise
                except Exception as e:
                    # For any other exception, we throw a generic error.
                    raise EnvironmentError(
                        f"Can't load the model for '{pretrained_model_name_or_path}'. If you were trying to load it"
                        " from 'https://huggingface.co/models', make sure you don't have a local directory with the"
                        f" same name. Otherwise, make sure '{pretrained_model_name_or_path}' is the correct path to a"
                        f" directory containing a file named {_add_variant(WEIGHTS_NAME, variant)},"
                        f" {TF2_WEIGHTS_NAME}, {TF_WEIGHTS_NAME} or {FLAX_WEIGHTS_NAME}."
                    ) from e

            if is_local:
                logger.info(f"loading weights file {archive_file}")
                resolved_archive_file = archive_file
            else:
                logger.info(f"loading weights file {filename} from cache at {resolved_archive_file}")
        else:
            resolved_archive_file = None

        # We'll need to download and cache each checkpoint shard if the checkpoint is sharded.
        if is_sharded:
            # rsolved_archive_file becomes a list of files that point to the different checkpoint shards in this case.
            resolved_archive_file, sharded_metadata = get_checkpoint_shard_files(
                pretrained_model_name_or_path,
                resolved_archive_file,
                cache_dir=cache_dir,
                force_download=force_download,
                proxies=proxies,
                resume_download=resume_download,
                local_files_only=local_files_only,
                token=token,
                user_agent=user_agent,
                revision=revision,
                subfolder=subfolder,
                _commit_hash=commit_hash,
            )

        if (
            is_safetensors_available()
            and isinstance(resolved_archive_file, str)
            and resolved_archive_file.endswith(".safetensors")
        ):
            with safe_open(resolved_archive_file, framework="pt") as f:
                metadata = f.metadata()

            if metadata.get("format") == "pt":
                pass
            elif metadata.get("format") == "tf":
                from_tf = True
                logger.info("A TensorFlow safetensors file is being loaded in a PyTorch model.")
            elif metadata.get("format") == "flax":
                from_flax = True
                logger.info("A Flax safetensors file is being loaded in a PyTorch model.")
            else:
                raise ValueError(
                    f"Incompatible safetensors file. File metadata is not ['pt', 'tf', 'flax'] but {metadata.get('format')}"
                )

        from_pt = not (from_tf | from_flax)

        # load pt weights early so that we know which dtype to init the model under
        if from_pt:
            if not is_sharded and state_dict is None:
                # Time to load the checkpoint
                state_dict = load_state_dict(resolved_archive_file)

            # set dtype to instantiate the model under:
            # 1. If torch_dtype is not None, we use that dtype
            # 2. If torch_dtype is "auto", we auto-detect dtype from the loaded state_dict, by checking its first
            #    weights entry that is of a floating type - we assume all floating dtype weights are of the same dtype
            # we also may have config.torch_dtype available, but we won't rely on it till v5
            dtype_orig = None

            if torch_dtype is not None:
                if isinstance(torch_dtype, str):
                    if torch_dtype == "auto":
                        if hasattr(config, "torch_dtype") and config.torch_dtype is not None:
                            torch_dtype = config.torch_dtype
                            logger.info(f"Will use torch_dtype={torch_dtype} as defined in model's config object")
                        else:
                            if is_sharded and "dtype" in sharded_metadata:
                                torch_dtype = sharded_metadata["dtype"]
                            elif not is_sharded:
                                torch_dtype = get_state_dict_dtype(state_dict)
                            else:
                                one_state_dict = load_state_dict(resolved_archive_file[0])
                                torch_dtype = get_state_dict_dtype(one_state_dict)
                                del one_state_dict  # free CPU memory
                            logger.info(
                                "Since the `torch_dtype` attribute can't be found in model's config object, "
                                "will use torch_dtype={torch_dtype} as derived from model's weights"
                            )
                    else:
                        raise ValueError(
                            f'`torch_dtype` can be either `torch.dtype` or `"auto"`, but received {torch_dtype}'
                        )
                dtype_orig = cls._set_default_torch_dtype(torch_dtype)

            # Check if `_keep_in_fp32_modules` is not None
            use_keep_in_fp32_modules = (cls._keep_in_fp32_modules is not None) and (
                torch_dtype == torch.float16 or load_in_4bit or load_in_8bit
            )

            if is_sharded:
                loaded_state_dict_keys = sharded_metadata["all_checkpoint_keys"]
            else:
                loaded_state_dict_keys = list(state_dict.keys())
            if low_cpu_mem_usage or (use_keep_in_fp32_modules and is_accelerate_available()):
                # In case some weights need to be kept in float32 and accelerate is not installed,
                # we later on want to take the path where state_dict is not None, that is the one
                # that do not require accelerate.
                state_dict = None

        config.name_or_path = pretrained_model_name_or_path

        # Instantiate model.
        init_contexts = [no_init_weights(_enable=_fast_init)]

        if is_deepspeed_zero3_enabled():
            import deepspeed

            logger.info("Detected DeepSpeed ZeRO-3: activating zero.init() for this model")
            init_contexts = [deepspeed.zero.Init(config_dict_or_path=deepspeed_config())] + init_contexts
        elif load_in_8bit or load_in_4bit or low_cpu_mem_usage:
            init_contexts.append(init_empty_weights())

        config = copy.deepcopy(config)  # We do not want to modify the config inplace in from_pretrained.
        config = cls._autoset_attn_implementation(
            config, use_flash_attention_2=use_flash_attention_2, torch_dtype=torch_dtype, device_map=device_map
        )

        with ContextManagers(init_contexts):
            # Let's make sure we don't run the init function of buffer modules
            model = cls(config, *model_args, **model_kwargs)

        # make sure we use the model's config since the __init__ call might have copied it
        config = model.config

        # Check first if we are `from_pt`
        if use_keep_in_fp32_modules:
            if is_accelerate_available() and not is_deepspeed_zero3_enabled():
                low_cpu_mem_usage = True
            keep_in_fp32_modules = model._keep_in_fp32_modules
        else:
            keep_in_fp32_modules = []

        if load_in_8bit or load_in_4bit:
            from .integrations import get_keys_to_not_convert, replace_with_bnb_linear

            llm_int8_skip_modules = quantization_config.llm_int8_skip_modules
            load_in_8bit_fp32_cpu_offload = quantization_config.llm_int8_enable_fp32_cpu_offload
            if load_in_8bit:
                logger.info("Detected 8-bit loading: activating 8-bit loading for this model")
            else:
                logger.info("Detected 4-bit loading: activating 4-bit loading for this model")

            # We keep some modules such as the lm_head in their original dtype for numerical stability reasons
            if llm_int8_skip_modules is None:
                modules_to_not_convert = get_keys_to_not_convert(model)
            else:
                modules_to_not_convert = llm_int8_skip_modules

            if not isinstance(modules_to_not_convert, list):
                modules_to_not_convert = [modules_to_not_convert]

            modules_to_not_convert.extend(keep_in_fp32_modules)

            # Extend the modules to not convert to keys that are supposed to be offloaded to `cpu` or `disk`
            if isinstance(device_map, dict) and len(device_map.keys()) > 1:
                keys_on_cpu = [key for key, value in device_map.items() if value in ["disk", "cpu"]]

                if len(keys_on_cpu) > 0 and not load_in_8bit_fp32_cpu_offload:
                    raise ValueError(
                        "If you want to offload some keys to `cpu` or `disk`, you need to set "
                        "`llm_int8_enable_fp32_cpu_offload=True`. Note that these modules will not be "
                        " converted to 8-bit but kept in 32-bit."
                    )

                modules_to_not_convert.extend(keys_on_cpu)

            supports_4bit = version.parse(importlib.metadata.version("bitsandbytes")) >= version.parse("0.39.0")

            if load_in_4bit and not supports_4bit:
                raise ValueError(
                    "You have a version of `bitsandbytes` that is not compatible with 4bit inference and training"
                    " make sure you have the latest version of `bitsandbytes` installed"
                )

            model = replace_with_bnb_linear(
                model, modules_to_not_convert=modules_to_not_convert, quantization_config=quantization_config
            )
            # training in 8-bit is only available in 0.37.0+
            model._is_quantized_training_enabled = version.parse(
                importlib.metadata.version("bitsandbytes")
            ) >= version.parse("0.37.0")

            config.quantization_config = quantization_config
            model.is_8bit_serializable = is_8bit_serializable

        if load_in_8bit and torch_dtype is None:
            logger.warning(
                "You are loading your model in 8bit but you did not specify a `torch_dtype` attribute. "
                "All non-linear modules will be loaded in full precision."
                " If you want to load the other modules in other precision, please specify a `torch_dtype` attribute."
            )
        if quantization_method_from_config == QuantizationMethod.GPTQ:
            model = quantizer.convert_model(model)
            model._is_quantized_training_enabled = True
        elif quantization_method_from_config == QuantizationMethod.AWQ:
            from .integrations import fuse_awq_modules, get_keys_to_not_convert, replace_with_awq_linear

            modules_to_not_convert = get_keys_to_not_convert(model)

            if quantization_config is None:
                quantization_config = AwqConfig.from_dict(config.quantization_config)

            model, has_been_replaced = replace_with_awq_linear(
                model, quantization_config=quantization_config, modules_to_not_convert=modules_to_not_convert
            )
            model._is_quantized_training_enabled = False

            if not has_been_replaced:
                logger.warning(
                    "You are loading an AWQ model but no linear modules were found in your model."
                    " Please double check your model architecture, or submit an issue on github if you think this is"
                    " a bug."
                )

        if quantization_method_from_config is not None:
            model.quantization_method = quantization_method_from_config
        elif quantization_method_from_args is not None:
            model.quantization_method = quantization_method_from_args
        if hasattr(model, "quantization_method"):
            model.is_quantized = True

            # We store the original dtype for quantized models as we cannot easily retrieve it
            # once the weights have been quantized
            # Note that once you have loaded a quantized model, you can't change its dtype so this will
            # remain a single source of truth
            config._pre_quantization_dtype = torch_dtype

        if isinstance(device_map, str):
            special_dtypes = {}
            if load_in_8bit or load_in_4bit:
                special_dtypes.update(
                    {
                        name: torch_dtype
                        for name, _ in model.named_parameters()
                        if any(m in name for m in modules_to_not_convert)
                    }
                )

            special_dtypes.update(
                {
                    name: torch.float32
                    for name, _ in model.named_parameters()
                    if any(m in name for m in keep_in_fp32_modules)
                }
            )

            target_dtype = torch_dtype

            if load_in_4bit:
                if version.parse(importlib.metadata.version("accelerate")) > version.parse("0.19.0"):
                    from accelerate.utils import CustomDtype

                    target_dtype = CustomDtype.INT4
                else:
                    raise ValueError(
                        "You are using `device_map='auto'` on a 4bit loaded version of the model. To automatically compute"
                        " the appropriate device map, you should upgrade your `accelerate` library, "
                        "`pip install --upgrade accelerate` or install it from source to support fp4 auto device map "
                        "calculation. You may encounter unexpected behavior, or pass your own device map"
                    )
            elif load_in_8bit:
                target_dtype = torch.int8

            no_split_modules = model._get_no_split_modules(device_map)
            if device_map not in ["auto", "balanced", "balanced_low_0", "sequential"]:
                raise ValueError(
                    "If passing a string for `device_map`, please choose 'auto', 'balanced', 'balanced_low_0' or "
                    "'sequential'."
                )

            device_map_kwargs = {"no_split_module_classes": no_split_modules}
            if "special_dtypes" in inspect.signature(infer_auto_device_map).parameters:
                device_map_kwargs["special_dtypes"] = special_dtypes
            elif len(special_dtypes) > 0:
                logger.warning(
                    "This model has some weights that should be kept in higher precision, you need to upgrade "
                    "`accelerate` to properly deal with them (`pip install --upgrade accelerate`)."
                )
            if device_map != "sequential":
                max_memory = get_balanced_memory(
                    model,
                    dtype=target_dtype,
                    low_zero=(device_map == "balanced_low_0"),
                    max_memory=max_memory,
                    **device_map_kwargs,
                )
            else:
                max_memory = get_max_memory(max_memory)
            if getattr(model, "quantization_method", None) == QuantizationMethod.BITS_AND_BYTES:
                # need more space for buffers that are created during quantization
                max_memory = {key: val * 0.90 for key, val in max_memory.items()}
            device_map_kwargs["max_memory"] = max_memory

            # Make sure tied weights are tied before creating the device map.
            model.tie_weights()
            device_map = infer_auto_device_map(model, dtype=target_dtype, **device_map_kwargs)

            if load_in_8bit or load_in_4bit:
                # The LM head / tied weights or any last module can stay on disk / CPU
                device_map_without_lm_head = {
                    key: device_map[key] for key in device_map.keys() if key not in modules_to_not_convert
                }
                if "cpu" in device_map_without_lm_head.values() or "disk" in device_map_without_lm_head.values():
                    raise ValueError(
                        """
                        Some modules are dispatched on the CPU or the disk. Make sure you have enough GPU RAM to fit
                        the quantized model. If you want to dispatch the model on the CPU or the disk while keeping
                        these modules in 32-bit, you need to set `load_in_8bit_fp32_cpu_offload=True` and pass a custom
                        `device_map` to `from_pretrained`. Check
                        https://huggingface.co/docs/transformers/main/en/main_classes/quantization#offload-between-cpu-and-gpu
                        for more details.
                        """
                    )
                del device_map_without_lm_head

        elif device_map is not None:
            model.tie_weights()
            tied_params = find_tied_parameters(model)
            # check if we don't have tied param in different devices
            check_tied_parameters_on_same_device(tied_params, device_map)

        if from_tf:
            if resolved_archive_file.endswith(".index"):
                # Load from a TensorFlow 1.X checkpoint - provided by original authors
                model = cls.load_tf_weights(model, config, resolved_archive_file[:-6])  # Remove the '.index'
            else:
                # Load from our TensorFlow 2.0 checkpoints
                try:
                    from .modeling_tf_pytorch_utils import load_tf2_checkpoint_in_pytorch_model

                    model, loading_info = load_tf2_checkpoint_in_pytorch_model(
                        model, resolved_archive_file, allow_missing_keys=True, output_loading_info=True
                    )
                except ImportError:
                    logger.error(
                        "Loading a TensorFlow model in PyTorch, requires both PyTorch and TensorFlow to be installed."
                        " Please see https://pytorch.org/ and https://www.tensorflow.org/install/ for installation"
                        " instructions."
                    )
                    raise
        elif from_flax:
            try:
                from .modeling_flax_pytorch_utils import load_flax_checkpoint_in_pytorch_model

                model = load_flax_checkpoint_in_pytorch_model(model, resolved_archive_file)
            except ImportError:
                logger.error(
                    "Loading a Flax model in PyTorch, requires both PyTorch and Flax to be installed. Please see"
                    " https://pytorch.org/ and https://flax.readthedocs.io/en/latest/installation.html for"
                    " installation instructions."
                )
                raise
        elif from_pt:
            # restore default dtype
            if dtype_orig is not None:
                torch.set_default_dtype(dtype_orig)
            (
                model,
                missing_keys,
                unexpected_keys,
                mismatched_keys,
                offload_index,
                error_msgs,
            ) = cls._load_pretrained_model(
                model,
                state_dict,
                loaded_state_dict_keys,  # XXX: rename?
                resolved_archive_file,
                pretrained_model_name_or_path,
                ignore_mismatched_sizes=ignore_mismatched_sizes,
                sharded_metadata=sharded_metadata,
                _fast_init=_fast_init,
                low_cpu_mem_usage=low_cpu_mem_usage,
                device_map=device_map,
                offload_folder=offload_folder,
                offload_state_dict=offload_state_dict,
                dtype=torch_dtype,
                is_quantized=(getattr(model, "quantization_method", None) == QuantizationMethod.BITS_AND_BYTES),
                keep_in_fp32_modules=keep_in_fp32_modules,
            )

        model.is_loaded_in_4bit = load_in_4bit
        model.is_loaded_in_8bit = load_in_8bit

        # make sure token embedding weights are still tied if needed
        model.tie_weights()

        # Set model in evaluation mode to deactivate DropOut modules by default
        model.eval()

        # If it is a model with generation capabilities, attempt to load the generation config
        if model.can_generate() and generation_config is not None:
            logger.info("The user-defined `generation_config` will be used to override the default generation config.")
            model.generation_config = model.generation_config.from_dict(generation_config.to_dict())
        elif model.can_generate() and pretrained_model_name_or_path is not None:
            try:
                model.generation_config = GenerationConfig.from_pretrained(
                    pretrained_model_name_or_path,
                    cache_dir=cache_dir,
                    force_download=force_download,
                    resume_download=resume_download,
                    proxies=proxies,
                    local_files_only=local_files_only,
                    token=token,
                    revision=revision,
                    subfolder=subfolder,
                    _from_auto=from_auto_class,
                    _from_pipeline=from_pipeline,
                    **kwargs,
                )
            except OSError:
                logger.info(
                    "Generation config file not found, using a generation config created from the model config."
                )
                pass

        if (
            quantization_config is not None
            and quantization_config.quant_method == QuantizationMethod.AWQ
            and quantization_config.do_fuse
        ):
            model = fuse_awq_modules(model, config.quantization_config)
            model._awq_is_fused = True

        # Dispatch model with hooks on all devices if necessary
        if device_map is not None:
            device_map_kwargs = {
                "device_map": device_map,
                "offload_dir": offload_folder,
                "offload_index": offload_index,
            }
            if "skip_keys" in inspect.signature(dispatch_model).parameters:
                device_map_kwargs["skip_keys"] = model._skip_keys_device_placement
            dispatch_model(model, **device_map_kwargs)

        if quantization_method_from_args == QuantizationMethod.GPTQ:
            if quantization_config.tokenizer is None:
                quantization_config.tokenizer = pretrained_model_name_or_path
            if cls.main_input_name != "input_ids":
                raise RuntimeError("We can only quantize pure text model.")
            quantizer.quantize_model(model, quantization_config.tokenizer)
            config.quantization_config = GPTQConfig.from_dict_optimum(quantizer.to_dict())
            model._is_quantized_training_enabled = True
        if quantization_method_from_config == QuantizationMethod.GPTQ:
            model = quantizer.post_init_model(model)

        if _adapter_model_path is not None:
            model.load_adapter(
                _adapter_model_path,
                adapter_name=adapter_name,
                token=token,
                adapter_kwargs=adapter_kwargs,
            )

        if output_loading_info:
            if loading_info is None:
                loading_info = {
                    "missing_keys": missing_keys,
                    "unexpected_keys": unexpected_keys,
                    "mismatched_keys": mismatched_keys,
                    "error_msgs": error_msgs,
                }
            return model, loading_info

        return model

    @classmethod
    def _load_pretrained_model(
        cls,
        model,
        state_dict,
        loaded_keys,
        resolved_archive_file,
        pretrained_model_name_or_path,
        ignore_mismatched_sizes=False,
        sharded_metadata=None,
        _fast_init=True,
        low_cpu_mem_usage=False,
        device_map=None,
        offload_folder=None,
        offload_state_dict=None,
        dtype=None,
        is_quantized=False,
        keep_in_fp32_modules=None,
    ):
        is_safetensors = False
        if is_quantized:
            from .integrations import set_module_quantized_tensor_to_device

        if device_map is not None and "disk" in device_map.values():
            archive_file = (
                resolved_archive_file[0] if isinstance(resolved_archive_file, (list, tuple)) else resolved_archive_file
            )
            is_safetensors = archive_file.endswith(".safetensors")
            if offload_folder is None and not is_safetensors:
                raise ValueError(
                    "The current `device_map` had weights offloaded to the disk. Please provide an `offload_folder`"
                    " for them. Alternatively, make sure you have `safetensors` installed if the model you are using"
                    " offers the weights in this format."
                )
            if offload_folder is not None:
                os.makedirs(offload_folder, exist_ok=True)
            if offload_state_dict is None:
                offload_state_dict = True

        is_sharded_safetensors = is_safetensors and sharded_metadata is not None

        # tie the model weights before retrieving the state_dict
        model.tie_weights()

        # Retrieve missing & unexpected_keys
        model_state_dict = model.state_dict()
        expected_keys = list(model_state_dict.keys())
        prefix = model.base_model_prefix

        def _fix_key(key):
            if "beta" in key:
                return key.replace("beta", "bias")
            if "gamma" in key:
                return key.replace("gamma", "weight")
            return key

        original_loaded_keys = loaded_keys
        loaded_keys = [_fix_key(key) for key in loaded_keys]

        if len(prefix) > 0:
            has_prefix_module = any(s.startswith(prefix) for s in loaded_keys)
            expects_prefix_module = any(s.startswith(prefix) for s in expected_keys)
        else:
            has_prefix_module = False
            expects_prefix_module = False

        # key re-naming operations are never done on the keys
        # that are loaded, but always on the keys of the newly initialized model
        remove_prefix_from_model = not has_prefix_module and expects_prefix_module
        add_prefix_to_model = has_prefix_module and not expects_prefix_module

        if remove_prefix_from_model:
            _prefix = f"{prefix}."
            expected_keys_not_prefixed = [s for s in expected_keys if not s.startswith(_prefix)]
            expected_keys = [s[len(_prefix) :] if s.startswith(_prefix) else s for s in expected_keys]
        elif add_prefix_to_model:
            expected_keys = [".".join([prefix, s]) for s in expected_keys]

        missing_keys = list(set(expected_keys) - set(loaded_keys))
        unexpected_keys = set(loaded_keys) - set(expected_keys)
        # Remove nonpersistent buffers from unexpected keys: they are not in the state dict but will be in the model
        # buffers
        model_buffers = {n for n, _ in model.named_buffers()}
        if remove_prefix_from_model:
            model_buffers = {key[len(_prefix) :] if key.startswith(_prefix) else key for key in model_buffers}
        elif add_prefix_to_model:
            model_buffers = {".".join([prefix, key]) for key in model_buffers}
        unexpected_keys = list(unexpected_keys - model_buffers)

        model.tie_weights()
        if device_map is None and not is_fsdp_enabled():
            ptrs = collections.defaultdict(list)
            for name, tensor in model.state_dict().items():
                id_tensor = id_tensor_storage(tensor)
                ptrs[id_tensor].append(name)

            # These are all the pointers of shared tensors.
            tied_params = [names for _, names in ptrs.items() if len(names) > 1]
        else:
            # id function doesn't work for meta tensor so we need this function
            tied_params = find_tied_parameters(model)

        for group in tied_params:
            if remove_prefix_from_model:
                group = [key[len(_prefix) :] if key.startswith(_prefix) else key for key in group]
            elif add_prefix_to_model:
                group = [".".join([prefix, key]) for key in group]
            missing_in_group = [k for k in missing_keys if k in group]
            if len(missing_in_group) > 0 and len(missing_in_group) < len(group):
                missing_keys = [k for k in missing_keys if k not in missing_in_group]

        # Some models may have keys that are not in the state by design, removing them before needlessly warning
        # the user.
        if cls._keys_to_ignore_on_load_missing is not None:
            for pat in cls._keys_to_ignore_on_load_missing:
                missing_keys = [k for k in missing_keys if re.search(pat, k) is None]

        if cls._keys_to_ignore_on_load_unexpected is not None:
            for pat in cls._keys_to_ignore_on_load_unexpected:
                unexpected_keys = [k for k in unexpected_keys if re.search(pat, k) is None]

        # retrieve weights on meta device and put them back on CPU.
        # This is not ideal in terms of memory, but if we don't do that not, we can't initialize them in the next step
        if low_cpu_mem_usage:
            for key in missing_keys:
                if key in list(model_state_dict.keys()):
                    key = key
                elif f"{prefix}.{key}" in list(model_state_dict.keys()):
                    key = f"{prefix}.{key}"
                elif key.startswith(prefix) and ".".join(key.split(".")[1:]) in list(model_state_dict.keys()):
                    key = ".".join(key.split(".")[1:])
                param = model_state_dict[key]

                # upcast in fp32 if any
                target_dtype = dtype
                if (
                    keep_in_fp32_modules is not None
                    and dtype == torch.float16
                    and any(
                        module_to_keep_in_fp32 in key.split(".") for module_to_keep_in_fp32 in keep_in_fp32_modules
                    )
                ):
                    target_dtype = torch.float32

                if param.device == torch.device("meta"):
                    if not (is_quantized):
                        set_module_tensor_to_device(model, key, "cpu", torch.empty(*param.size(), dtype=target_dtype))
                    else:
                        set_module_quantized_tensor_to_device(
                            model, key, "cpu", torch.empty(*param.size(), dtype=target_dtype)
                        )

        # retrieve unintialized modules and initialize before maybe overriding that with the pretrained weights.
        if _fast_init:
            if remove_prefix_from_model:
                _loaded_keys = [f"{prefix}.{k}" for k in loaded_keys]
            elif add_prefix_to_model:
                _loaded_keys = [k[len(prefix) + 1 :] for k in loaded_keys]
            else:
                _loaded_keys = loaded_keys
            set_initialized_submodules(model, _loaded_keys)
            # This will only initialize submodules that are not marked as initialized by the line above.
            model.apply(model._initialize_weights)

        # Set some modules to fp32 if any
        if keep_in_fp32_modules is not None:
            for name, param in model.named_parameters():
                if any(module_to_keep_in_fp32 in name.split(".") for module_to_keep_in_fp32 in keep_in_fp32_modules):
                    # param = param.to(torch.float32) does not work here as only in the local scope.
                    param.data = param.data.to(torch.float32)

        # Make sure we are able to load base models as well as derived models (with heads)
        start_prefix = ""
        model_to_load = model
        if len(cls.base_model_prefix) > 0 and not hasattr(model, cls.base_model_prefix) and has_prefix_module:
            start_prefix = cls.base_model_prefix + "."
        if len(cls.base_model_prefix) > 0 and hasattr(model, cls.base_model_prefix) and not has_prefix_module:
            model_to_load = getattr(model, cls.base_model_prefix)
            base_model_expected_keys = list(model_to_load.state_dict().keys())
            if any(key in expected_keys_not_prefixed and key not in base_model_expected_keys for key in loaded_keys):
                raise ValueError(
                    "The state dictionary of the model you are trying to load is corrupted. Are you sure it was "
                    "properly saved?"
                )
            if device_map is not None:
                device_map = {k.replace(f"{cls.base_model_prefix}.", ""): v for k, v in device_map.items()}

        def _find_mismatched_keys(
            state_dict,
            model_state_dict,
            loaded_keys,
            add_prefix_to_model,
            remove_prefix_from_model,
            ignore_mismatched_sizes,
        ):
            mismatched_keys = []
            if ignore_mismatched_sizes:
                for checkpoint_key in loaded_keys:
                    # If the checkpoint is sharded, we may not have the key here.
                    if checkpoint_key not in state_dict:
                        continue
                    model_key = checkpoint_key
                    if remove_prefix_from_model:
                        # The model key starts with `prefix` but `checkpoint_key` doesn't so we add it.
                        model_key = f"{prefix}.{checkpoint_key}"
                    elif add_prefix_to_model:
                        # The model key doesn't start with `prefix` but `checkpoint_key` does so we remove it.
                        model_key = ".".join(checkpoint_key.split(".")[1:])

                    if (
                        model_key in model_state_dict
                        and state_dict[checkpoint_key].shape != model_state_dict[model_key].shape
                    ):
                        mismatched_keys.append(
                            (checkpoint_key, state_dict[checkpoint_key].shape, model_state_dict[model_key].shape)
                        )
                        del state_dict[checkpoint_key]
            return mismatched_keys

        if resolved_archive_file is not None:
            folder = os.path.sep.join(resolved_archive_file[0].split(os.path.sep)[:-1])
        else:
            folder = None
        if device_map is not None and is_safetensors:
            param_device_map = expand_device_map(device_map, original_loaded_keys, start_prefix)
            str_dtype = str(dtype).replace("torch.", "") if dtype is not None else "float32"
            if sharded_metadata is None:
                archive_file = (
                    resolved_archive_file[0]
                    if isinstance(resolved_archive_file, (list, tuple))
                    else resolved_archive_file
                )
                weight_map = {p: archive_file for p in original_loaded_keys}
            else:
                weight_map = {p: os.path.join(folder, f) for p, f in sharded_metadata["weight_map"].items()}
            offload_index = {
                p[len(start_prefix) :]: {"safetensors_file": f, "weight_name": p, "dtype": str_dtype}
                for p, f in weight_map.items()
                if p.startswith(start_prefix) and param_device_map[p[len(start_prefix) :]] == "disk"
            }

        if state_dict is not None:
            # Whole checkpoint
            mismatched_keys = _find_mismatched_keys(
                state_dict,
                model_state_dict,
                original_loaded_keys,
                add_prefix_to_model,
                remove_prefix_from_model,
                ignore_mismatched_sizes,
            )
            error_msgs = _load_state_dict_into_model(model_to_load, state_dict, start_prefix)
            offload_index = None
        else:
            # Sharded checkpoint or whole but low_cpu_mem_usage==True

            # This should always be a list but, just to be sure.
            if not isinstance(resolved_archive_file, list):
                resolved_archive_file = [resolved_archive_file]

            error_msgs = []
            mismatched_keys = []
            if not is_safetensors:
                offload_index = {} if device_map is not None and "disk" in device_map.values() else None
            if offload_state_dict:
                state_dict_folder = tempfile.mkdtemp()
                state_dict_index = {}
            else:
                state_dict_folder = None
                state_dict_index = None

            if is_sharded_safetensors:
                disk_only_shard_files = get_disk_only_shard_files(
                    device_map, sharded_metadata=sharded_metadata, start_prefix=start_prefix
                )
                disk_only_shard_files = [os.path.join(folder, f) for f in disk_only_shard_files]
            else:
                disk_only_shard_files = []

            if len(resolved_archive_file) > 1:
                resolved_archive_file = logging.tqdm(resolved_archive_file, desc="Loading checkpoint shards")
            for shard_file in resolved_archive_file:
                # Skip the load for shards that only contain disk-offloaded weights when using safetensors for the offload.
                if shard_file in disk_only_shard_files:
                    continue
                state_dict = load_state_dict(shard_file)

                # Mistmatched keys contains tuples key/shape1/shape2 of weights in the checkpoint that have a shape not
                # matching the weights in the model.
                mismatched_keys += _find_mismatched_keys(
                    state_dict,
                    model_state_dict,
                    original_loaded_keys,
                    add_prefix_to_model,
                    remove_prefix_from_model,
                    ignore_mismatched_sizes,
                )
                if low_cpu_mem_usage:
                    if is_fsdp_enabled() and not is_local_dist_rank_0():
                        for key, param in model_to_load.state_dict().items():
                            if param.device == torch.device("meta"):
                                if not (is_quantized):
                                    set_module_tensor_to_device(
                                        model_to_load, key, "cpu", torch.empty(*param.size(), dtype=dtype)
                                    )
                                else:
                                    set_module_quantized_tensor_to_device(
                                        model_to_load, key, "cpu", torch.empty(*param.size(), dtype=dtype)
                                    )
                    else:
                        new_error_msgs, offload_index, state_dict_index = _load_state_dict_into_meta_model(
                            model_to_load,
                            state_dict,
                            loaded_keys,
                            start_prefix,
                            expected_keys,
                            device_map=device_map,
                            offload_folder=offload_folder,
                            offload_index=offload_index,
                            state_dict_folder=state_dict_folder,
                            state_dict_index=state_dict_index,
                            dtype=dtype,
                            is_quantized=is_quantized,
                            is_safetensors=is_safetensors,
                            keep_in_fp32_modules=keep_in_fp32_modules,
                        )
                        error_msgs += new_error_msgs
                else:
                    error_msgs += _load_state_dict_into_model(model_to_load, state_dict, start_prefix)

                # force memory release
                del state_dict
                gc.collect()

            if offload_index is not None and len(offload_index) > 0:
                if model != model_to_load:
                    # We need to add the prefix of the base model
                    prefix = cls.base_model_prefix
                    if not is_safetensors:
                        for weight_name in offload_index:
                            shutil.move(
                                os.path.join(offload_folder, f"{weight_name}.dat"),
                                os.path.join(offload_folder, f"{prefix}.{weight_name}.dat"),
                            )
                    offload_index = {f"{prefix}.{key}": value for key, value in offload_index.items()}
                if not is_safetensors:
                    save_offload_index(offload_index, offload_folder)
                    offload_index = None

            if offload_state_dict:
                # Load back temporarily offloaded state dict
                load_offloaded_weights(model_to_load, state_dict_index, state_dict_folder)
                shutil.rmtree(state_dict_folder)

        if len(error_msgs) > 0:
            error_msg = "\n\t".join(error_msgs)
            if "size mismatch" in error_msg:
                error_msg += (
                    "\n\tYou may consider adding `ignore_mismatched_sizes=True` in the model `from_pretrained` method."
                )
            raise RuntimeError(f"Error(s) in loading state_dict for {model.__class__.__name__}:\n\t{error_msg}")

        if is_quantized:
            unexpected_keys = [elem for elem in unexpected_keys if "SCB" not in elem]
            missing_keys = [elem for elem in missing_keys if "SCB" not in elem]

        if len(unexpected_keys) > 0:
            archs = [] if model.config.architectures is None else model.config.architectures
            warner = logger.warning if model.__class__.__name__ in archs else logger.info
            warner(
                f"Some weights of the model checkpoint at {pretrained_model_name_or_path} were not used when"
                f" initializing {model.__class__.__name__}: {unexpected_keys}\n- This IS expected if you are"
                f" initializing {model.__class__.__name__} from the checkpoint of a model trained on another task or"
                " with another architecture (e.g. initializing a BertForSequenceClassification model from a"
                " BertForPreTraining model).\n- This IS NOT expected if you are initializing"
                f" {model.__class__.__name__} from the checkpoint of a model that you expect to be exactly identical"
                " (initializing a BertForSequenceClassification model from a BertForSequenceClassification model)."
            )
        else:
            logger.info(f"All model checkpoint weights were used when initializing {model.__class__.__name__}.\n")
        if len(missing_keys) > 0:
            logger.warning(
                f"Some weights of {model.__class__.__name__} were not initialized from the model checkpoint at"
                f" {pretrained_model_name_or_path} and are newly initialized: {missing_keys}\nYou should probably"
                " TRAIN this model on a down-stream task to be able to use it for predictions and inference."
            )
        elif len(mismatched_keys) == 0:
            logger.info(
                f"All the weights of {model.__class__.__name__} were initialized from the model checkpoint at"
                f" {pretrained_model_name_or_path}.\nIf your task is similar to the task the model of the checkpoint"
                f" was trained on, you can already use {model.__class__.__name__} for predictions without further"
                " training."
            )
        if len(mismatched_keys) > 0:
            mismatched_warning = "\n".join(
                [
                    f"- {key}: found shape {shape1} in the checkpoint and {shape2} in the model instantiated"
                    for key, shape1, shape2 in mismatched_keys
                ]
            )
            logger.warning(
                f"Some weights of {model.__class__.__name__} were not initialized from the model checkpoint at"
                f" {pretrained_model_name_or_path} and are newly initialized because the shapes did not"
                f" match:\n{mismatched_warning}\nYou should probably TRAIN this model on a down-stream task to be able"
                " to use it for predictions and inference."
            )

        return model, missing_keys, unexpected_keys, mismatched_keys, offload_index, error_msgs

    def retrieve_modules_from_names(self, names, add_prefix=False, remove_prefix=False):
        module_keys = {".".join(key.split(".")[:-1]) for key in names}

        # torch.nn.ParameterList is a special case where two parameter keywords
        # are appended to the module name, *e.g.* bert.special_embeddings.0
        module_keys = module_keys.union(
            {".".join(key.split(".")[:-2]) for key in names if len(key) > 0 and key[-1].isdigit()}
        )

        retrieved_modules = []
        # retrieve all modules that has at least one missing weight name
        for name, module in self.named_modules():
            if remove_prefix:
                _prefix = f"{self.base_model_prefix}."
                name = name[len(_prefix) :] if name.startswith(_prefix) else name
            elif add_prefix:
                name = ".".join([self.base_model_prefix, name]) if len(name) > 0 else self.base_model_prefix

            if name in module_keys:
                retrieved_modules.append(module)

        return retrieved_modules

    @staticmethod
    def _load_pretrained_model_low_mem(model, loaded_state_dict_keys, resolved_archive_file, start_prefix=""):
        """
        This is an experimental function that loads the model using ~1.x model size CPU memory

        Before you call it do:

        1. save which state_dict keys are available
        2. drop state_dict before model is created, since the latter takes 1x model size memory

        Here then we continue:

        3. switch to the meta device all params/buffers that are going to be replaced from the loaded state_dict
        4. load state_dict 2nd time
        5. replace the params/buffers from the state_dict

        Currently, it doesn't handle missing_keys, unexpected_keys, mismatched_keys. It can't handle deepspeed.
        """

        _move_model_to_meta(model, loaded_state_dict_keys, start_prefix)
        state_dict = load_state_dict(resolved_archive_file)
        error_msgs = _load_state_dict_into_meta_model(model, state_dict, loaded_state_dict_keys, start_prefix)
        return error_msgs

    @classmethod
    def register_for_auto_class(cls, auto_class="AutoModel"):
        """
        Register this class with a given auto class. This should only be used for custom models as the ones in the
        library are already mapped with an auto class.

        <Tip warning={true}>

        This API is experimental and may have some slight breaking changes in the next releases.

        </Tip>

        Args:
            auto_class (`str` or `type`, *optional*, defaults to `"AutoModel"`):
                The auto class to register this new model with.
        """
        if not isinstance(auto_class, str):
            auto_class = auto_class.__name__

        import transformers.models.auto as auto_module

        if not hasattr(auto_module, auto_class):
            raise ValueError(f"{auto_class} is not a valid auto class.")

        cls._auto_class = auto_class

    def to_bettertransformer(self) -> "PreTrainedModel":
        """
        Converts the model to use [PyTorch's native attention
        implementation](https://pytorch.org/docs/stable/generated/torch.nn.MultiheadAttention.html), integrated to
        Transformers through [Optimum library](https://huggingface.co/docs/optimum/bettertransformer/overview). Only a
        subset of all Transformers models are supported.

        PyTorch's attention fastpath allows to speed up inference through kernel fusions and the use of [nested
        tensors](https://pytorch.org/docs/stable/nested.html). Detailed benchmarks can be found in [this blog
        post](https://medium.com/pytorch/bettertransformer-out-of-the-box-performance-for-huggingface-transformers-3fbe27d50ab2).

        Returns:
            [`PreTrainedModel`]: The model converted to BetterTransformer.
        """
        if not is_optimum_available():
            raise ImportError("The package `optimum` is required to use Better Transformer.")

        from optimum.version import __version__ as optimum_version

        if version.parse(optimum_version) < version.parse("1.7.0"):
            raise ImportError(
                f"Please install optimum>=1.7.0 to use Better Transformer. The version {optimum_version} was found."
            )

        from optimum.bettertransformer import BetterTransformer

        return BetterTransformer.transform(self)

    def reverse_bettertransformer(self):
        """
        Reverts the transformation from [`~PreTrainedModel.to_bettertransformer`] so that the original modeling is
        used, for example in order to save the model.

        Returns:
            [`PreTrainedModel`]: The model converted back to the original modeling.
        """
        if not is_optimum_available():
            raise ImportError("The package `optimum` is required to use Better Transformer.")

        from optimum.version import __version__ as optimum_version

        if version.parse(optimum_version) < version.parse("1.7.0"):
            raise ImportError(
                f"Please install optimum>=1.7.0 to use Better Transformer. The version {optimum_version} was found."
            )

        from optimum.bettertransformer import BetterTransformer

        return BetterTransformer.reverse(self)

    def warn_if_padding_and_no_attention_mask(self, input_ids, attention_mask):
        """
        Shows a one-time warning if the input_ids appear to contain padding and no attention mask was given.
        """

        # Skip the check during tracing.
        if is_torch_fx_proxy(input_ids) or torch.jit.is_tracing() or is_torchdynamo_compiling():
            return

        if (attention_mask is not None) or (self.config.pad_token_id is None):
            return

        # Check only the first and last input IDs to reduce overhead.
        if self.config.pad_token_id in input_ids[:, [-1, 0]]:
            warn_string = (
                "We strongly recommend passing in an `attention_mask` since your input_ids may be padded. See "
                "https://huggingface.co/docs/transformers/troubleshooting"
                "#incorrect-output-when-padding-tokens-arent-masked."
            )

            # If the pad token is equal to either BOS, EOS, or SEP, we do not know whether the user should use an
            # attention_mask or not. In this case, we should still show a warning because this is a rare case.
            if (
                (self.config.bos_token_id is not None and self.config.bos_token_id == self.config.pad_token_id)
                or (self.config.eos_token_id is not None and self.config.eos_token_id == self.config.pad_token_id)
                or (self.config.sep_token_id is not None and self.config.sep_token_id == self.config.pad_token_id)
            ):
                warn_string += (
                    f"\nYou may ignore this warning if your `pad_token_id` ({self.config.pad_token_id}) is identical "
                    f"to the `bos_token_id` ({self.config.bos_token_id}), `eos_token_id` ({self.config.eos_token_id}), "
                    f"or the `sep_token_id` ({self.config.sep_token_id}), and your input is not padded."
                )

            logger.warning_once(warn_string)


PreTrainedModel.push_to_hub = copy_func(PreTrainedModel.push_to_hub)
if PreTrainedModel.push_to_hub.__doc__ is not None:
    PreTrainedModel.push_to_hub.__doc__ = PreTrainedModel.push_to_hub.__doc__.format(
        object="model", object_class="AutoModel", object_files="model file"
    )


class PoolerStartLogits(nn.Module):
    """
    Compute SQuAD start logits from sequence hidden states.

    Args:
        config ([`PretrainedConfig`]):
            The config used by the model, will be used to grab the `hidden_size` of the model.
    """

    def __init__(self, config: PretrainedConfig):
        super().__init__()
        self.dense = nn.Linear(config.hidden_size, 1)

    def forward(
        self, hidden_states: torch.FloatTensor, p_mask: Optional[torch.FloatTensor] = None
    ) -> torch.FloatTensor:
        """
        Args:
            hidden_states (`torch.FloatTensor` of shape `(batch_size, seq_len, hidden_size)`):
                The final hidden states of the model.
            p_mask (`torch.FloatTensor` of shape `(batch_size, seq_len)`, *optional*):
                Mask for tokens at invalid position, such as query and special symbols (PAD, SEP, CLS). 1.0 means token
                should be masked.

        Returns:
            `torch.FloatTensor`: The start logits for SQuAD.
        """
        x = self.dense(hidden_states).squeeze(-1)

        if p_mask is not None:
            if get_parameter_dtype(self) == torch.float16:
                x = x * (1 - p_mask) - 65500 * p_mask
            else:
                x = x * (1 - p_mask) - 1e30 * p_mask

        return x


class PoolerEndLogits(nn.Module):
    """
    Compute SQuAD end logits from sequence hidden states.

    Args:
        config ([`PretrainedConfig`]):
            The config used by the model, will be used to grab the `hidden_size` of the model and the `layer_norm_eps`
            to use.
    """

    def __init__(self, config: PretrainedConfig):
        super().__init__()
        self.dense_0 = nn.Linear(config.hidden_size * 2, config.hidden_size)
        self.activation = nn.Tanh()
        self.LayerNorm = nn.LayerNorm(config.hidden_size, eps=config.layer_norm_eps)
        self.dense_1 = nn.Linear(config.hidden_size, 1)

    def forward(
        self,
        hidden_states: torch.FloatTensor,
        start_states: Optional[torch.FloatTensor] = None,
        start_positions: Optional[torch.LongTensor] = None,
        p_mask: Optional[torch.FloatTensor] = None,
    ) -> torch.FloatTensor:
        """
        Args:
            hidden_states (`torch.FloatTensor` of shape `(batch_size, seq_len, hidden_size)`):
                The final hidden states of the model.
            start_states (`torch.FloatTensor` of shape `(batch_size, seq_len, hidden_size)`, *optional*):
                The hidden states of the first tokens for the labeled span.
            start_positions (`torch.LongTensor` of shape `(batch_size,)`, *optional*):
                The position of the first token for the labeled span.
            p_mask (`torch.FloatTensor` of shape `(batch_size, seq_len)`, *optional*):
                Mask for tokens at invalid position, such as query and special symbols (PAD, SEP, CLS). 1.0 means token
                should be masked.

        <Tip>

        One of `start_states` or `start_positions` should be not `None`. If both are set, `start_positions` overrides
        `start_states`.

        </Tip>

        Returns:
            `torch.FloatTensor`: The end logits for SQuAD.
        """
        assert (
            start_states is not None or start_positions is not None
        ), "One of start_states, start_positions should be not None"
        if start_positions is not None:
            slen, hsz = hidden_states.shape[-2:]
            start_positions = start_positions[:, None, None].expand(-1, -1, hsz)  # shape (bsz, 1, hsz)
            start_states = hidden_states.gather(-2, start_positions)  # shape (bsz, 1, hsz)
            start_states = start_states.expand(-1, slen, -1)  # shape (bsz, slen, hsz)

        x = self.dense_0(torch.cat([hidden_states, start_states], dim=-1))
        x = self.activation(x)
        x = self.LayerNorm(x)
        x = self.dense_1(x).squeeze(-1)

        if p_mask is not None:
            if get_parameter_dtype(self) == torch.float16:
                x = x * (1 - p_mask) - 65500 * p_mask
            else:
                x = x * (1 - p_mask) - 1e30 * p_mask

        return x


class PoolerAnswerClass(nn.Module):
    """
    Compute SQuAD 2.0 answer class from classification and start tokens hidden states.

    Args:
        config ([`PretrainedConfig`]):
            The config used by the model, will be used to grab the `hidden_size` of the model.
    """

    def __init__(self, config):
        super().__init__()
        self.dense_0 = nn.Linear(config.hidden_size * 2, config.hidden_size)
        self.activation = nn.Tanh()
        self.dense_1 = nn.Linear(config.hidden_size, 1, bias=False)

    def forward(
        self,
        hidden_states: torch.FloatTensor,
        start_states: Optional[torch.FloatTensor] = None,
        start_positions: Optional[torch.LongTensor] = None,
        cls_index: Optional[torch.LongTensor] = None,
    ) -> torch.FloatTensor:
        """
        Args:
            hidden_states (`torch.FloatTensor` of shape `(batch_size, seq_len, hidden_size)`):
                The final hidden states of the model.
            start_states (`torch.FloatTensor` of shape `(batch_size, seq_len, hidden_size)`, *optional*):
                The hidden states of the first tokens for the labeled span.
            start_positions (`torch.LongTensor` of shape `(batch_size,)`, *optional*):
                The position of the first token for the labeled span.
            cls_index (`torch.LongTensor` of shape `(batch_size,)`, *optional*):
                Position of the CLS token for each sentence in the batch. If `None`, takes the last token.

        <Tip>

        One of `start_states` or `start_positions` should be not `None`. If both are set, `start_positions` overrides
        `start_states`.

        </Tip>

        Returns:
            `torch.FloatTensor`: The SQuAD 2.0 answer class.
        """
        # No dependency on end_feature so that we can obtain one single `cls_logits` for each sample.
        hsz = hidden_states.shape[-1]
        assert (
            start_states is not None or start_positions is not None
        ), "One of start_states, start_positions should be not None"
        if start_positions is not None:
            start_positions = start_positions[:, None, None].expand(-1, -1, hsz)  # shape (bsz, 1, hsz)
            start_states = hidden_states.gather(-2, start_positions).squeeze(-2)  # shape (bsz, hsz)

        if cls_index is not None:
            cls_index = cls_index[:, None, None].expand(-1, -1, hsz)  # shape (bsz, 1, hsz)
            cls_token_state = hidden_states.gather(-2, cls_index).squeeze(-2)  # shape (bsz, hsz)
        else:
            cls_token_state = hidden_states[:, -1, :]  # shape (bsz, hsz)

        x = self.dense_0(torch.cat([start_states, cls_token_state], dim=-1))
        x = self.activation(x)
        x = self.dense_1(x).squeeze(-1)

        return x


@dataclass
class SquadHeadOutput(ModelOutput):
    """
    Base class for outputs of question answering models using a [`~modeling_utils.SQuADHead`].

    Args:
        loss (`torch.FloatTensor` of shape `(1,)`, *optional*, returned if both `start_positions` and `end_positions` are provided):
            Classification loss as the sum of start token, end token (and is_impossible if provided) classification
            losses.
        start_top_log_probs (`torch.FloatTensor` of shape `(batch_size, config.start_n_top)`, *optional*, returned if `start_positions` or `end_positions` is not provided):
            Log probabilities for the top config.start_n_top start token possibilities (beam-search).
        start_top_index (`torch.LongTensor` of shape `(batch_size, config.start_n_top)`, *optional*, returned if `start_positions` or `end_positions` is not provided):
            Indices for the top config.start_n_top start token possibilities (beam-search).
        end_top_log_probs (`torch.FloatTensor` of shape `(batch_size, config.start_n_top * config.end_n_top)`, *optional*, returned if `start_positions` or `end_positions` is not provided):
            Log probabilities for the top `config.start_n_top * config.end_n_top` end token possibilities
            (beam-search).
        end_top_index (`torch.LongTensor` of shape `(batch_size, config.start_n_top * config.end_n_top)`, *optional*, returned if `start_positions` or `end_positions` is not provided):
            Indices for the top `config.start_n_top * config.end_n_top` end token possibilities (beam-search).
        cls_logits (`torch.FloatTensor` of shape `(batch_size,)`, *optional*, returned if `start_positions` or `end_positions` is not provided):
            Log probabilities for the `is_impossible` label of the answers.

    """

    loss: Optional[torch.FloatTensor] = None
    start_top_log_probs: Optional[torch.FloatTensor] = None
    start_top_index: Optional[torch.LongTensor] = None
    end_top_log_probs: Optional[torch.FloatTensor] = None
    end_top_index: Optional[torch.LongTensor] = None
    cls_logits: Optional[torch.FloatTensor] = None


class SQuADHead(nn.Module):
    r"""
    A SQuAD head inspired by XLNet.

    Args:
        config ([`PretrainedConfig`]):
            The config used by the model, will be used to grab the `hidden_size` of the model and the `layer_norm_eps`
            to use.
    """

    def __init__(self, config):
        super().__init__()
        self.start_n_top = config.start_n_top
        self.end_n_top = config.end_n_top

        self.start_logits = PoolerStartLogits(config)
        self.end_logits = PoolerEndLogits(config)
        self.answer_class = PoolerAnswerClass(config)

    @replace_return_docstrings(output_type=SquadHeadOutput, config_class=PretrainedConfig)
    def forward(
        self,
        hidden_states: torch.FloatTensor,
        start_positions: Optional[torch.LongTensor] = None,
        end_positions: Optional[torch.LongTensor] = None,
        cls_index: Optional[torch.LongTensor] = None,
        is_impossible: Optional[torch.LongTensor] = None,
        p_mask: Optional[torch.FloatTensor] = None,
        return_dict: bool = False,
    ) -> Union[SquadHeadOutput, Tuple[torch.FloatTensor]]:
        """
        Args:
            hidden_states (`torch.FloatTensor` of shape `(batch_size, seq_len, hidden_size)`):
                Final hidden states of the model on the sequence tokens.
            start_positions (`torch.LongTensor` of shape `(batch_size,)`, *optional*):
                Positions of the first token for the labeled span.
            end_positions (`torch.LongTensor` of shape `(batch_size,)`, *optional*):
                Positions of the last token for the labeled span.
            cls_index (`torch.LongTensor` of shape `(batch_size,)`, *optional*):
                Position of the CLS token for each sentence in the batch. If `None`, takes the last token.
            is_impossible (`torch.LongTensor` of shape `(batch_size,)`, *optional*):
                Whether the question has a possible answer in the paragraph or not.
            p_mask (`torch.FloatTensor` of shape `(batch_size, seq_len)`, *optional*):
                Mask for tokens at invalid position, such as query and special symbols (PAD, SEP, CLS). 1.0 means token
                should be masked.
            return_dict (`bool`, *optional*, defaults to `False`):
                Whether or not to return a [`~utils.ModelOutput`] instead of a plain tuple.

        Returns:
        """
        start_logits = self.start_logits(hidden_states, p_mask=p_mask)

        if start_positions is not None and end_positions is not None:
            # If we are on multi-GPU, let's remove the dimension added by batch splitting
            for x in (start_positions, end_positions, cls_index, is_impossible):
                if x is not None and x.dim() > 1:
                    x.squeeze_(-1)

            # during training, compute the end logits based on the ground truth of the start position
            end_logits = self.end_logits(hidden_states, start_positions=start_positions, p_mask=p_mask)

            loss_fct = CrossEntropyLoss()
            start_loss = loss_fct(start_logits, start_positions)
            end_loss = loss_fct(end_logits, end_positions)
            total_loss = (start_loss + end_loss) / 2

            if cls_index is not None and is_impossible is not None:
                # Predict answerability from the representation of CLS and START
                cls_logits = self.answer_class(hidden_states, start_positions=start_positions, cls_index=cls_index)
                loss_fct_cls = nn.BCEWithLogitsLoss()
                cls_loss = loss_fct_cls(cls_logits, is_impossible)

                # note(zhiliny): by default multiply the loss by 0.5 so that the scale is comparable to start_loss and end_loss
                total_loss += cls_loss * 0.5

            return SquadHeadOutput(loss=total_loss) if return_dict else (total_loss,)

        else:
            # during inference, compute the end logits based on beam search
            bsz, slen, hsz = hidden_states.size()
            start_log_probs = nn.functional.softmax(start_logits, dim=-1)  # shape (bsz, slen)

            start_top_log_probs, start_top_index = torch.topk(
                start_log_probs, self.start_n_top, dim=-1
            )  # shape (bsz, start_n_top)
            start_top_index_exp = start_top_index.unsqueeze(-1).expand(-1, -1, hsz)  # shape (bsz, start_n_top, hsz)
            start_states = torch.gather(hidden_states, -2, start_top_index_exp)  # shape (bsz, start_n_top, hsz)
            start_states = start_states.unsqueeze(1).expand(-1, slen, -1, -1)  # shape (bsz, slen, start_n_top, hsz)

            hidden_states_expanded = hidden_states.unsqueeze(2).expand_as(
                start_states
            )  # shape (bsz, slen, start_n_top, hsz)
            p_mask = p_mask.unsqueeze(-1) if p_mask is not None else None
            end_logits = self.end_logits(hidden_states_expanded, start_states=start_states, p_mask=p_mask)
            end_log_probs = nn.functional.softmax(end_logits, dim=1)  # shape (bsz, slen, start_n_top)

            end_top_log_probs, end_top_index = torch.topk(
                end_log_probs, self.end_n_top, dim=1
            )  # shape (bsz, end_n_top, start_n_top)
            end_top_log_probs = end_top_log_probs.view(-1, self.start_n_top * self.end_n_top)
            end_top_index = end_top_index.view(-1, self.start_n_top * self.end_n_top)

            start_states = torch.einsum("blh,bl->bh", hidden_states, start_log_probs)
            cls_logits = self.answer_class(hidden_states, start_states=start_states, cls_index=cls_index)

            if not return_dict:
                return (start_top_log_probs, start_top_index, end_top_log_probs, end_top_index, cls_logits)
            else:
                return SquadHeadOutput(
                    start_top_log_probs=start_top_log_probs,
                    start_top_index=start_top_index,
                    end_top_log_probs=end_top_log_probs,
                    end_top_index=end_top_index,
                    cls_logits=cls_logits,
                )


class SequenceSummary(nn.Module):
    r"""
    Compute a single vector summary of a sequence hidden states.

    Args:
        config ([`PretrainedConfig`]):
            The config used by the model. Relevant arguments in the config class of the model are (refer to the actual
            config class of your model for the default values it uses):

            - **summary_type** (`str`) -- The method to use to make this summary. Accepted values are:

                - `"last"` -- Take the last token hidden state (like XLNet)
                - `"first"` -- Take the first token hidden state (like Bert)
                - `"mean"` -- Take the mean of all tokens hidden states
                - `"cls_index"` -- Supply a Tensor of classification token position (GPT/GPT-2)
                - `"attn"` -- Not implemented now, use multi-head attention

            - **summary_use_proj** (`bool`) -- Add a projection after the vector extraction.
            - **summary_proj_to_labels** (`bool`) -- If `True`, the projection outputs to `config.num_labels` classes
              (otherwise to `config.hidden_size`).
            - **summary_activation** (`Optional[str]`) -- Set to `"tanh"` to add a tanh activation to the output,
              another string or `None` will add no activation.
            - **summary_first_dropout** (`float`) -- Optional dropout probability before the projection and activation.
            - **summary_last_dropout** (`float`)-- Optional dropout probability after the projection and activation.
    """

    def __init__(self, config: PretrainedConfig):
        super().__init__()

        self.summary_type = getattr(config, "summary_type", "last")
        if self.summary_type == "attn":
            # We should use a standard multi-head attention module with absolute positional embedding for that.
            # Cf. https://github.com/zihangdai/xlnet/blob/master/modeling.py#L253-L276
            # We can probably just use the multi-head attention module of PyTorch >=1.1.0
            raise NotImplementedError

        self.summary = Identity()
        if hasattr(config, "summary_use_proj") and config.summary_use_proj:
            if hasattr(config, "summary_proj_to_labels") and config.summary_proj_to_labels and config.num_labels > 0:
                num_classes = config.num_labels
            else:
                num_classes = config.hidden_size
            self.summary = nn.Linear(config.hidden_size, num_classes)

        activation_string = getattr(config, "summary_activation", None)
        self.activation: Callable = get_activation(activation_string) if activation_string else Identity()

        self.first_dropout = Identity()
        if hasattr(config, "summary_first_dropout") and config.summary_first_dropout > 0:
            self.first_dropout = nn.Dropout(config.summary_first_dropout)

        self.last_dropout = Identity()
        if hasattr(config, "summary_last_dropout") and config.summary_last_dropout > 0:
            self.last_dropout = nn.Dropout(config.summary_last_dropout)

    def forward(
        self, hidden_states: torch.FloatTensor, cls_index: Optional[torch.LongTensor] = None
    ) -> torch.FloatTensor:
        """
        Compute a single vector summary of a sequence hidden states.

        Args:
            hidden_states (`torch.FloatTensor` of shape `[batch_size, seq_len, hidden_size]`):
                The hidden states of the last layer.
            cls_index (`torch.LongTensor` of shape `[batch_size]` or `[batch_size, ...]` where ... are optional leading dimensions of `hidden_states`, *optional*):
                Used if `summary_type == "cls_index"` and takes the last token of the sequence as classification token.

        Returns:
            `torch.FloatTensor`: The summary of the sequence hidden states.
        """
        if self.summary_type == "last":
            output = hidden_states[:, -1]
        elif self.summary_type == "first":
            output = hidden_states[:, 0]
        elif self.summary_type == "mean":
            output = hidden_states.mean(dim=1)
        elif self.summary_type == "cls_index":
            if cls_index is None:
                cls_index = torch.full_like(
                    hidden_states[..., :1, :],
                    hidden_states.shape[-2] - 1,
                    dtype=torch.long,
                )
            else:
                cls_index = cls_index.unsqueeze(-1).unsqueeze(-1)
                cls_index = cls_index.expand((-1,) * (cls_index.dim() - 1) + (hidden_states.size(-1),))
            # shape of cls_index: (bsz, XX, 1, hidden_size) where XX are optional leading dim of hidden_states
            output = hidden_states.gather(-2, cls_index).squeeze(-2)  # shape (bsz, XX, hidden_size)
        elif self.summary_type == "attn":
            raise NotImplementedError

        output = self.first_dropout(output)
        output = self.summary(output)
        output = self.activation(output)
        output = self.last_dropout(output)

        return output


def unwrap_model(model: nn.Module) -> nn.Module:
    """
    Recursively unwraps a model from potential containers (as used in distributed training).

    Args:
        model (`torch.nn.Module`): The model to unwrap.
    """
    # since there could be multiple levels of wrapping, unwrap recursively
    if hasattr(model, "module"):
        return unwrap_model(model.module)
    else:
        return model


def expand_device_map(device_map, param_names, start_prefix):
    """
    Expand a device map to return the correspondance parameter name to device.
    """
    new_device_map = {}
    param_names = [p[len(start_prefix) :] for p in param_names if p.startswith(start_prefix)]
    for module, device in device_map.items():
        new_device_map.update(
            {p: device for p in param_names if p == module or p.startswith(f"{module}.") or module == ""}
        )
    return new_device_map


def get_disk_only_shard_files(device_map, sharded_metadata, start_prefix):
    """
    Returns the list of shard files containing only weights offloaded to disk.
    """

    weight_map = {
        p[len(start_prefix) :]: v for p, v in sharded_metadata["weight_map"].items() if p.startswith(start_prefix)
    }
    files_content = collections.defaultdict(list)
    for weight_name, filename in weight_map.items():
        while len(weight_name) > 0 and weight_name not in device_map:
            weight_name = ".".join(weight_name.split(".")[:-1])
        files_content[filename].append(device_map[weight_name])

    return [fname for fname, devices in files_content.items() if set(devices) == {"disk"}]<|MERGE_RESOLUTION|>--- conflicted
+++ resolved
@@ -773,21 +773,6 @@
                 offload_index = offload_weight(param, param_name, offload_folder, offload_index)
         elif param_device == "cpu" and state_dict_index is not None:
             state_dict_index = offload_weight(param, param_name, state_dict_folder, state_dict_index)
-<<<<<<< HEAD
-        elif not is_quantized:
-            # For backward compatibility with older versions of `accelerate`
-            set_module_tensor_to_device(model, param_name, param_device, **set_module_kwargs)
-        else:
-            if param.dtype == torch.int8 and param_name.replace("weight", "SCB") in state_dict.keys():
-                fp16_statistics = state_dict[param_name.replace("weight", "SCB")]
-            else:
-                fp16_statistics = None
-
-            if "SCB" not in param_name:
-                set_module_quantized_tensor_to_device(
-                    model, param_name, param_device, value=param, fp16_statistics=fp16_statistics
-                )
-=======
         elif (
             not is_quantized
             or (not hf_quantizer.requires_parameters_quantization)
@@ -816,7 +801,6 @@
                 value = type(value)(value.data.to(param_to), **value.__dict__)
                 setattr(module, tensor_name, value)
             # TODO: consider removing used param_parts from state_dict before return
->>>>>>> e39b6c1c
 
     return error_msgs, offload_index, state_dict_index
 
@@ -1756,11 +1740,6 @@
         if new_num_tokens is None and pad_to_multiple_of is None:
             return model_embeds
 
-<<<<<<< HEAD
-        # Update base model and current model config
-        self.config.vocab_size = model_embeds.weight.shape[0]
-        self.vocab_size = model_embeds.weight.shape[0]
-=======
         # Since we are basically resuing the same old embeddings with new weight values, gathering is required
         is_quantized = hasattr(self, "hf_quantizer") and self.hf_quantizer is not None
         if is_deepspeed_zero3_enabled() and not is_quantized:
@@ -1774,7 +1753,6 @@
         # Update base model and current model config.
         self.config.get_text_config().vocab_size = vocab_size
         self.vocab_size = vocab_size
->>>>>>> e39b6c1c
 
         # Tie weights again if needed
         self.tie_weights()
@@ -2482,13 +2460,9 @@
 
     @wraps(torch.nn.Module.cuda)
     def cuda(self, *args, **kwargs):
-<<<<<<< HEAD
-        # Checks if the model has been loaded in 8-bit
-=======
         if getattr(self, "quantization_method", None) == QuantizationMethod.HQQ:
             raise ValueError("`.cuda` is not supported for HQQ-quantized models.")
         # Checks if the model has been loaded in 4-bit or 8-bit with BNB
->>>>>>> e39b6c1c
         if getattr(self, "quantization_method", None) == QuantizationMethod.BITS_AND_BYTES:
             if getattr(self, "is_loaded_in_8bit", False):
                 raise ValueError(
@@ -2505,9 +2479,6 @@
 
     @wraps(torch.nn.Module.to)
     def to(self, *args, **kwargs):
-<<<<<<< HEAD
-        # Checks if the model has been loaded in 8-bit
-=======
         # For BNB/GPTQ models, we prevent users from casting the model to another dytpe to restrict unwanted behaviours.
         # the correct API should be to load the model with the desired dtype directly through `from_pretrained`.
         dtype_present_in_args = "dtype" in kwargs
@@ -2521,7 +2492,6 @@
         if getattr(self, "quantization_method", None) == QuantizationMethod.HQQ:
             raise ValueError("`.to` is not supported for HQQ-quantized models.")
         # Checks if the model has been loaded in 4-bit or 8-bit with BNB
->>>>>>> e39b6c1c
         if getattr(self, "quantization_method", None) == QuantizationMethod.BITS_AND_BYTES:
             if dtype_present_in_args:
                 raise ValueError(
