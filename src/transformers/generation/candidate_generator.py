--- conflicted
+++ resolved
@@ -19,13 +19,10 @@
 
 import torch
 
-<<<<<<< HEAD
-=======
 from ..cache_utils import DynamicCache
 from ..pytorch_utils import isin_mps_friendly
 from .logits_process import LogitsProcessorList, MinLengthLogitsProcessor
 
->>>>>>> e39b6c1c
 
 if TYPE_CHECKING:
     from ..modeling_utils import PreTrainedModel
@@ -103,11 +100,8 @@
         eos_token_id: Optional[Union[int, List[int]]] = None,
     ):
         self.assistant_model = assistant_model
-<<<<<<< HEAD
-=======
         self.num_assistant_tokens = assistant_model.generation_config.num_assistant_tokens
         self.assistant_confidence_threshold = assistant_model.generation_config.assistant_confidence_threshold
->>>>>>> e39b6c1c
 
         # Prepare the number of candidate tokens
         if hasattr(assistant_model, "num_assistant_tokens"):
@@ -161,15 +155,6 @@
             self.input_ids_key = "input_ids"
             self.attention_key = "attention_mask"
 
-<<<<<<< HEAD
-        # Prepare other attributes
-        if isinstance(eos_token_id, int):
-            eos_token_id = [eos_token_id]
-        self.eos_token_id_tensor = (
-            torch.tensor(eos_token_id).to(input_ids.device) if eos_token_id is not None else None
-        )
-        self.logits_processor = logits_processor
-=======
         # Prepare generation-related options.
         self.logits_processor = logits_processor if logits_processor is not None else LogitsProcessorList()
         self.generation_config = copy.deepcopy(generation_config)
@@ -197,7 +182,6 @@
 
         # We need to roll back the cache in assisted generation, only DynamicCache is supported
         self.generation_config.cache_implementation = None
->>>>>>> e39b6c1c
 
     def get_candidates(self, input_ids: torch.LongTensor) -> Tuple[torch.LongTensor, Optional[torch.FloatTensor]]:
         """
@@ -270,9 +254,6 @@
                 self.num_assistant_tokens = max(1.0, self.num_assistant_tokens - 1.0)
 
 
-<<<<<<< HEAD
-def _crop_past_key_values(model, past_key_values, maximum_length):
-=======
 class PromptLookupCandidateGenerator(CandidateGenerator):
     """
     `CandidateGenerator` class to be used for prompt lookup generation. This class generates candidates by looking up
@@ -386,7 +367,6 @@
 
 
 def _crop_past_key_values(model, past_key_values, max_length):
->>>>>>> e39b6c1c
     """Crops the past key values up to a certain maximum length."""
     new_past = []
     if model.config.is_encoder_decoder:
