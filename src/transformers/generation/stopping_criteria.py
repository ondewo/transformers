import time
import warnings
from abc import ABC
from copy import deepcopy
from typing import Optional

import torch

<<<<<<< HEAD
=======
from ..pytorch_utils import isin_mps_friendly
from ..tokenization_utils_base import PreTrainedTokenizerBase
>>>>>>> e39b6c1c
from ..utils import add_start_docstrings, logging


logger = logging.get_logger(__name__)


STOPPING_CRITERIA_INPUTS_DOCSTRING = r"""
    Args:
        input_ids (`torch.LongTensor` of shape `(batch_size, sequence_length)`):
            Indices of input sequence tokens in the vocabulary.

            Indices can be obtained using [`AutoTokenizer`]. See [`PreTrainedTokenizer.encode`] and
            [`PreTrainedTokenizer.__call__`] for details.

            [What are input IDs?](../glossary#input-ids)
        scores (`torch.FloatTensor` of shape `(batch_size, config.vocab_size)`):
            Prediction scores of a language modeling head. These can be scores for each vocabulary token before SoftMax
            or scores for each vocabulary token after SoftMax. If this stopping criteria depends on the `scores` input,
            make sure you pass `return_dict_in_generate=True, output_scores=True` to `generate`.
        kwargs (`Dict[str, Any]`, *optional*):
            Additional stopping criteria specific kwargs.

    Return:
        `bool`. `False` indicates we should continue, `True` indicates we should stop.

"""


class StoppingCriteria(ABC):
    """Abstract base class for all stopping criteria that can be applied during generation.

    If your stopping criteria depends on the `scores` input, make sure you pass `return_dict_in_generate=True,
    output_scores=True` to `generate`.
    """

    @add_start_docstrings(STOPPING_CRITERIA_INPUTS_DOCSTRING)
    def __call__(self, input_ids: torch.LongTensor, scores: torch.FloatTensor, **kwargs) -> bool:
        raise NotImplementedError("StoppingCriteria needs to be subclassed")


class MaxLengthCriteria(StoppingCriteria):
    """
    This class can be used to stop generation whenever the full generated number of tokens exceeds `max_length`. Keep
    in mind for decoder-only type of transformers, this will include the initial prompted tokens.

    Args:
        max_length (`int`):
            The maximum length that the output sequence can have in number of tokens.
        max_position_embeddings (`int`, *optional*):
            The maximum model length, as defined by the model's `config.max_position_embeddings` attribute.
    """

    def __init__(self, max_length: int, max_position_embeddings: Optional[int] = None):
        self.max_length = max_length
        self.max_position_embeddings = max_position_embeddings

    @add_start_docstrings(STOPPING_CRITERIA_INPUTS_DOCSTRING)
    def __call__(self, input_ids: torch.LongTensor, scores: torch.FloatTensor, **kwargs) -> bool:
        cur_len = input_ids.shape[-1]
        is_done = cur_len >= self.max_length
        if self.max_position_embeddings is not None and not is_done and cur_len >= self.max_position_embeddings:
            logger.warning_once(
                "This is a friendly reminder - the current text generation call will exceed the model's predefined "
                f"maximum length ({self.max_position_embeddings}). Depending on the model, you may observe "
                "exceptions, performance degradation, or nothing at all."
            )
        return is_done


<<<<<<< HEAD
class MaxNewTokensCriteria(StoppingCriteria):
    """
    This class can be used to stop generation whenever the generated number of tokens exceeds `max_new_tokens`. Keep in
    mind for decoder-only type of transformers, this will **not** include the initial prompted tokens. This is very
    close to `MaxLengthCriteria` but ignores the number of initial tokens.

    Args:
        start_length (`int`):
            The number of initial tokens.
        max_new_tokens (`int`):
            The maximum number of tokens to generate.
    """

    def __init__(self, start_length: int, max_new_tokens: int):
        warnings.warn(
            "The class `MaxNewTokensCriteria` is deprecated. "
            f"Please use `MaxLengthCriteria(max_length={start_length + max_new_tokens})` "
            "with `max_length = start_length + max_new_tokens` instead.",
            FutureWarning,
        )
        self.start_length = start_length
        self.max_new_tokens = max_new_tokens
        self.max_length = start_length + max_new_tokens

    @add_start_docstrings(STOPPING_CRITERIA_INPUTS_DOCSTRING)
    def __call__(self, input_ids: torch.LongTensor, scores: torch.FloatTensor, **kwargs) -> bool:
        return input_ids.shape[-1] >= self.max_length


=======
>>>>>>> e39b6c1c
class MaxTimeCriteria(StoppingCriteria):
    """
    This class can be used to stop generation whenever the full generation exceeds some amount of time. By default, the
    time will start being counted when you initialize this function. You can override this by passing an
    `initial_time`.

    Args:
        max_time (`float`):
            The maximum allowed time in seconds for the generation.
        initial_time (`float`, *optional*, defaults to `time.time()`):
            The start of the generation allowed time.
    """

    def __init__(self, max_time: float, initial_timestamp: Optional[float] = None):
        self.max_time = max_time
        self.initial_timestamp = time.time() if initial_timestamp is None else initial_timestamp

    @add_start_docstrings(STOPPING_CRITERIA_INPUTS_DOCSTRING)
<<<<<<< HEAD
    def __call__(self, input_ids: torch.LongTensor, scores: torch.FloatTensor, **kwargs) -> bool:
        return time.time() - self.initial_timestamp > self.max_time
=======
    def __call__(self, input_ids: torch.LongTensor, scores: torch.FloatTensor, **kwargs) -> torch.BoolTensor:
        is_done = time.time() - self.initial_timestamp > self.max_time
        return torch.full((input_ids.shape[0],), is_done, device=input_ids.device, dtype=torch.bool)


class StopStringCriteria(StoppingCriteria):
    """
    This class can be used to stop generation whenever specific string sequences are generated. It preprocesses
    the strings together with the tokenizer vocab to find positions where tokens can validly complete the stop strings.

    Generation is stopped as soon as a token is generated that completes any of the stop strings.
    We want to catch any instance in which the stop string would be present in the decoded output, which means
    we must also catch cases with "overhangs" off one or both ends. To make this more concrete, for the stop string
    "stop", any of the following token sequences would trigger the match:

    - ["st", "op"]
    - ["stop"]
    - ["st", "opera"]
    - ["sto", "pper"]
    - ["las", "topper"]
    - ["s", "to", "pped"]

    Note that a match will only be triggered if the stop string is at the end of the generated sequence. In other
    words, these sequences will not trigger a match:

    - ["stop", "at"]
    - ["st", "op", "at"]
    - ["st", "opera", "tion"]

    The reason these are not a match is that the stop string does not overlap with the final token. If you can remove
    one or more tokens from the end of the sequence without destroying the stop string, then this criterion will not
    match that stop string. This is by design; because this check is run after each token is generated, we can't miss a
    valid stop string if one is generated, but we don't want to halt generation just because the stop string exists
    somewhere in the past input_ids.

    How is the match actually performed, though? We do it in quite a confusing way, because we want the entire match
    process to be compilable with Torch or XLA, which means we cannot use standard string methods. However, it is possible,
    with some work, to do string matching with pure tensor operations. We'll begin by describing the algorithm we use
    with standard string operations, and then at the end we'll explain how this is converted to pure tensor operations.

    The key to the algorithm is an observation: Because the stop string must overlap with the end of the token sequence, we can start at
    the end of the sequence and work backwards. Specifically, we check that there is an overlap between the start of
    the final token and the end of the stop_string, or to put it another way, stop_string[-i:] == token[:i] for
    some i > 0. If you look at the positive examples above, you'll see the last token in all of them fulfills this
    property:

    - ["st", "op"] (overlap is "op", overlap length == 2)
    - ["stop"]  (overlap is "stop", overlap length == 4)
    - ["st", "opera"]  (overlap is "op", overlap length == 2)
    - ["sto", "pper"]  (overlap is "p", overlap length == 1)
    - ["las", "topper"]  (overlap is "top", overlap length == 3)
    - ["s", "to", "pped"]  (overlap is "p", overlap length == 1)

    It's impossible to construct a matching sequence that does not have this property (feel free to verify this
    yourself). However, although this overlap between the start of the final token and the end of the stop string is
    necessary for a match, it is not sufficient. We also need to check that the rest of the token sequence is
    consistent with the stop string.

    How do we do that? Let's use ["s", "to", "pped"] as an example. We know that the final token, "pped", has an
    overlap of 1 with the stop string, "stop". We then go back to the previous token, "to". Since we have already
    matched 1 character from the stop string, the remainder to check is "sto". We check that the next token "to"
    matches the end of the remainder, which it does. We have now matched 3 characters from the stop string, and the
    remainder to match is "s". We go back to the previous token again, which is also "s". This is a match, and so
    we have matched the entire stop string.

    How does it work when the tokens run off the start of the stop string, though? Let's consider the example of
    ["las", "topper"]. The final token, "topper", has an overlap of 3 with the stop string, "stop". Therefore,
    the remaining stop string to match is "s". We go back to the previous token, "las". Because the remainder to
    match is just "s", with length 1, we consider only the final 1 character from the token, which is "s". This
    matches the stop string, and so the entire string is matched.

    How do we compute these matches with tensor operations, though? Simply: we efficiently precompute the necessary
    information for all tokens! For every token, we compute:
    - Its overlap with the end of the stop string, if any
    - The positions inside the stop string where the token matches, including matches that run off the start.
    - The total length of the token

    For example, for the token "pped", we would compute an end overlap of 1, no internal matching positions,
    and a length of 4. For the token "to", we would compute no end overlap, a single internal matching position
    of 1 (counting from the end), and a length of 2. For the token "s", we would compute no end overlap,
    a single internal matching position of 3 (again counting from the end) and a length of 1.

    As long as we have this information, we can execute the algorithm above without any string comparison
    operations. We simply perform the following steps:
    - Check if the final token has an end-overlap with the start string
    - Continue backwards, keeping track of how much of the stop string we've matched so far
    - At each point, check if the next token has the current position as one of its valid positions
    - Continue until either a match fails, or we completely match the whole stop string

    Again, consider ["s", "to", "pped"] as an example. "pped" has an end overlap of 1, so we can begin a match.
    We have matched 1 character so far, so we check that the next token "to", has 1 as a valid position (again,
    counting from the end). It does, so we add the length of "to" to our position tracker. We have now matched
    3 characters, so we check that the next token "s" has 3 as a valid position. It does, so we add its length
    to the position tracker. The position tracker is now 4, which is the length of the stop string. We have matched the
    entire stop string.

    In the second case, ["las", "topper"], "topper" has an end overlap of 3, so we can begin a match. We have
    matched 3 characters so far, so we check that the next token "las" has 3 as a valid position. It does, because we
    allow tokens to match positions that run off the start of the stop string. We add its length to the position
    tracker. The position tracker is now 6, which is greater than the length of the stop string! Don't panic, though -
    this also counts as a match of the stop string. We have matched the entire stop string.


    Args:
        tokenizer (`PreTrainedTokenizer`):
            The model's associated tokenizer (necessary to extract vocab and tokenize the termination sequences)
        stop_strings (`Union[str, List[str]]`):
            A list of strings that should end generation. If a string is passed, it will be treated like a
            list with a single element.

    Examples:

    ```python
    >>> from transformers import AutoModelForCausalLM, AutoTokenizer

    >>> tokenizer = AutoTokenizer.from_pretrained("microsoft/phi-2")
    >>> model = AutoModelForCausalLM.from_pretrained("microsoft/phi-2")
    >>> inputs = tokenizer("The biggest states in the USA by land area:", return_tensors="pt")

    >>> gen_out = model.generate(**inputs)
    >>> print(tokenizer.batch_decode(gen_out, skip_special_tokens=True)[0])
    The biggest states in the USA by land area:
    - Alaska
    - Texas
    - California

    >>> # Passing one or more stop strings will halt generation after those strings are emitted
    >>> # Note that generating with stop strings requires you to pass the tokenizer too
    >>> gen_out = model.generate(**inputs, stop_strings=["Texas"], tokenizer=tokenizer)
    >>> print(tokenizer.batch_decode(gen_out, skip_special_tokens=True)[0])
    The biggest states in the USA by land area:
    - Alaska
    - Texas
    ```
    """

    def __init__(self, tokenizer: PreTrainedTokenizerBase, stop_strings: Union[str, List[str]]):
        if isinstance(stop_strings, str):
            stop_strings = [stop_strings]
        self.stop_strings: Tuple[str, ...] = tuple(stop_strings)
        vocab = tokenizer.get_vocab()
        token_list, token_indices = tuple(vocab.keys()), tuple(vocab.values())
        self.embedding_vec, self.max_valid_positions, self.max_valid_end_lens = self.clean_and_embed_tokens_with_cache(
            token_list, token_indices, self.stop_strings, tokenizer
        )

        self.maximum_token_len = max([len(stop_string) for stop_string in self.stop_strings])
        self.num_stop_strings = len(self.stop_strings)
        self.target_lens = torch.tensor([len(stop_string) for stop_string in stop_strings], dtype=torch.int32)

    def clean_and_embed_tokens_with_cache(self, token_list, token_indices, stop_strings, tokenizer):
        # We don't use the tokenizer in the cache key, because I don't trust it to have well-behaved equality
        if (token_list, token_indices, stop_strings) in STOP_STRING_EMBEDDING_CACHE:
            embedding_vec, max_valid_positions, max_valid_end_lens = STOP_STRING_EMBEDDING_CACHE[
                (token_list, token_indices, self.stop_strings)
            ]
            STOP_STRING_EMBEDDING_CACHE.move_to_end((token_list, token_indices, stop_strings))
        else:
            clean_token_list, clean_token_indices = self.clean_tokenizer_vocab(tokenizer)
            embedding_vec, max_valid_positions, max_valid_end_lens = self._stop_string_create_embedding_vec(
                clean_token_list, clean_token_indices, stop_strings
            )
            STOP_STRING_EMBEDDING_CACHE[(token_list, token_indices, stop_strings)] = (
                embedding_vec,
                max_valid_positions,
                max_valid_end_lens,
            )
            if len(STOP_STRING_EMBEDDING_CACHE) > 8:
                STOP_STRING_EMBEDDING_CACHE.popitem(last=False)  # Pop from the start, the least recently used item
        return embedding_vec, max_valid_positions, max_valid_end_lens

    @staticmethod
    def clean_tokenizer_vocab(tokenizer, static_prefix="abcdef"):
        """
        This method turns a tokenizer vocab into a "clean" vocab where each token represents the actual string
        it will yield, without any special prefixes like "##" or "Ġ". This is trickier than it looks - the method
        tokenizer.convert_tokens_to_string() does not always return the correct string because of issues with prefix
        space addition/removal. To work around this, we add a static prefix to the start of the token, then remove
        it (and any prefix that may have been introduced with it) after calling convert_tokens_to_string().
        """
        vocab = tokenizer.get_vocab()
        clean_token_list = []
        clean_token_indices = []
        sentence_base = tokenizer(static_prefix, add_special_tokens=False)["input_ids"]
        tokens_base = [tokenizer._convert_id_to_token(tok) for tok in sentence_base]
        for token, token_idx in vocab.items():
            token_string = tokenizer.convert_tokens_to_string(tokens_base + [token])
            token_string = token_string[token_string.index(static_prefix) + len(static_prefix) :]
            clean_token_list.append(token_string)
            clean_token_indices.append(token_idx)
        return tuple(clean_token_list), tuple(clean_token_indices)

    @staticmethod
    def _stop_string_get_matching_positions(
        token_list, token_indices, stop_strings
    ) -> Tuple[Dict[str, Dict[str, List[int]]], Dict[str, Dict[str, List[int]]]]:
        """This function preprocesses stop strings and the tokenizer vocabulary to determine where tokens can
        validly appear in the stop strings. For each token, it computes a list of positions in the stop string where the
        token appears, as well as a list of the possible "end overlaps" for that token - that is, the number of characters
        from the end of the stop string that overlap with the start of the token, which can have more than one value.

        The reason for computing these may seem a bit cryptic - please see the docstring for StopStringCriteria for a full
        explanation of what these values are for!"""

        token_valid_positions = {}
        token_end_overlaps = {}
        for stop_string in stop_strings:
            reversed_stop_string = stop_string[::-1]
            token_valid_positions[stop_string] = {}
            token_end_overlaps[stop_string] = {}
            for token, tok_idx in zip(token_list, token_indices):
                reversed_token = token[::-1]
                matching_positions = []
                possible_end_lengths = []
                for i in range(1 - len(token), len(stop_string)):
                    if i < 0:
                        tok = reversed_token[-i:]
                        i = 0
                    else:
                        tok = reversed_token
                    stop = reversed_stop_string[i : i + len(tok)]
                    if tok.startswith(stop):
                        if i == 0:
                            possible_end_lengths.append(min(len(tok), len(stop)))
                        else:
                            matching_positions.append(i)

                if matching_positions:
                    token_valid_positions[stop_string][tok_idx] = matching_positions
                if possible_end_lengths:
                    token_end_overlaps[stop_string][tok_idx] = possible_end_lengths
        return token_valid_positions, token_end_overlaps

    @staticmethod
    def _stop_string_create_embedding_vec(token_list, token_indices, stop_strings) -> Dict[str, torch.tensor]:
        """This function precomputes everything needed for the run-time checks in StopStringCriteria, and packs
        them into an embedding tensor that can be accessed with pure tensor operations. For the specifics of the values
        that are precomputed and what they are used for, please refer to the StopStringCriteria docstring!"""
        token_valid_positions, token_end_overlaps = StopStringCriteria._stop_string_get_matching_positions(
            token_list, token_indices, stop_strings
        )
        all_valid_positions = [len(val) for positions in token_valid_positions.values() for val in positions.values()]
        # In some cases, tokens may have no valid internal positions (such as single-character stop strings), so
        # we need a fallback to handle this case
        max_valid_positions = max(all_valid_positions) if all_valid_positions else 1
        # There should always be at least one valid end_len, however, so no fallback needed here
        valid_end_lens = [len(val) for positions in token_end_overlaps.values() for val in positions.values()]
        if not valid_end_lens:
            raise ValueError(
                "Stop string preprocessing was unable to identify tokens matching one or more of the "
                "supplied stop string(s). This is most often caused by the stop "
                "strings containing unusual characters that are not in the tokenizer vocabulary."
            )
        max_valid_end_lens = max(valid_end_lens)
        vec_size = len(stop_strings) * (max_valid_positions + max_valid_end_lens) + 1
        gather_vec = np.full((len(token_list), vec_size), dtype=np.int32, fill_value=-1)

        for i, stop_string in enumerate(stop_strings):
            positions = token_valid_positions[stop_string]
            end_lens = token_end_overlaps[stop_string]

            # Since this is lots of very small assignments of lists, we build it with numpy rather
            # than torch for speed + simplicity, then convert to torch at the end
            for token_idx, valid_positions in positions.items():
                gather_vec[token_idx, max_valid_positions * i : max_valid_positions * i + len(valid_positions)] = (
                    valid_positions
                )
            for token_idx, possible_end_lens in end_lens.items():
                gather_vec[
                    token_idx,
                    max_valid_positions * len(stop_strings) + max_valid_end_lens * i : max_valid_positions
                    * len(stop_strings)
                    + max_valid_end_lens * i
                    + len(possible_end_lens),
                ] = possible_end_lens
            for token, token_idx in zip(token_list, token_indices):
                gather_vec[token_idx, -1] = len(token)

        gather_vec = torch.tensor(gather_vec, dtype=torch.int32)

        return gather_vec, max_valid_positions, max_valid_end_lens

    @add_start_docstrings(STOPPING_CRITERIA_INPUTS_DOCSTRING)
    def __call__(self, input_ids: torch.LongTensor, scores: torch.FloatTensor, **kwargs) -> torch.Tensor:
        self.embedding_vec = self.embedding_vec.to(input_ids.device)
        self.target_lens = self.target_lens.to(input_ids.device)
        # The maximum length we need to consider is 1 token per character. Note that input_ids can also be
        # *shorter* than the global max, and the code below should be ready for that
        input_ids = input_ids[:, -self.maximum_token_len :]

        # Flip input_ids because we're only matching strings at the end of the generated sequence
        flipped_ids = torch.flip(input_ids, (1,))

        # Size of the vector of positions a single token can match
        max_valid_positions = self.max_valid_positions

        # The embedding vec contains the valid positions, end_lengths and total lengths for each token
        embedded = F.embedding(flipped_ids, self.embedding_vec)

        # Now we split the embedding vector. valid_positions is the positions in the stop string the token can fit
        valid_positions = embedded[:, 1:, : max_valid_positions * self.num_stop_strings].unflatten(
            -1, (self.num_stop_strings, -1)
        )
        # end_lengths is the number of characters from the string, counting from the end, that the token
        # contains. It can have multiple values if the same token can overlap different end lengths
        end_lengths = embedded[:, :1, max_valid_positions * self.num_stop_strings : -1].unflatten(
            -1, (self.num_stop_strings, -1)
        )
        # Lengths is the total length of each token. Unlike the others, it always has a single value
        lengths = embedded[:, 1:, None, -1:]  # Insert a dummy dimension for stop_strings even though lengths are const

        # Concatenate lengths onto each possible end_lengths value
        lengths = lengths.expand((-1, -1, end_lengths.shape[-2], end_lengths.shape[-1]))
        lengths_with_ends = torch.cat([end_lengths, lengths], dim=1)

        # cumsum() to get the number of matched characters in the stop string after each token
        cumsum = lengths_with_ends.cumsum(dim=1)  # B x maximum_token_len x num_stop_strings x max_valid_end_lens

        # The calculation above assumes that all tokens are in valid positions. Now we mask the ones that are not.
        # First, tokens match the start of the string if they have a positive value in the end_lengths vector
        initial_match = end_lengths > 0

        # Tokens continue the string if the cumsum() so far is one of the valid positions for that token
        # Note that we're actually tracking one cumsum() for for each possible end_length
        later_match = torch.any(cumsum[:, :-1, :, None] == valid_positions[:, :, :, :, None], axis=-2)

        # The match vector is a boolean vector that indicates which positions have valid tokens
        match = torch.cat([initial_match, later_match], dim=1)

        # Once a single position does not match, all positions following that position are masked
        mask = (~match).cumsum(dim=1, dtype=torch.int32)
        mask = mask == 0

        # The string is matched if we reached a cumsum equal to or greater than the length of the string
        # before hitting the mask
        string_matches = torch.amax(cumsum * mask, dim=(1, -1)) >= self.target_lens[None, :]

        # We return a per-sample vector that is True if any stop string is matched for that sample
        return torch.any(string_matches, dim=-1)


class EosTokenCriteria(StoppingCriteria):
    """
    This class can be used to stop generation whenever the "end-of-sequence" token is generated.
    By default, it uses the `model.generation_config.eos_token_id`.

    Args:
        eos_token_id (`Union[int, List[int], torch.Tensor]`):
            The id(s) of the *end-of-sequence* token.
    """

    def __init__(self, eos_token_id: Union[int, List[int], torch.Tensor]):
        if not isinstance(eos_token_id, torch.Tensor):
            if isinstance(eos_token_id, int):
                eos_token_id = [eos_token_id]
            eos_token_id = torch.tensor(eos_token_id)
        self.eos_token_id = eos_token_id

    @add_start_docstrings(STOPPING_CRITERIA_INPUTS_DOCSTRING)
    def __call__(self, input_ids: torch.LongTensor, scores: torch.FloatTensor, **kwargs) -> torch.BoolTensor:
        self.eos_token_id = self.eos_token_id.to(input_ids.device)
        is_done = isin_mps_friendly(input_ids[:, -1], self.eos_token_id)
        return is_done
>>>>>>> e39b6c1c


class ConfidenceCriteria(StoppingCriteria):
    """
    This class can be used to stop generation whenever assistant model's confidence in its prediction for the current token is lower than the threshold
        `model.generation_config.assistant_confidence_threshold` even if the number of speculative tokens (defined by `num_assistant_tokens`) is not yet reached.

    Args:
        assistant_confidence_threshold (`float`):
            The value of the threshold.
    """

    def __init__(self, assistant_confidence_threshold):
        self.assistant_confidence_threshold = assistant_confidence_threshold

    def __call__(self, input_ids: torch.LongTensor, scores: torch.FloatTensor, **kwargs) -> torch.BoolTensor:
        probs = scores[-1].softmax(-1)
        p = probs[0, input_ids[0, -1]].item()
        if p < self.assistant_confidence_threshold:
            return True
        return False


class StoppingCriteriaList(list):
    @add_start_docstrings(STOPPING_CRITERIA_INPUTS_DOCSTRING)
    def __call__(self, input_ids: torch.LongTensor, scores: torch.FloatTensor, **kwargs) -> bool:
        return any(criteria(input_ids, scores) for criteria in self)

    @property
    def max_length(self) -> Optional[int]:
        for stopping_criterium in self:
            if isinstance(stopping_criterium, MaxLengthCriteria):
                return stopping_criterium.max_length
        return None


def validate_stopping_criteria(stopping_criteria: StoppingCriteriaList, max_length: int) -> StoppingCriteriaList:
    stopping_max_length = stopping_criteria.max_length
    new_stopping_criteria = deepcopy(stopping_criteria)
    if stopping_max_length is not None and stopping_max_length != max_length:
        warnings.warn("You set different `max_length` for stopping criteria and `max_length` parameter", UserWarning)
    elif stopping_max_length is None:
        new_stopping_criteria.append(MaxLengthCriteria(max_length=max_length))
    return new_stopping_criteria<|MERGE_RESOLUTION|>--- conflicted
+++ resolved
@@ -6,11 +6,8 @@
 
 import torch
 
-<<<<<<< HEAD
-=======
 from ..pytorch_utils import isin_mps_friendly
 from ..tokenization_utils_base import PreTrainedTokenizerBase
->>>>>>> e39b6c1c
 from ..utils import add_start_docstrings, logging
 
 
@@ -80,38 +77,6 @@
         return is_done
 
 
-<<<<<<< HEAD
-class MaxNewTokensCriteria(StoppingCriteria):
-    """
-    This class can be used to stop generation whenever the generated number of tokens exceeds `max_new_tokens`. Keep in
-    mind for decoder-only type of transformers, this will **not** include the initial prompted tokens. This is very
-    close to `MaxLengthCriteria` but ignores the number of initial tokens.
-
-    Args:
-        start_length (`int`):
-            The number of initial tokens.
-        max_new_tokens (`int`):
-            The maximum number of tokens to generate.
-    """
-
-    def __init__(self, start_length: int, max_new_tokens: int):
-        warnings.warn(
-            "The class `MaxNewTokensCriteria` is deprecated. "
-            f"Please use `MaxLengthCriteria(max_length={start_length + max_new_tokens})` "
-            "with `max_length = start_length + max_new_tokens` instead.",
-            FutureWarning,
-        )
-        self.start_length = start_length
-        self.max_new_tokens = max_new_tokens
-        self.max_length = start_length + max_new_tokens
-
-    @add_start_docstrings(STOPPING_CRITERIA_INPUTS_DOCSTRING)
-    def __call__(self, input_ids: torch.LongTensor, scores: torch.FloatTensor, **kwargs) -> bool:
-        return input_ids.shape[-1] >= self.max_length
-
-
-=======
->>>>>>> e39b6c1c
 class MaxTimeCriteria(StoppingCriteria):
     """
     This class can be used to stop generation whenever the full generation exceeds some amount of time. By default, the
@@ -130,10 +95,6 @@
         self.initial_timestamp = time.time() if initial_timestamp is None else initial_timestamp
 
     @add_start_docstrings(STOPPING_CRITERIA_INPUTS_DOCSTRING)
-<<<<<<< HEAD
-    def __call__(self, input_ids: torch.LongTensor, scores: torch.FloatTensor, **kwargs) -> bool:
-        return time.time() - self.initial_timestamp > self.max_time
-=======
     def __call__(self, input_ids: torch.LongTensor, scores: torch.FloatTensor, **kwargs) -> torch.BoolTensor:
         is_done = time.time() - self.initial_timestamp > self.max_time
         return torch.full((input_ids.shape[0],), is_done, device=input_ids.device, dtype=torch.bool)
@@ -497,7 +458,6 @@
         self.eos_token_id = self.eos_token_id.to(input_ids.device)
         is_done = isin_mps_friendly(input_ids[:, -1], self.eos_token_id)
         return is_done
->>>>>>> e39b6c1c
 
 
 class ConfidenceCriteria(StoppingCriteria):
