# Copyright 2022 The HuggingFace Team. All rights reserved.
#
# Licensed under the Apache License, Version 2.0 (the "License");
# you may not use this file except in compliance with the License.
# You may obtain a copy of the License at
#
#     http://www.apache.org/licenses/LICENSE-2.0
#
# Unless required by applicable law or agreed to in writing, software
# distributed under the License is distributed on an "AS IS" BASIS,
# WITHOUT WARRANTIES OR CONDITIONS OF ANY KIND, either express or implied.
# See the License for the specific language governing permissions and
# limitations under the License.

from typing import TYPE_CHECKING

from ..utils import OptionalDependencyNotAvailable, _LazyModule, is_flax_available, is_tf_available, is_torch_available


_import_structure = {
    "configuration_utils": ["GenerationConfig"],
    "streamers": ["TextIteratorStreamer", "TextStreamer"],
}

try:
    if not is_torch_available():
        raise OptionalDependencyNotAvailable()
except OptionalDependencyNotAvailable:
    pass
else:
    _import_structure["beam_constraints"] = [
        "Constraint",
        "ConstraintListState",
        "DisjunctiveConstraint",
        "PhrasalConstraint",
    ]
    _import_structure["beam_search"] = [
        "BeamHypotheses",
        "BeamScorer",
        "BeamSearchScorer",
        "ConstrainedBeamSearchScorer",
    ]
    _import_structure["logits_process"] = [
        "AlternatingCodebooksLogitsProcessor",
        "ClassifierFreeGuidanceLogitsProcessor",
        "EncoderNoRepeatNGramLogitsProcessor",
        "EncoderRepetitionPenaltyLogitsProcessor",
        "EpsilonLogitsWarper",
        "EtaLogitsWarper",
        "ExponentialDecayLengthPenalty",
        "ForcedBOSTokenLogitsProcessor",
        "ForcedEOSTokenLogitsProcessor",
        "HammingDiversityLogitsProcessor",
        "InfNanRemoveLogitsProcessor",
        "LogitNormalization",
        "LogitsProcessor",
        "LogitsProcessorList",
        "LogitsWarper",
        "MinLengthLogitsProcessor",
        "MinNewTokensLengthLogitsProcessor",
        "NoBadWordsLogitsProcessor",
        "NoRepeatNGramLogitsProcessor",
        "PrefixConstrainedLogitsProcessor",
        "RepetitionPenaltyLogitsProcessor",
        "SequenceBiasLogitsProcessor",
        "SuppressTokensLogitsProcessor",
        "SuppressTokensAtBeginLogitsProcessor",
        "TemperatureLogitsWarper",
        "TopKLogitsWarper",
        "TopPLogitsWarper",
        "TypicalLogitsWarper",
        "UnbatchedClassifierFreeGuidanceLogitsProcessor",
        "WhisperTimeStampLogitsProcessor",
    ]
    _import_structure["stopping_criteria"] = [
        "MaxNewTokensCriteria",
        "MaxLengthCriteria",
        "MaxTimeCriteria",
<<<<<<< HEAD
=======
        "ConfidenceCriteria",
        "EosTokenCriteria",
>>>>>>> e39b6c1c
        "StoppingCriteria",
        "StoppingCriteriaList",
        "validate_stopping_criteria",
    ]
    _import_structure["utils"] = [
        "GenerationMixin",
        "top_k_top_p_filtering",
        "GreedySearchEncoderDecoderOutput",
        "GreedySearchDecoderOnlyOutput",
        "SampleEncoderDecoderOutput",
        "SampleDecoderOnlyOutput",
        "BeamSearchEncoderDecoderOutput",
        "BeamSearchDecoderOnlyOutput",
        "BeamSampleEncoderDecoderOutput",
        "BeamSampleDecoderOnlyOutput",
        "ContrastiveSearchEncoderDecoderOutput",
        "ContrastiveSearchDecoderOnlyOutput",
    ]

try:
    if not is_tf_available():
        raise OptionalDependencyNotAvailable()
except OptionalDependencyNotAvailable:
    pass
else:
    _import_structure["tf_logits_process"] = [
        "TFForcedBOSTokenLogitsProcessor",
        "TFForcedEOSTokenLogitsProcessor",
        "TFForceTokensLogitsProcessor",
        "TFLogitsProcessor",
        "TFLogitsProcessorList",
        "TFLogitsWarper",
        "TFMinLengthLogitsProcessor",
        "TFNoBadWordsLogitsProcessor",
        "TFNoRepeatNGramLogitsProcessor",
        "TFRepetitionPenaltyLogitsProcessor",
        "TFSuppressTokensAtBeginLogitsProcessor",
        "TFSuppressTokensLogitsProcessor",
        "TFTemperatureLogitsWarper",
        "TFTopKLogitsWarper",
        "TFTopPLogitsWarper",
    ]
    _import_structure["tf_utils"] = [
        "TFGenerationMixin",
        "tf_top_k_top_p_filtering",
        "TFGreedySearchDecoderOnlyOutput",
        "TFGreedySearchEncoderDecoderOutput",
        "TFSampleEncoderDecoderOutput",
        "TFSampleDecoderOnlyOutput",
        "TFBeamSearchEncoderDecoderOutput",
        "TFBeamSearchDecoderOnlyOutput",
        "TFBeamSampleEncoderDecoderOutput",
        "TFBeamSampleDecoderOnlyOutput",
        "TFContrastiveSearchEncoderDecoderOutput",
        "TFContrastiveSearchDecoderOnlyOutput",
    ]

try:
    if not is_flax_available():
        raise OptionalDependencyNotAvailable()
except OptionalDependencyNotAvailable:
    pass
else:
    _import_structure["flax_logits_process"] = [
        "FlaxForcedBOSTokenLogitsProcessor",
        "FlaxForcedEOSTokenLogitsProcessor",
        "FlaxForceTokensLogitsProcessor",
        "FlaxLogitsProcessor",
        "FlaxLogitsProcessorList",
        "FlaxLogitsWarper",
        "FlaxMinLengthLogitsProcessor",
        "FlaxSuppressTokensAtBeginLogitsProcessor",
        "FlaxSuppressTokensLogitsProcessor",
        "FlaxTemperatureLogitsWarper",
        "FlaxTopKLogitsWarper",
        "FlaxTopPLogitsWarper",
        "FlaxWhisperTimeStampLogitsProcessor",
    ]
    _import_structure["flax_utils"] = [
        "FlaxGenerationMixin",
        "FlaxGreedySearchOutput",
        "FlaxSampleOutput",
        "FlaxBeamSearchOutput",
    ]

if TYPE_CHECKING:
    from .configuration_utils import GenerationConfig
    from .streamers import TextIteratorStreamer, TextStreamer

    try:
        if not is_torch_available():
            raise OptionalDependencyNotAvailable()
    except OptionalDependencyNotAvailable:
        pass
    else:
        from .beam_constraints import Constraint, ConstraintListState, DisjunctiveConstraint, PhrasalConstraint
        from .beam_search import BeamHypotheses, BeamScorer, BeamSearchScorer, ConstrainedBeamSearchScorer
        from .logits_process import (
            AlternatingCodebooksLogitsProcessor,
            ClassifierFreeGuidanceLogitsProcessor,
            EncoderNoRepeatNGramLogitsProcessor,
            EncoderRepetitionPenaltyLogitsProcessor,
            EpsilonLogitsWarper,
            EtaLogitsWarper,
            ExponentialDecayLengthPenalty,
            ForcedBOSTokenLogitsProcessor,
            ForcedEOSTokenLogitsProcessor,
            HammingDiversityLogitsProcessor,
            InfNanRemoveLogitsProcessor,
            LogitNormalization,
            LogitsProcessor,
            LogitsProcessorList,
            LogitsWarper,
            MinLengthLogitsProcessor,
            MinNewTokensLengthLogitsProcessor,
            NoBadWordsLogitsProcessor,
            NoRepeatNGramLogitsProcessor,
            PrefixConstrainedLogitsProcessor,
            RepetitionPenaltyLogitsProcessor,
            SequenceBiasLogitsProcessor,
            SuppressTokensAtBeginLogitsProcessor,
            SuppressTokensLogitsProcessor,
            TemperatureLogitsWarper,
            TopKLogitsWarper,
            TopPLogitsWarper,
            TypicalLogitsWarper,
            UnbatchedClassifierFreeGuidanceLogitsProcessor,
            WhisperTimeStampLogitsProcessor,
        )
        from .stopping_criteria import (
<<<<<<< HEAD
=======
            ConfidenceCriteria,
            EosTokenCriteria,
>>>>>>> e39b6c1c
            MaxLengthCriteria,
            MaxNewTokensCriteria,
            MaxTimeCriteria,
            StoppingCriteria,
            StoppingCriteriaList,
            validate_stopping_criteria,
        )
        from .utils import (
            BeamSampleDecoderOnlyOutput,
            BeamSampleEncoderDecoderOutput,
            BeamSearchDecoderOnlyOutput,
            BeamSearchEncoderDecoderOutput,
            ContrastiveSearchDecoderOnlyOutput,
            ContrastiveSearchEncoderDecoderOutput,
            GenerationMixin,
            GreedySearchDecoderOnlyOutput,
            GreedySearchEncoderDecoderOutput,
            SampleDecoderOnlyOutput,
            SampleEncoderDecoderOutput,
            top_k_top_p_filtering,
        )

    try:
        if not is_tf_available():
            raise OptionalDependencyNotAvailable()
    except OptionalDependencyNotAvailable:
        pass
    else:
        from .tf_logits_process import (
            TFForcedBOSTokenLogitsProcessor,
            TFForcedEOSTokenLogitsProcessor,
            TFForceTokensLogitsProcessor,
            TFLogitsProcessor,
            TFLogitsProcessorList,
            TFLogitsWarper,
            TFMinLengthLogitsProcessor,
            TFNoBadWordsLogitsProcessor,
            TFNoRepeatNGramLogitsProcessor,
            TFRepetitionPenaltyLogitsProcessor,
            TFSuppressTokensAtBeginLogitsProcessor,
            TFSuppressTokensLogitsProcessor,
            TFTemperatureLogitsWarper,
            TFTopKLogitsWarper,
            TFTopPLogitsWarper,
        )
        from .tf_utils import (
            TFBeamSampleDecoderOnlyOutput,
            TFBeamSampleEncoderDecoderOutput,
            TFBeamSearchDecoderOnlyOutput,
            TFBeamSearchEncoderDecoderOutput,
            TFContrastiveSearchDecoderOnlyOutput,
            TFContrastiveSearchEncoderDecoderOutput,
            TFGenerationMixin,
            TFGreedySearchDecoderOnlyOutput,
            TFGreedySearchEncoderDecoderOutput,
            TFSampleDecoderOnlyOutput,
            TFSampleEncoderDecoderOutput,
            tf_top_k_top_p_filtering,
        )

    try:
        if not is_flax_available():
            raise OptionalDependencyNotAvailable()
    except OptionalDependencyNotAvailable:
        pass
    else:
        from .flax_logits_process import (
            FlaxForcedBOSTokenLogitsProcessor,
            FlaxForcedEOSTokenLogitsProcessor,
            FlaxForceTokensLogitsProcessor,
            FlaxLogitsProcessor,
            FlaxLogitsProcessorList,
            FlaxLogitsWarper,
            FlaxMinLengthLogitsProcessor,
            FlaxSuppressTokensAtBeginLogitsProcessor,
            FlaxSuppressTokensLogitsProcessor,
            FlaxTemperatureLogitsWarper,
            FlaxTopKLogitsWarper,
            FlaxTopPLogitsWarper,
            FlaxWhisperTimeStampLogitsProcessor,
        )
        from .flax_utils import FlaxBeamSearchOutput, FlaxGenerationMixin, FlaxGreedySearchOutput, FlaxSampleOutput
else:
    import sys

    sys.modules[__name__] = _LazyModule(__name__, globals()["__file__"], _import_structure, module_spec=__spec__)<|MERGE_RESOLUTION|>--- conflicted
+++ resolved
@@ -76,11 +76,8 @@
         "MaxNewTokensCriteria",
         "MaxLengthCriteria",
         "MaxTimeCriteria",
-<<<<<<< HEAD
-=======
         "ConfidenceCriteria",
         "EosTokenCriteria",
->>>>>>> e39b6c1c
         "StoppingCriteria",
         "StoppingCriteriaList",
         "validate_stopping_criteria",
@@ -211,11 +208,8 @@
             WhisperTimeStampLogitsProcessor,
         )
         from .stopping_criteria import (
-<<<<<<< HEAD
-=======
             ConfidenceCriteria,
             EosTokenCriteria,
->>>>>>> e39b6c1c
             MaxLengthCriteria,
             MaxNewTokensCriteria,
             MaxTimeCriteria,
