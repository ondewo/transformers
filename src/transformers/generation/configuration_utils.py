# coding=utf-8
# Copyright 2022 The HuggingFace Inc. team.
#
# Licensed under the Apache License, Version 2.0 (the "License");
# you may not use this file except in compliance with the License.
# You may obtain a copy of the License at
#
#     http://www.apache.org/licenses/LICENSE-2.0
#
# Unless required by applicable law or agreed to in writing, software
# distributed under the License is distributed on an "AS IS" BASIS,
# WITHOUT WARRANTIES OR CONDITIONS OF ANY KIND, either express or implied.
# See the License for the specific language governing permissions and
# limitations under the License.
""" Generation configuration class and utilities."""

import copy
import json
import os
import warnings
from typing import Any, Dict, Optional, Union

from .. import __version__
from ..configuration_utils import PretrainedConfig
from ..utils import (
    GENERATION_CONFIG_NAME,
    PushToHubMixin,
    cached_file,
    download_url,
    extract_commit_hash,
    is_remote_url,
    logging,
)


logger = logging.get_logger(__name__)
METADATA_FIELDS = ("_from_model_config", "_commit_hash", "_original_object_hash", "transformers_version")


class GenerationConfig(PushToHubMixin):
    # no-format
    r"""
    Class that holds a configuration for a generation task. A `generate` call supports the following generation methods
    for text-decoder, text-to-text, speech-to-text, and vision-to-text models:

        - *greedy decoding* by calling [`~generation.GenerationMixin.greedy_search`] if `num_beams=1` and
            `do_sample=False`
        - *contrastive search* by calling [`~generation.GenerationMixin.contrastive_search`] if `penalty_alpha>0.`
            and `top_k>1`
        - *multinomial sampling* by calling [`~generation.GenerationMixin.sample`] if `num_beams=1` and
            `do_sample=True`
        - *beam-search decoding* by calling [`~generation.GenerationMixin.beam_search`] if `num_beams>1` and
            `do_sample=False`
        - *beam-search multinomial sampling* by calling [`~generation.GenerationMixin.beam_sample`] if
            `num_beams>1` and `do_sample=True`
        - *diverse beam-search decoding* by calling [`~generation.GenerationMixin.group_beam_search`], if
            `num_beams>1` and `num_beam_groups>1`
        - *constrained beam-search decoding* by calling [`~generation.GenerationMixin.constrained_beam_search`], if
            `constraints!=None` or `force_words_ids!=None`
        - *assisted decoding* by calling [`~generation.GenerationMixin.assisted_decoding`], if
            `assistant_model` is passed to `.generate()`

    You do not need to call any of the above methods directly. Pass custom parameter values to '.generate()'. To learn
    more about decoding strategies refer to the [text generation strategies guide](../generation_strategies).

    <Tip>

    A large number of these flags control the logits or the stopping criteria of the generation. Make sure you check
    the [generate-related classes](https://huggingface.co/docs/transformers/internal/generation_utils) for a full
    description of the possible manipulations, as well as examples of their usage.

    </Tip>

    Arg:
        > Parameters that control the length of the output

        max_length (`int`, *optional*, defaults to 20):
            The maximum length the generated tokens can have. Corresponds to the length of the input prompt +
            `max_new_tokens`. Its effect is overridden by `max_new_tokens`, if also set.
        max_new_tokens (`int`, *optional*):
            The maximum numbers of tokens to generate, ignoring the number of tokens in the prompt.
        min_length (`int`, *optional*, defaults to 0):
            The minimum length of the sequence to be generated. Corresponds to the length of the input prompt +
            `min_new_tokens`. Its effect is overridden by `min_new_tokens`, if also set.
        min_new_tokens (`int`, *optional*):
            The minimum numbers of tokens to generate, ignoring the number of tokens in the prompt.
        early_stopping (`bool` or `str`, *optional*, defaults to `False`):
            Controls the stopping condition for beam-based methods, like beam-search. It accepts the following values:
            `True`, where the generation stops as soon as there are `num_beams` complete candidates; `False`, where an
            heuristic is applied and the generation stops when is it very unlikely to find better candidates;
            `"never"`, where the beam search procedure only stops when there cannot be better candidates (canonical
            beam search algorithm).
        max_time(`float`, *optional*):
            The maximum amount of time you allow the computation to run for in seconds. generation will still finish
            the current pass after allocated time has been passed.

        > Parameters that control the generation strategy used

        do_sample (`bool`, *optional*, defaults to `False`):
            Whether or not to use sampling ; use greedy decoding otherwise.
        num_beams (`int`, *optional*, defaults to 1):
            Number of beams for beam search. 1 means no beam search.
        num_beam_groups (`int`, *optional*, defaults to 1):
            Number of groups to divide `num_beams` into in order to ensure diversity among different groups of beams.
            [this paper](https://arxiv.org/pdf/1610.02424.pdf) for more details.
        penalty_alpha (`float`, *optional*):
            The values balance the model confidence and the degeneration penalty in contrastive search decoding.
        dola_layers (`str` or `List[int]`, *optional*):
            The layers to use for DoLa decoding. If `None`, DoLa decoding is not used. If a string, it must
            be one of "low" or "high", which means using the lower part or higher part of the model layers, respectively.
            "low" means the first half of the layers up to the first 20 layers, and "high" means the last half of the
            layers up to the last 20 layers.
            If a list of integers, it must contain the indices of the layers to use for candidate premature layers in DoLa.
            The 0-th layer is the word embedding layer of the model. Set to `'low'` to improve long-answer reasoning tasks,
            `'high'` to improve short-answer tasks. Check the [documentation](https://github.com/huggingface/transformers/blob/main/docs/source/en/generation_strategies.md)
            or [the paper](https://arxiv.org/abs/2309.03883) for more details.

        > Parameters that control the cache

        use_cache (`bool`, *optional*, defaults to `True`):
            Whether or not the model should use the past last key/values attentions (if applicable to the model) to
            speed up decoding.
        cache_implementation (`str`, *optional*, default to `None`):
            Cache class that should be used when generating.
        cache_config (`CacheConfig` or `dict`, *optional*, default to `None`):
            Arguments used in the key-value cache class can be passed in `cache_config`. Can be passed as a `Dict` and
            it will be converted to its repsective `CacheConfig` internally.
            Otherwise can be passed as a `CacheConfig` class matching the indicated `cache_implementation`.
        return_legacy_cache (`bool`, *optional*, default to `True`):
            Whether to return the legacy or new format of the cache when `DynamicCache` is used by default.

        > Parameters for manipulation of the model output logits

        temperature (`float`, *optional*, defaults to 1.0):
            The value used to modulate the next token probabilities.
        top_k (`int`, *optional*, defaults to 50):
            The number of highest probability vocabulary tokens to keep for top-k-filtering.
        top_p (`float`, *optional*, defaults to 1.0):
            If set to float < 1, only the smallest set of most probable tokens with probabilities that add up to
            `top_p` or higher are kept for generation.
        typical_p (`float`, *optional*, defaults to 1.0):
            Local typicality measures how similar the conditional probability of predicting a target token next is to
            the expected conditional probability of predicting a random token next, given the partial text already
            generated. If set to float < 1, the smallest set of the most locally typical tokens with probabilities that
            add up to `typical_p` or higher are kept for generation. See [this
            paper](https://arxiv.org/pdf/2202.00666.pdf) for more details.
        epsilon_cutoff (`float`, *optional*, defaults to 0.0):
            If set to float strictly between 0 and 1, only tokens with a conditional probability greater than
            `epsilon_cutoff` will be sampled. In the paper, suggested values range from 3e-4 to 9e-4, depending on the
            size of the model. See [Truncation Sampling as Language Model
            Desmoothing](https://arxiv.org/abs/2210.15191) for more details.
        eta_cutoff (`float`, *optional*, defaults to 0.0):
            Eta sampling is a hybrid of locally typical sampling and epsilon sampling. If set to float strictly between
            0 and 1, a token is only considered if it is greater than either `eta_cutoff` or `sqrt(eta_cutoff) *
            exp(-entropy(softmax(next_token_logits)))`. The latter term is intuitively the expected next token
            probability, scaled by `sqrt(eta_cutoff)`. In the paper, suggested values range from 3e-4 to 2e-3,
            depending on the size of the model. See [Truncation Sampling as Language Model
            Desmoothing](https://arxiv.org/abs/2210.15191) for more details.
        diversity_penalty (`float`, *optional*, defaults to 0.0):
            This value is subtracted from a beam's score if it generates a token same as any beam from other group at a
            particular time. Note that `diversity_penalty` is only effective if `group beam search` is enabled.
        repetition_penalty (`float`, *optional*, defaults to 1.0):
            The parameter for repetition penalty. 1.0 means no penalty. See [this
            paper](https://arxiv.org/pdf/1909.05858.pdf) for more details.
        encoder_repetition_penalty (`float`, *optional*, defaults to 1.0):
            The paramater for encoder_repetition_penalty. An exponential penalty on sequences that are not in the
            original input. 1.0 means no penalty.
        length_penalty (`float`, *optional*, defaults to 1.0):
            Exponential penalty to the length that is used with beam-based generation. It is applied as an exponent to
            the sequence length, which in turn is used to divide the score of the sequence. Since the score is the log
            likelihood of the sequence (i.e. negative), `length_penalty` > 0.0 promotes longer sequences, while
            `length_penalty` < 0.0 encourages shorter sequences.
        no_repeat_ngram_size (`int`, *optional*, defaults to 0):
            If set to int > 0, all ngrams of that size can only occur once.
        bad_words_ids(`List[List[int]]`, *optional*):
            List of list of token ids that are not allowed to be generated. Check
            [`~generation.NoBadWordsLogitsProcessor`] for further documentation and examples.
        force_words_ids(`List[List[int]]` or `List[List[List[int]]]`, *optional*):
            List of token ids that must be generated. If given a `List[List[int]]`, this is treated as a simple list of
            words that must be included, the opposite to `bad_words_ids`. If given `List[List[List[int]]]`, this
            triggers a [disjunctive constraint](https://github.com/huggingface/transformers/issues/14081), where one
            can allow different forms of each word.
        renormalize_logits (`bool`, *optional*, defaults to `False`):
            Whether to renormalize the logits after applying all the logits processors or warpers (including the custom
            ones). It's highly recommended to set this flag to `True` as the search algorithms suppose the score logits
            are normalized but some logit processors or warpers break the normalization.
        constraints (`List[Constraint]`, *optional*):
            Custom constraints that can be added to the generation to ensure that the output will contain the use of
            certain tokens as defined by `Constraint` objects, in the most sensible way possible.
        forced_bos_token_id (`int`, *optional*, defaults to `model.config.forced_bos_token_id`):
            The id of the token to force as the first generated token after the `decoder_start_token_id`. Useful for
            multilingual models like [mBART](../model_doc/mbart) where the first generated token needs to be the target
            language token.
        forced_eos_token_id (`Union[int, List[int]]`, *optional*, defaults to `model.config.forced_eos_token_id`):
            The id of the token to force as the last generated token when `max_length` is reached. Optionally, use a
            list to set multiple *end-of-sequence* tokens.
        remove_invalid_values (`bool`, *optional*, defaults to `model.config.remove_invalid_values`):
            Whether to remove possible *nan* and *inf* outputs of the model to prevent the generation method to crash.
            Note that using `remove_invalid_values` can slow down generation.
        exponential_decay_length_penalty (`tuple(int, float)`, *optional*):
            This Tuple adds an exponentially increasing length penalty, after a certain amount of tokens have been
            generated. The tuple shall consist of: `(start_index, decay_factor)` where `start_index` indicates where
            penalty starts and `decay_factor` represents the factor of exponential decay
        suppress_tokens  (`List[int]`, *optional*):
            A list of tokens that will be suppressed at generation. The `SupressTokens` logit processor will set their
            log probs to `-inf` so that they are not sampled.
        begin_suppress_tokens  (`List[int]`, *optional*):
            A list of tokens that will be suppressed at the beginning of the generation. The `SupressBeginTokens` logit
            processor will set their log probs to `-inf` so that they are not sampled.
        forced_decoder_ids (`List[List[int]]`, *optional*):
            A list of pairs of integers which indicates a mapping from generation indices to token indices that will be
            forced before sampling. For example, `[[1, 123]]` means the second generated token will always be a token
            of index 123.
        sequence_bias (`Dict[Tuple[int], float]`, *optional*)):
            Dictionary that maps a sequence of tokens to its bias term. Positive biases increase the odds of the
            sequence being selected, while negative biases do the opposite. Check
            [`~generation.SequenceBiasLogitsProcessor`] for further documentation and examples.
        guidance_scale (`float`, *optional*):
            The guidance scale for classifier free guidance (CFG). CFG is enabled by setting `guidance_scale > 1`.
            Higher guidance scale encourages the model to generate samples that are more closely linked to the input
            prompt, usually at the expense of poorer quality.
        low_memory (`bool`, *optional*):
            Switch to sequential topk for contrastive search to reduce peak memory. Used with contrastive search.


        > Parameters that define the output variables of `generate`

        num_return_sequences(`int`, *optional*, defaults to 1):
            The number of independently computed returned sequences for each element in the batch.
        output_attentions (`bool`, *optional*, defaults to `False`):
            Whether or not to return the attentions tensors of all attention layers. See `attentions` under returned
            tensors for more details.
        output_hidden_states (`bool`, *optional*, defaults to `False`):
            Whether or not to return the hidden states of all layers. See `hidden_states` under returned tensors for
            more details.
        output_scores (`bool`, *optional*, defaults to `False`):
            Whether or not to return the prediction scores. See `scores` under returned tensors for more details.
        return_dict_in_generate (`bool`, *optional*, defaults to `False`):
            Whether or not to return a [`~utils.ModelOutput`] instead of a plain tuple.

        > Special tokens that can be used at generation time

        pad_token_id (`int`, *optional*):
            The id of the *padding* token.
        bos_token_id (`int`, *optional*):
            The id of the *beginning-of-sequence* token.
        eos_token_id (`Union[int, List[int]]`, *optional*):
            The id of the *end-of-sequence* token. Optionally, use a list to set multiple *end-of-sequence* tokens.

        > Generation parameters exclusive to encoder-decoder models

        encoder_no_repeat_ngram_size (`int`, *optional*, defaults to 0):
            If set to int > 0, all ngrams of that size that occur in the `encoder_input_ids` cannot occur in the
            `decoder_input_ids`.
        decoder_start_token_id (`int`, *optional*):
            If an encoder-decoder model starts decoding with a different token than *bos*, the id of that token.

        > Generation parameters exclusive to [assistant generation](https://arxiv.org/abs/2211.17192)

        num_assistant_tokens (`int`, *optional*, defaults to 5):
            Defines the number of _speculative tokens_ that shall be generated by the assistant model before being
            checked by the target model at each iteration. Higher values for `num_assistant_tokens` make the generation
            more _speculative_ : If the assistant model is performant larger speed-ups can be reached, if the assistant
            model requires lots of corrections, lower speed-ups are reached.

        num_assistant_tokens_schedule (`str`, *optional*, defaults to `"heuristic"`):
            Defines the schedule at which max assistant tokens shall be changed during inference.
            - `"_heuristic_`: When all _speculative_ tokens are correct, increase `num_assistant_tokens` by 2 else
              reduce by 1
            - `"constant"`: `num_assistant_tokens` stays unchanged during generation
<<<<<<< HEAD
        prompt_lookup_num_tokens (`int`, *optional*, default to `None`):
            The number of tokens to be output as candidate tokens.
        max_matching_ngram_size (`int`, *optional*, default to `None`):
            The maximum ngram size to be considered for matching in the prompt. Default to 2 if not provided.
=======
>>>>>>> bb618d93

        > Wild card

        generation_kwargs:
            Additional generation kwargs will be forwarded to the `generate` function of the model. Kwargs that are not
            present in `generate`'s signature will be used in the model forward pass.
    """

    def __init__(self, **kwargs):
        # Parameters that control the length of the output
        # if the default `max_length` is updated here, make sure to update the `generate` tests following https://github.com/huggingface/transformers/pull/25030
        self.max_length = kwargs.pop("max_length", 20)
        self.max_new_tokens = kwargs.pop("max_new_tokens", None)
        self.min_length = kwargs.pop("min_length", 0)
        self.min_new_tokens = kwargs.pop("min_new_tokens", None)
        self.early_stopping = kwargs.pop("early_stopping", False)
        self.max_time = kwargs.pop("max_time", None)

        # Parameters that control the generation strategy used
        self.do_sample = kwargs.pop("do_sample", False)
        self.num_beams = kwargs.pop("num_beams", 1)
        self.num_beam_groups = kwargs.pop("num_beam_groups", 1)
        self.penalty_alpha = kwargs.pop("penalty_alpha", None)
        self.dola_layers = kwargs.pop("dola_layers", None)

        # Parameters that control the cache
        self.use_cache = kwargs.pop("use_cache", True)
        self.cache_implementation = kwargs.pop("cache_implementation", None)
        self.cache_config = kwargs.pop("cache_config", None)
        if self.cache_implementation is not None and self.cache_implementation in NEEDS_CACHE_CONFIG:
            cache_config_class = NEEDS_CACHE_CONFIG[self.cache_implementation]
            if self.cache_config is None:
                self.cache_config = cache_config_class()
            elif isinstance(self.cache_config, dict):
                self.cache_config = cache_config_class.from_dict(self.cache_config)
        self.return_legacy_cache = kwargs.pop("return_legacy_cache", None)

        # Parameters for manipulation of the model output logits
        self.temperature = kwargs.pop("temperature", 1.0)
        self.top_k = kwargs.pop("top_k", 50)
        self.top_p = kwargs.pop("top_p", 1.0)
        self.typical_p = kwargs.pop("typical_p", 1.0)
        self.epsilon_cutoff = kwargs.pop("epsilon_cutoff", 0.0)
        self.eta_cutoff = kwargs.pop("eta_cutoff", 0.0)
        self.diversity_penalty = kwargs.pop("diversity_penalty", 0.0)
        self.repetition_penalty = kwargs.pop("repetition_penalty", 1.0)
        self.encoder_repetition_penalty = kwargs.pop("encoder_repetition_penalty", 1.0)
        self.length_penalty = kwargs.pop("length_penalty", 1.0)
        self.no_repeat_ngram_size = kwargs.pop("no_repeat_ngram_size", 0)
        self.bad_words_ids = kwargs.pop("bad_words_ids", None)
        self.force_words_ids = kwargs.pop("force_words_ids", None)
        self.renormalize_logits = kwargs.pop("renormalize_logits", False)
        self.constraints = kwargs.pop("constraints", None)
        self.forced_bos_token_id = kwargs.pop("forced_bos_token_id", None)
        self.forced_eos_token_id = kwargs.pop("forced_eos_token_id", None)
        self.remove_invalid_values = kwargs.pop("remove_invalid_values", False)
        self.exponential_decay_length_penalty = kwargs.pop("exponential_decay_length_penalty", None)
        self.suppress_tokens = kwargs.pop("suppress_tokens", None)
        self.begin_suppress_tokens = kwargs.pop("begin_suppress_tokens", None)
        self.forced_decoder_ids = kwargs.pop("forced_decoder_ids", None)
        self.sequence_bias = kwargs.pop("sequence_bias", None)
        self.guidance_scale = kwargs.pop("guidance_scale", None)
        self.low_memory = kwargs.pop("low_memory", None)

        # Parameters that define the output variables of `generate`
        self.num_return_sequences = kwargs.pop("num_return_sequences", 1)
        self.output_attentions = kwargs.pop("output_attentions", False)
        self.output_hidden_states = kwargs.pop("output_hidden_states", False)
        self.output_scores = kwargs.pop("output_scores", False)
        self.return_dict_in_generate = kwargs.pop("return_dict_in_generate", False)

        # Special tokens that can be used at generation time
        self.pad_token_id = kwargs.pop("pad_token_id", None)
        self.bos_token_id = kwargs.pop("bos_token_id", None)
        self.eos_token_id = kwargs.pop("eos_token_id", None)

        # Generation parameters exclusive to encoder-decoder models
        self.encoder_no_repeat_ngram_size = kwargs.pop("encoder_no_repeat_ngram_size", 0)
        self.decoder_start_token_id = kwargs.pop("decoder_start_token_id", None)

        # Assistant generation
        self.num_assistant_tokens = kwargs.pop("num_assistant_tokens", 5)
        self.num_assistant_tokens_schedule = kwargs.pop("num_assistant_tokens_schedule", "heuristic")

<<<<<<< HEAD
        # Cache implementation
        self.cache_implementation = kwargs.pop("cache_implementation", None)
        self.cache_config = kwargs.pop("cache_config", None)
        if self.cache_implementation is not None and self.cache_implementation in NEEDS_CACHE_CONFIG:
            cache_config_class = NEEDS_CACHE_CONFIG[self.cache_implementation]
            if self.cache_config is None:
                self.cache_config = cache_config_class()
            elif isinstance(self.cache_config, dict):
                self.cache_config = cache_config_class.from_dict(self.cache_config)
        self.return_legacy_cache = kwargs.pop("return_legacy_cache", True)

        # Prompt lookup decoding
        self.prompt_lookup_num_tokens = kwargs.pop("prompt_lookup_num_tokens", None)
        self.max_matching_ngram_size = kwargs.pop("max_matching_ngram_size", None)

=======
>>>>>>> bb618d93
        # Wild card
        self.generation_kwargs = kwargs.pop("generation_kwargs", {})

        # The remaining attributes do not parametrize `.generate()`, but are informative and/or used by the hub
        # interface.
        self._from_model_config = kwargs.pop("_from_model_config", False)
        self._commit_hash = kwargs.pop("_commit_hash", None)
        self.transformers_version = kwargs.pop("transformers_version", __version__)

        # Additional attributes without default values
        if not self._from_model_config:
            # we don't want to copy values from the model config if we're initializing a `GenerationConfig` from a
            # model's default configuration file
            for key, value in kwargs.items():
                try:
                    setattr(self, key, value)
                except AttributeError as err:
                    logger.error(f"Can't set {key} with value {value} for {self}")
                    raise err

        # Validate the values of the attributes
        self.validate(is_init=True)

    def __hash__(self):
        return hash(self.to_json_string(ignore_metadata=True))

    def __eq__(self, other):
        if not isinstance(other, GenerationConfig):
            return False

        self_without_metadata = self.to_json_string(use_diff=False, ignore_metadata=True)
        other_without_metadata = other.to_json_string(use_diff=False, ignore_metadata=True)
        return self_without_metadata == other_without_metadata

    def __repr__(self):
        return f"{self.__class__.__name__} {self.to_json_string(ignore_metadata=True)}"

    def validate(self, is_init=False):
        """
        Validates the values of the attributes of the [`GenerationConfig`] instance. Raises exceptions in the presence
        of parameterization that can be detected as incorrect from the configuration instance alone.

        Note that some parameters are best validated at generate runtime, as they may depend on other inputs and/or the
        model, such as parameters related to the generation length.
        """

        # Validation of individual attributes
        if self.early_stopping not in {True, False, "never"}:
            raise ValueError(f"`early_stopping` must be a boolean or 'never', but is {self.early_stopping}.")
<<<<<<< HEAD
        if self.max_new_tokens is not None and self.max_new_tokens <= 0:
            raise ValueError(f"`max_new_tokens` must be greater than 0, but is {self.max_new_tokens}.")
        if self.pad_token_id is not None and self.pad_token_id < 0:
            warnings.warn(
                f"`pad_token_id` should be positive but got {self.pad_token_id}. This will cause errors when batch "
                "generating, if there is padding. Please set `pad_token_id` explicitly as "
                "`model.generation_config.pad_token_id=PAD_TOKEN_ID` to avoid errors in generation"
            )
=======
>>>>>>> bb618d93

        # Validation of attribute relations:
        fix_location = ""
        if is_init:
            fix_location = (
                " This was detected when initializing the generation config instance, which means the corresponding "
                "file may hold incorrect parameterization and should be fixed."
            )

        # 1. detect sampling-only parameterization when not in sampling mode
        if self.do_sample is False:
            greedy_wrong_parameter_msg = (
                "`do_sample` is set to `False`. However, `{flag_name}` is set to `{flag_value}` -- this flag is only "
                "used in sample-based generation modes. You should set `do_sample=True` or unset `{flag_name}`."
                + fix_location
            )
            if self.temperature != 1.0:
                warnings.warn(
                    greedy_wrong_parameter_msg.format(flag_name="temperature", flag_value=self.temperature),
                    UserWarning,
                )
            if self.top_p != 1.0:
                warnings.warn(
                    greedy_wrong_parameter_msg.format(flag_name="top_p", flag_value=self.top_p),
                    UserWarning,
                )
            if self.typical_p != 1.0:
                warnings.warn(
                    greedy_wrong_parameter_msg.format(flag_name="typical_p", flag_value=self.typical_p),
                    UserWarning,
                )
            if self.top_k != 50 and self.penalty_alpha is None:  # contrastive search uses top_k
                warnings.warn(
                    greedy_wrong_parameter_msg.format(flag_name="top_k", flag_value=self.top_k),
                    UserWarning,
                )
            if self.epsilon_cutoff != 0.0:
                warnings.warn(
                    greedy_wrong_parameter_msg.format(flag_name="epsilon_cutoff", flag_value=self.epsilon_cutoff),
                    UserWarning,
                )
            if self.eta_cutoff != 0.0:
                warnings.warn(
                    greedy_wrong_parameter_msg.format(flag_name="eta_cutoff", flag_value=self.eta_cutoff),
                    UserWarning,
                )

        # 2. detect beam-only parameterization when not in beam mode
        if self.num_beams is None:
            warnings.warn("`num_beams` is set to None - defaulting to 1.", UserWarning)
            self.num_beams = 1

        if self.num_beams == 1:
            single_beam_wrong_parameter_msg = (
                "`num_beams` is set to 1. However, `{flag_name}` is set to `{flag_value}` -- this flag is only used "
                "in beam-based generation modes. You should set `num_beams>1` or unset `{flag_name}`." + fix_location
            )
            if self.early_stopping is not False:
                warnings.warn(
                    single_beam_wrong_parameter_msg.format(flag_name="early_stopping", flag_value=self.early_stopping),
                    UserWarning,
                )
            if self.num_beam_groups != 1:
                warnings.warn(
                    single_beam_wrong_parameter_msg.format(
                        flag_name="num_beam_groups", flag_value=self.num_beam_groups
                    ),
                    UserWarning,
                )
            if self.diversity_penalty != 0.0:
                warnings.warn(
                    single_beam_wrong_parameter_msg.format(
                        flag_name="diversity_penalty", flag_value=self.diversity_penalty
                    ),
                    UserWarning,
                )
            if self.length_penalty != 1.0:
                warnings.warn(
                    single_beam_wrong_parameter_msg.format(flag_name="length_penalty", flag_value=self.length_penalty),
                    UserWarning,
                )
            if self.constraints is not None:
                warnings.warn(
                    single_beam_wrong_parameter_msg.format(flag_name="constraints", flag_value=self.constraints),
                    UserWarning,
                )

        # 3. detect incorrect paramaterization specific to advanced beam modes
        else:
            # constrained beam search
            if self.constraints is not None:
                constrained_wrong_parameter_msg = (
                    "`constraints` is not `None`, triggering constrained beam search. However, `{flag_name}` is set "
                    "to `{flag_value}`, which is incompatible with this generation mode. Set `constraints=None` or "
                    "unset `{flag_name}` to continue." + fix_location
                )
                if self.do_sample is True:
                    raise ValueError(
                        constrained_wrong_parameter_msg.format(flag_name="do_sample", flag_value=self.do_sample)
                    )
                if self.num_beam_groups != 1:
                    raise ValueError(
                        constrained_wrong_parameter_msg.format(
                            flag_name="num_beam_groups", flag_value=self.num_beam_groups
                        )
                    )
            # group beam search
            if self.diversity_penalty != 0.0 or self.num_beam_groups != 1:
                group_error_prefix = (
                    "`diversity_penalty` is not 0.0 or `num_beam_groups` is not 1, triggering group beam search. In "
                    "this generation mode, "
                )
                if self.do_sample is True:
                    raise ValueError(group_error_prefix + "`do_sample` must be set to `False`")
                if self.num_beams % self.num_beam_groups != 0:
                    raise ValueError(group_error_prefix + "`num_beams` should be divisible by `num_beam_groups`")
                if self.diversity_penalty == 0.0:
                    raise ValueError(
                        group_error_prefix
                        + "`diversity_penalty` should be greater than `0.0`, otherwise your groups will be identical."
                    )
            # DoLa generation
            if self.dola_layers is not None and (self.repetition_penalty is None or self.repetition_penalty < 1.2):
                warnings.warn(
                    "`dola_layers` is set to trigger DoLa decoding, but `repetition_penalty` is set to a value of "
                    f"{self.repetition_penalty}, which could induce unwanted repetition. The recommended value for "
                    "DoLa decoding is `repetition_penalty>=1.2`.",
                    UserWarning,
                )

        # 4. check `num_return_sequences`
        if self.num_return_sequences != 1:
            if self.num_beams == 1:
                if self.do_sample is False:
                    raise ValueError(
                        "Greedy methods without beam search do not support `num_return_sequences` different than 1 "
                        f"(got {self.num_return_sequences})."
                    )
            elif self.num_return_sequences > self.num_beams:
                raise ValueError(
                    f"`num_return_sequences` ({self.num_return_sequences}) has to be smaller or equal to `num_beams` "
                    f"({self.num_beams})."
                )

<<<<<<< HEAD
        # 5. check cache-related arguments
        if self.cache_config is not None:
            cache_class = NEEDS_CACHE_CONFIG.get(self.cache_implementation)
            if cache_class is None:
                raise ValueError(
                    "You provided a `cache_config` but the cache implementation you are using "
                    f"({self.cache_implementation}) does not require any config. Make sure to use the "
                    "correct cache implementation matching your cache config."
                )
            if not isinstance(self.cache_config, cache_class):
                self.cache_config = cache_class.from_dict(self.cache_config)
            self.cache_config.validate()
        if self.use_cache is False:
            # In this case, all cache-related arguments should be unset. However, since `use_cache=False` is often used
            # passed to `generate` directly to hot-fix cache issues, let's raise a warning instead of an error
            # (otherwise a user might need to overwrite several parameters).
            no_cache_warning = (
                "You have set `use_cache` to `False`, but {cache_arg} is set to {cache_arg_value}. {cache_arg} will "
                "have no effect."
            )
            for arg_name in ("cache_implementation", "cache_config", "return_legacy_cache"):
                if getattr(self, arg_name) is not None:
                    logger.warning_once(
                        no_cache_warning.format(cache_arg=arg_name, cache_arg_value=getattr(self, arg_name)),
                        UserWarning,
                    )

        # 6.  check watermarking arguments
        if self.watermarking_config is not None:
            if not isinstance(self.watermarking_config, WatermarkingConfig):
                self.watermarking_config = WatermarkingConfig.from_dict(self.watermarking_config)
            self.watermarking_config.validate()

        # 7. check common issue: passing `generate` arguments inside the generation config
=======
        # 5. check common issue: passing `generate` arguments inside the generation config
>>>>>>> bb618d93
        generate_arguments = (
            "logits_processor",
            "stopping_criteria",
            "prefix_allowed_tokens_fn",
            "synced_gpus",
            "assistant_model",
            "streamer",
            "negative_prompt_ids",
            "negative_prompt_attention_mask",
        )
        for arg in generate_arguments:
            if hasattr(self, arg):
                raise ValueError(
                    f"Argument `{arg}` is not a valid argument of `GenerationConfig`. It should be passed to "
                    "`generate()` (or a pipeline) directly."
                )

    def save_pretrained(
        self,
        save_directory: Union[str, os.PathLike],
        config_file_name: Optional[Union[str, os.PathLike]] = None,
        push_to_hub: bool = False,
        **kwargs,
    ):
        r"""
        Save a generation configuration object to the directory `save_directory`, so that it can be re-loaded using the
        [`~GenerationConfig.from_pretrained`] class method.

        Args:
            save_directory (`str` or `os.PathLike`):
                Directory where the configuration JSON file will be saved (will be created if it does not exist).
            config_file_name (`str` or `os.PathLike`, *optional*, defaults to `"generation_config.json"`):
                Name of the generation configuration JSON file to be saved in `save_directory`.
            push_to_hub (`bool`, *optional*, defaults to `False`):
                Whether or not to push your model to the Hugging Face model hub after saving it. You can specify the
                repository you want to push to with `repo_id` (will default to the name of `save_directory` in your
                namespace).
            kwargs (`Dict[str, Any]`, *optional*):
                Additional key word arguments passed along to the [`~utils.PushToHubMixin.push_to_hub`] method.
        """

        # At save time, validate the instance -- if any warning/exception is thrown, we refuse to save the instance
        try:
            with warnings.catch_warnings(record=True) as caught_warnings:
                self.validate()
            for w in caught_warnings:
                raise ValueError(w.message)
        except ValueError as exc:
            warnings.warn(
                "The generation config instance is invalid -- `.validate()` throws warnings and/or exceptions. "
                "Fix these issues to save the configuration. This warning will be raised to an exception in v4.34."
                "\n\nThrown during validation:\n" + str(exc),
                UserWarning,
            )
            return

        use_auth_token = kwargs.pop("use_auth_token", None)

        if use_auth_token is not None:
            warnings.warn(
                "The `use_auth_token` argument is deprecated and will be removed in v5 of Transformers. Please use `token` instead.",
                FutureWarning,
            )
            if kwargs.get("token", None) is not None:
                raise ValueError(
                    "`token` and `use_auth_token` are both specified. Please set only the argument `token`."
                )
            kwargs["token"] = use_auth_token

        config_file_name = config_file_name if config_file_name is not None else GENERATION_CONFIG_NAME

        if os.path.isfile(save_directory):
            raise AssertionError(f"Provided path ({save_directory}) should be a directory, not a file")

        os.makedirs(save_directory, exist_ok=True)

        if push_to_hub:
            commit_message = kwargs.pop("commit_message", None)
            repo_id = kwargs.pop("repo_id", save_directory.split(os.path.sep)[-1])
            repo_id = self._create_repo(repo_id, **kwargs)
            files_timestamps = self._get_files_timestamps(save_directory)

        output_config_file = os.path.join(save_directory, config_file_name)

        self.to_json_file(output_config_file, use_diff=True)
        logger.info(f"Configuration saved in {output_config_file}")

        if push_to_hub:
            self._upload_modified_files(
                save_directory,
                repo_id,
                files_timestamps,
                commit_message=commit_message,
                token=kwargs.get("token"),
            )

    @classmethod
    def from_pretrained(
        cls,
        pretrained_model_name: Union[str, os.PathLike],
        config_file_name: Optional[Union[str, os.PathLike]] = None,
        cache_dir: Optional[Union[str, os.PathLike]] = None,
        force_download: bool = False,
        local_files_only: bool = False,
        token: Optional[Union[str, bool]] = None,
        revision: str = "main",
        **kwargs,
    ) -> "GenerationConfig":
        r"""
        Instantiate a [`GenerationConfig`] from a generation configuration file.

        Args:
            pretrained_model_name (`str` or `os.PathLike`):
                This can be either:

                - a string, the *model id* of a pretrained model configuration hosted inside a model repo on
                  huggingface.co. Valid model ids can be located at the root-level, like `bert-base-uncased`, or
                  namespaced under a user or organization name, like `dbmdz/bert-base-german-cased`.
                - a path to a *directory* containing a configuration file saved using the
                  [`~GenerationConfig.save_pretrained`] method, e.g., `./my_model_directory/`.
            config_file_name (`str` or `os.PathLike`, *optional*, defaults to `"generation_config.json"`):
                Name of the generation configuration JSON file to be loaded from `pretrained_model_name`.
            cache_dir (`str` or `os.PathLike`, *optional*):
                Path to a directory in which a downloaded pretrained model configuration should be cached if the
                standard cache should not be used.
            force_download (`bool`, *optional*, defaults to `False`):
                Whether or not to force to (re-)download the configuration files and override the cached versions if
                they exist.
            resume_download (`bool`, *optional*, defaults to `False`):
                Whether or not to delete incompletely received file. Attempts to resume the download if such a file
                exists.
            proxies (`Dict[str, str]`, *optional*):
                A dictionary of proxy servers to use by protocol or endpoint, e.g., `{'http': 'foo.bar:3128',
                'http://hostname': 'foo.bar:4012'}.` The proxies are used on each request.
            token (`str` or `bool`, *optional*):
                The token to use as HTTP bearer authorization for remote files. If `True`, or not specified, will use
                the token generated when running `huggingface-cli login` (stored in `~/.huggingface`).
            revision (`str`, *optional*, defaults to `"main"`):
                The specific model version to use. It can be a branch name, a tag name, or a commit id, since we use a
                git-based system for storing models and other artifacts on huggingface.co, so `revision` can be any
                identifier allowed by git.

                <Tip>

                To test a pull request you made on the Hub, you can pass `revision="refs/pr/<pr_number>".

                </Tip>

            return_unused_kwargs (`bool`, *optional*, defaults to `False`):
                If `False`, then this function returns just the final configuration object.

                If `True`, then this functions returns a `Tuple(config, unused_kwargs)` where *unused_kwargs* is a
                dictionary consisting of the key/value pairs whose keys are not configuration attributes: i.e., the
                part of `kwargs` which has not been used to update `config` and is otherwise ignored.
            subfolder (`str`, *optional*, defaults to `""`):
                In case the relevant files are located inside a subfolder of the model repo on huggingface.co, you can
                specify the folder name here.
            kwargs (`Dict[str, Any]`, *optional*):
                The values in kwargs of any keys which are configuration attributes will be used to override the loaded
                values. Behavior concerning key/value pairs whose keys are *not* configuration attributes is controlled
                by the `return_unused_kwargs` keyword parameter.

        Returns:
            [`GenerationConfig`]: The configuration object instantiated from this pretrained model.

        Examples:

        ```python
        >>> from transformers import GenerationConfig

        >>> # Download configuration from huggingface.co and cache.
        >>> generation_config = GenerationConfig.from_pretrained("gpt2")

        >>> # E.g. config was saved using *save_pretrained('./test/saved_model/')*
        >>> generation_config.save_pretrained("./test/saved_model/")
        >>> generation_config = GenerationConfig.from_pretrained("./test/saved_model/")

        >>> # You can also specify configuration names to your generation configuration file
        >>> generation_config.save_pretrained("./test/saved_model/", config_file_name="my_configuration.json")
        >>> generation_config = GenerationConfig.from_pretrained("./test/saved_model/", "my_configuration.json")

        >>> # If you'd like to try a minor variation to an existing configuration, you can also pass generation
        >>> # arguments to `.from_pretrained()`. Be mindful that typos and unused arguments will be ignored
        >>> generation_config, unused_kwargs = GenerationConfig.from_pretrained(
        ...     "gpt2", top_k=1, foo=False, do_sample=True, return_unused_kwargs=True
        ... )
        >>> generation_config.top_k
        1

        >>> unused_kwargs
        {'foo': False}
        ```"""
        config_file_name = config_file_name if config_file_name is not None else GENERATION_CONFIG_NAME

        resume_download = kwargs.pop("resume_download", False)
        proxies = kwargs.pop("proxies", None)
        use_auth_token = kwargs.pop("use_auth_token", None)
        subfolder = kwargs.pop("subfolder", "")
        from_pipeline = kwargs.pop("_from_pipeline", None)
        from_auto_class = kwargs.pop("_from_auto", False)
        commit_hash = kwargs.pop("_commit_hash", None)

        if use_auth_token is not None:
            warnings.warn(
                "The `use_auth_token` argument is deprecated and will be removed in v5 of Transformers. Please use `token` instead.",
                FutureWarning,
            )
            if token is not None:
                raise ValueError(
                    "`token` and `use_auth_token` are both specified. Please set only the argument `token`."
                )
            token = use_auth_token

        user_agent = {"file_type": "config", "from_auto_class": from_auto_class}
        if from_pipeline is not None:
            user_agent["using_pipeline"] = from_pipeline

        config_path = os.path.join(pretrained_model_name, config_file_name)
        config_path = str(config_path)

        is_local = os.path.exists(config_path)
        if os.path.isfile(os.path.join(subfolder, config_path)):
            # Special case when config_path is a local file
            resolved_config_file = config_path
            is_local = True
        elif is_remote_url(config_path):
            configuration_file = config_path
            resolved_config_file = download_url(config_path)
        else:
            configuration_file = config_file_name
            try:
                # Load from local folder or from cache or download from model Hub and cache
                resolved_config_file = cached_file(
                    pretrained_model_name,
                    configuration_file,
                    cache_dir=cache_dir,
                    force_download=force_download,
                    proxies=proxies,
                    resume_download=resume_download,
                    local_files_only=local_files_only,
                    token=token,
                    user_agent=user_agent,
                    revision=revision,
                    subfolder=subfolder,
                    _commit_hash=commit_hash,
                )
                commit_hash = extract_commit_hash(resolved_config_file, commit_hash)
            except EnvironmentError:
                # Raise any environment error raise by `cached_file`. It will have a helpful error message adapted to
                # the original exception.
                raise
            except Exception:
                # For any other exception, we throw a generic error.
                raise EnvironmentError(
                    f"Can't load the configuration of '{pretrained_model_name}'. If you were trying to load it"
                    " from 'https://huggingface.co/models', make sure you don't have a local directory with the same"
                    f" name. Otherwise, make sure '{pretrained_model_name}' is the correct path to a directory"
                    f" containing a {configuration_file} file"
                )

        try:
            # Load config dict
            config_dict = cls._dict_from_json_file(resolved_config_file)
            config_dict["_commit_hash"] = commit_hash
        except (json.JSONDecodeError, UnicodeDecodeError):
            raise EnvironmentError(
                f"It looks like the config file at '{resolved_config_file}' is not a valid JSON file."
            )

        if is_local:
            logger.info(f"loading configuration file {resolved_config_file}")
        else:
            logger.info(f"loading configuration file {configuration_file} from cache at {resolved_config_file}")

        if kwargs.get("return_unused_kwargs") is True:
            config, unused_kwargs = cls.from_dict(config_dict, **kwargs)
            config._original_object_hash = hash(config)  # Hash to detect whether the instance was modified
            return config, unused_kwargs
        else:
            config = cls.from_dict(config_dict, **kwargs)
            config._original_object_hash = hash(config)  # Hash to detect whether the instance was modified
            return config

    @classmethod
    def _dict_from_json_file(cls, json_file: Union[str, os.PathLike]):
        with open(json_file, "r", encoding="utf-8") as reader:
            text = reader.read()
        return json.loads(text)

    @classmethod
    def from_dict(cls, config_dict: Dict[str, Any], **kwargs) -> "GenerationConfig":
        """
        Instantiates a [`GenerationConfig`] from a Python dictionary of parameters.

        Args:
            config_dict (`Dict[str, Any]`):
                Dictionary that will be used to instantiate the configuration object.
            kwargs (`Dict[str, Any]`):
                Additional parameters from which to initialize the configuration object.

        Returns:
            [`GenerationConfig`]: The configuration object instantiated from those parameters.
        """
        return_unused_kwargs = kwargs.pop("return_unused_kwargs", False)
        # Those arguments may be passed along for our internal telemetry.
        # We remove them so they don't appear in `return_unused_kwargs`.
        kwargs.pop("_from_auto", None)
        kwargs.pop("_from_pipeline", None)
        # The commit hash might have been updated in the `config_dict`, we don't want the kwargs to erase that update.
        if "_commit_hash" in kwargs and "_commit_hash" in config_dict:
            kwargs["_commit_hash"] = config_dict["_commit_hash"]

        # The line below allows model-specific config to be loaded as well through kwargs, with safety checks.
        # See https://github.com/huggingface/transformers/pull/21269
        config = cls(**{**config_dict, **kwargs})
        unused_kwargs = config.update(**kwargs)

        logger.info(f"Generate config {config}")
        if return_unused_kwargs:
            return config, unused_kwargs
        else:
            return config

    def dict_torch_dtype_to_str(self, d: Dict[str, Any]) -> None:
        """
        Checks whether the passed dictionary and its nested dicts have a *torch_dtype* key and if it's not None,
        converts torch.dtype to a string of just the type. For example, `torch.float32` get converted into *"float32"*
        string, which can then be stored in the json format.
        """
        if d.get("torch_dtype", None) is not None and not isinstance(d["torch_dtype"], str):
            d["torch_dtype"] = str(d["torch_dtype"]).split(".")[1]
        for value in d.values():
            if isinstance(value, dict):
                self.dict_torch_dtype_to_str(value)

    def to_diff_dict(self) -> Dict[str, Any]:
        """
        Removes all attributes from config which correspond to the default config attributes for better readability and
        serializes to a Python dictionary.

        Returns:
            `Dict[str, Any]`: Dictionary of all the attributes that make up this configuration instance,
        """
        config_dict = self.to_dict()

        # get the default config dict
        default_config_dict = GenerationConfig().to_dict()

        serializable_config_dict = {}

        # only serialize values that differ from the default config
        for key, value in config_dict.items():
            if key not in default_config_dict or key == "transformers_version" or value != default_config_dict[key]:
                serializable_config_dict[key] = value

        self.dict_torch_dtype_to_str(serializable_config_dict)
        return serializable_config_dict

    def to_dict(self) -> Dict[str, Any]:
        """
        Serializes this instance to a Python dictionary.

        Returns:
            `Dict[str, Any]`: Dictionary of all the attributes that make up this configuration instance.
        """
        output = copy.deepcopy(self.__dict__)

        # Fields to ignore at serialization time
        if "_commit_hash" in output:
            del output["_commit_hash"]
        if "_original_object_hash" in output:
            del output["_original_object_hash"]

        # Transformers version when serializing this file
        output["transformers_version"] = __version__

        self.dict_torch_dtype_to_str(output)
        return output

    def to_json_string(self, use_diff: bool = True, ignore_metadata: bool = False) -> str:
        """
        Serializes this instance to a JSON string.

        Args:
            use_diff (`bool`, *optional*, defaults to `True`):
                If set to `True`, only the difference between the config instance and the default `GenerationConfig()`
                is serialized to JSON string.
            ignore_metadata (`bool`, *optional*, defaults to `False`):
                Whether to ignore the metadata fields present in the instance

        Returns:
            `str`: String containing all the attributes that make up this configuration instance in JSON format.
        """
        if use_diff is True:
            config_dict = self.to_diff_dict()
        else:
            config_dict = self.to_dict()

        if ignore_metadata:
            for metadata_field in METADATA_FIELDS:
                config_dict.pop(metadata_field, None)

        return json.dumps(config_dict, indent=2, sort_keys=True) + "\n"

    def to_json_file(self, json_file_path: Union[str, os.PathLike], use_diff: bool = True):
        """
        Save this instance to a JSON file.

        Args:
            json_file_path (`str` or `os.PathLike`):
                Path to the JSON file in which this configuration instance's parameters will be saved.
            use_diff (`bool`, *optional*, defaults to `True`):
                If set to `True`, only the difference between the config instance and the default `GenerationConfig()`
                is serialized to JSON file.
        """
        with open(json_file_path, "w", encoding="utf-8") as writer:
            writer.write(self.to_json_string(use_diff=use_diff))

    @classmethod
    def from_model_config(cls, model_config: PretrainedConfig) -> "GenerationConfig":
        """
        Instantiates a [`GenerationConfig`] from a [`PretrainedConfig`]. This function is useful to convert legacy
        [`PretrainedConfig`] objects, which may contain generation parameters, into a stand-alone [`GenerationConfig`].

        Args:
            model_config (`PretrainedConfig`):
                The model config that will be used to instantiate the generation config.

        Returns:
            [`GenerationConfig`]: The configuration object instantiated from those parameters.
        """
        config_dict = model_config.to_dict()
        config_dict.pop("_from_model_config", None)
        config = cls.from_dict(config_dict, return_unused_kwargs=False, _from_model_config=True)

        # Special case: some models have generation attributes set in the decoder. Use them if still unset in the
        # generation config.
        for decoder_name in ("decoder", "generator", "text_config"):
            if decoder_name in config_dict:
                default_generation_config = GenerationConfig()
                decoder_config = config_dict[decoder_name]
                for attr in config.to_dict().keys():
                    if attr in decoder_config and getattr(config, attr) == getattr(default_generation_config, attr):
                        setattr(config, attr, decoder_config[attr])

        config._original_object_hash = hash(config)  # Hash to detect whether the instance was modified
        return config

    def update(self, **kwargs):
        """
        Updates attributes of this class instance with attributes from `kwargs` if they match existing atributtes,
        returning all the unused kwargs.

        Args:
            kwargs (`Dict[str, Any]`):
                Dictionary of attributes to tentatively update this class.

        Returns:
            `Dict[str, Any]`: Dictionary containing all the key-value pairs that were not used to update the instance.
        """
        to_remove = []
        for key, value in kwargs.items():
            if hasattr(self, key):
                setattr(self, key, value)
                to_remove.append(key)

        # remove all the attributes that were updated, without modifying the input dict
        unused_kwargs = {key: value for key, value in kwargs.items() if key not in to_remove}
        return unused_kwargs<|MERGE_RESOLUTION|>--- conflicted
+++ resolved
@@ -268,13 +268,10 @@
             - `"_heuristic_`: When all _speculative_ tokens are correct, increase `num_assistant_tokens` by 2 else
               reduce by 1
             - `"constant"`: `num_assistant_tokens` stays unchanged during generation
-<<<<<<< HEAD
         prompt_lookup_num_tokens (`int`, *optional*, default to `None`):
             The number of tokens to be output as candidate tokens.
         max_matching_ngram_size (`int`, *optional*, default to `None`):
             The maximum ngram size to be considered for matching in the prompt. Default to 2 if not provided.
-=======
->>>>>>> bb618d93
 
         > Wild card
 
@@ -359,7 +356,6 @@
         self.num_assistant_tokens = kwargs.pop("num_assistant_tokens", 5)
         self.num_assistant_tokens_schedule = kwargs.pop("num_assistant_tokens_schedule", "heuristic")
 
-<<<<<<< HEAD
         # Cache implementation
         self.cache_implementation = kwargs.pop("cache_implementation", None)
         self.cache_config = kwargs.pop("cache_config", None)
@@ -375,8 +371,6 @@
         self.prompt_lookup_num_tokens = kwargs.pop("prompt_lookup_num_tokens", None)
         self.max_matching_ngram_size = kwargs.pop("max_matching_ngram_size", None)
 
-=======
->>>>>>> bb618d93
         # Wild card
         self.generation_kwargs = kwargs.pop("generation_kwargs", {})
 
@@ -426,7 +420,6 @@
         # Validation of individual attributes
         if self.early_stopping not in {True, False, "never"}:
             raise ValueError(f"`early_stopping` must be a boolean or 'never', but is {self.early_stopping}.")
-<<<<<<< HEAD
         if self.max_new_tokens is not None and self.max_new_tokens <= 0:
             raise ValueError(f"`max_new_tokens` must be greater than 0, but is {self.max_new_tokens}.")
         if self.pad_token_id is not None and self.pad_token_id < 0:
@@ -435,8 +428,6 @@
                 "generating, if there is padding. Please set `pad_token_id` explicitly as "
                 "`model.generation_config.pad_token_id=PAD_TOKEN_ID` to avoid errors in generation"
             )
-=======
->>>>>>> bb618d93
 
         # Validation of attribute relations:
         fix_location = ""
@@ -581,7 +572,6 @@
                     f"({self.num_beams})."
                 )
 
-<<<<<<< HEAD
         # 5. check cache-related arguments
         if self.cache_config is not None:
             cache_class = NEEDS_CACHE_CONFIG.get(self.cache_implementation)
@@ -616,9 +606,6 @@
             self.watermarking_config.validate()
 
         # 7. check common issue: passing `generate` arguments inside the generation config
-=======
-        # 5. check common issue: passing `generate` arguments inside the generation config
->>>>>>> bb618d93
         generate_arguments = (
             "logits_processor",
             "stopping_criteria",
@@ -634,6 +621,7 @@
                 raise ValueError(
                     f"Argument `{arg}` is not a valid argument of `GenerationConfig`. It should be passed to "
                     "`generate()` (or a pipeline) directly."
+                )
                 )
 
     def save_pretrained(
