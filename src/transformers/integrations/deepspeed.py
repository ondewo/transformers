--- conflicted
+++ resolved
@@ -220,10 +220,6 @@
             self.fill_only("zero_optimization.reduce_bucket_size", hidden_size * hidden_size)
             if self.is_zero3():
                 # automatically assign the optimal config values based on model config
-<<<<<<< HEAD
-                self.fill_only("zero_optimization.stage3_prefetch_bucket_size", 0.9 * hidden_size * hidden_size)
-                self.fill_only("zero_optimization.stage3_param_persistence_threshold", 10 * hidden_size)
-=======
                 self.fill_only(
                     "zero_optimization.stage3_prefetch_bucket_size",
                     int(0.9 * hidden_size * hidden_size),
@@ -232,7 +228,6 @@
                     "zero_optimization.stage3_param_persistence_threshold",
                     10 * hidden_size,
                 )
->>>>>>> e39b6c1c
 
         # scheduler
         self.fill_match("scheduler.params.total_num_steps", num_training_steps, "num_training_steps (calculated)")
