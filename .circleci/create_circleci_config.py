--- conflicted
+++ resolved
@@ -32,11 +32,7 @@
     "RUN_PT_FLAX_CROSS_TESTS": False,
 }
 # Disable the use of {"s": None} as the output is way too long, causing the navigation on CircleCI impractical
-<<<<<<< HEAD
-COMMON_PYTEST_OPTIONS = {"max-worker-restart": 0, "dist": "loadfile"}
-=======
 COMMON_PYTEST_OPTIONS = {"max-worker-restart": 0, "dist": "loadfile", "vvv": None, "rsf":None}
->>>>>>> e39b6c1c
 DEFAULT_DOCKER_IMAGE = [{"image": "cimg/python:3.8.12"}]
 
 
@@ -55,29 +51,15 @@
 class CircleCIJob:
     name: str
     additional_env: Dict[str, Any] = None
-<<<<<<< HEAD
-    cache_name: str = None
-    cache_version: str = "0.7"
-    docker_image: List[Dict[str, str]] = None
-    install_steps: List[str] = None
-    marker: Optional[str] = None
-    parallelism: Optional[int] = 1
-    pytest_num_workers: int = 8
-=======
     docker_image: List[Dict[str, str]] = None
     install_steps: List[str] = None
     marker: Optional[str] = None
     parallelism: Optional[int] = 0
     pytest_num_workers: int = 12
->>>>>>> e39b6c1c
     pytest_options: Dict[str, Any] = None
     resource_class: Optional[str] = "xlarge"
     tests_to_run: Optional[List[str]] = None
-<<<<<<< HEAD
-    working_directory: str = "~/transformers"
-=======
     num_test_files_per_worker: Optional[int] = 10
->>>>>>> e39b6c1c
     # This should be only used for doctest job!
     command_timeout: Optional[int] = None
 
@@ -117,177 +99,12 @@
         }
         if self.resource_class is not None:
             job["resource_class"] = self.resource_class
-<<<<<<< HEAD
-        if self.parallelism is not None:
-            job["parallelism"] = self.parallelism
-        steps = [
-            "checkout",
-            {"attach_workspace": {"at": "~/transformers/test_preparation"}},
-            {
-                "restore_cache": {
-                    "keys": [
-                        # check the fully-matched cache first
-                        f"v{self.cache_version}-{self.cache_name}-{cache_branch_prefix}-pip-" + '{{ checksum "setup.py" }}',
-                        # try the partially-matched cache from `main`
-                        f"v{self.cache_version}-{self.cache_name}-main-pip-",
-                        # try the general partially-matched cache
-                        f"v{self.cache_version}-{self.cache_name}-{cache_branch_prefix}-pip-",
-                    ]
-                }
-            },
-            {
-                "restore_cache": {
-                    "keys": [
-                        f"v{self.cache_version}-{self.cache_name}-{cache_branch_prefix}-site-packages-" + '{{ checksum "setup.py" }}',
-                        f"v{self.cache_version}-{self.cache_name}-main-site-packages-",
-                        f"v{self.cache_version}-{self.cache_name}-{cache_branch_prefix}-site-packages-",
-                    ]
-                }
-            },
-        ]
-        steps.extend([{"run": l} for l in self.install_steps])
-        steps.extend([{"run": 'pip install "fsspec>=2023.5.0,<2023.10.0"'}])
-        steps.extend([{"run": "pip install pytest-subtests"}])
-        steps.append(
-            {
-                "save_cache": {
-                    "key": f"v{self.cache_version}-{self.cache_name}-{cache_branch_prefix}-pip-" + '{{ checksum "setup.py" }}',
-                    "paths": ["~/.cache/pip"],
-                }
-            }
-        )
-        steps.append(
-            {
-                "save_cache": {
-                    "key": f"v{self.cache_version}-{self.cache_name}-{cache_branch_prefix}-site-packages-" + '{{ checksum "setup.py" }}',
-                    "paths": ["~/.pyenv/versions/"],
-                }
-            }
-        )
-        steps.append({"run": {"name": "Show installed libraries and their versions", "command": "pip freeze | tee installed.txt"}})
-        steps.append({"store_artifacts": {"path": "~/transformers/installed.txt"}})
-=======
->>>>>>> e39b6c1c
 
         all_options = {**COMMON_PYTEST_OPTIONS, **self.pytest_options}
         pytest_flags = [f"--{key}={value}" if (value is not None or key in ["doctest-modules"]) else f"-{key}" for key, value in all_options.items()]
         pytest_flags.append(
             f"--make-reports={self.name}" if "examples" in self.name else f"--make-reports=tests_{self.name}"
         )
-<<<<<<< HEAD
-
-        steps.append({"run": {"name": "Create `test-results` directory", "command": "mkdir test-results"}})
-
-        test_command = ""
-        if self.command_timeout:
-            test_command = f"timeout {self.command_timeout} "
-        test_command += f"python -m pytest --junitxml=test-results/junit.xml -n {self.pytest_num_workers} " + " ".join(pytest_flags)
-
-        if self.parallelism == 1:
-            if self.tests_to_run is None:
-                test_command += " << pipeline.parameters.tests_to_run >>"
-            else:
-                test_command += " " + " ".join(self.tests_to_run)
-        else:
-            # We need explicit list instead of `pipeline.parameters.tests_to_run` (only available at job runtime)
-            tests = self.tests_to_run
-            if tests is None:
-                folder = os.environ["test_preparation_dir"]
-                test_file = os.path.join(folder, "filtered_test_list.txt")
-                if os.path.exists(test_file):
-                    with open(test_file) as f:
-                        tests = f.read().split(" ")
-
-            # expand the test list
-            if tests == ["tests"]:
-                tests = [os.path.join("tests", x) for x in os.listdir("tests")]
-            expanded_tests = []
-            for test in tests:
-                if test.endswith(".py"):
-                    expanded_tests.append(test)
-                elif test == "tests/models":
-                    expanded_tests.extend([os.path.join(test, x) for x in os.listdir(test)])
-                elif test == "tests/pipelines":
-                    expanded_tests.extend([os.path.join(test, x) for x in os.listdir(test)])
-                else:
-                    expanded_tests.append(test)
-            # Avoid long tests always being collected together
-            random.shuffle(expanded_tests)
-            tests = " ".join(expanded_tests)
-
-            # Each executor to run ~10 tests
-            n_executors = max(len(tests) // 10, 1)
-            # Avoid empty test list on some executor(s) or launching too many executors
-            if n_executors > self.parallelism:
-                n_executors = self.parallelism
-            job["parallelism"] = n_executors
-
-            # Need to be newline separated for the command `circleci tests split` below
-            command = f'echo {tests} | tr " " "\\n" >> tests.txt'
-            steps.append({"run": {"name": "Get tests", "command": command}})
-
-            command = 'TESTS=$(circleci tests split tests.txt) && echo $TESTS > splitted_tests.txt'
-            steps.append({"run": {"name": "Split tests", "command": command}})
-
-            steps.append({"store_artifacts": {"path": "~/transformers/tests.txt"}})
-            steps.append({"store_artifacts": {"path": "~/transformers/splitted_tests.txt"}})
-
-            test_command = ""
-            if self.timeout:
-                test_command = f"timeout {self.timeout} "
-            test_command += f"python -m pytest -n {self.pytest_num_workers} " + " ".join(pytest_flags)
-            test_command += " $(cat splitted_tests.txt)"
-        if self.marker is not None:
-            test_command += f" -m {self.marker}"
-
-        if self.name == "pr_documentation_tests":
-            # can't use ` | tee tee tests_output.txt` as usual
-            test_command += " > tests_output.txt"
-            # Save the return code, so we can check if it is timeout in the next step.
-            test_command += '; touch "$?".txt'
-            # Never fail the test step for the doctest job. We will check the results in the next step, and fail that
-            # step instead if the actual test failures are found. This is to avoid the timeout being reported as test
-            # failure.
-            test_command = f"({test_command}) || true"
-        else:
-            test_command += " || true"
-        steps.append({"run": {"name": "Run tests", "command": test_command}})
-
-        # Deal with errors
-        check_test_command = f'if [ -s reports/{self.job_name}/errors.txt ]; '
-        check_test_command += 'then echo "Some tests errored out!"; echo ""; '
-        check_test_command += f'cat reports/{self.job_name}/errors.txt; '
-        check_test_command += 'echo ""; echo ""; '
-
-        py_command = f'import os; fp = open("reports/{self.job_name}/summary_short.txt"); failed = os.linesep.join([x for x in fp.read().split(os.linesep) if x.startswith("ERROR ")]); fp.close(); fp = open("summary_short.txt", "w"); fp.write(failed); fp.close()'
-        check_test_command += f"$(python3 -c '{py_command}'); "
-        check_test_command += 'cat summary_short.txt; echo ""; exit -1; '
-
-        # Deeal with failed tests
-        check_test_command += f'elif [ -s reports/{self.job_name}/failures_short.txt ]; '
-        check_test_command += 'then echo "Some tests failed!"; echo ""; '
-        check_test_command += f'cat reports/{self.job_name}/failures_short.txt; '
-        check_test_command += 'echo ""; echo ""; '
-
-        py_command = f'import os; fp = open("reports/{self.job_name}/summary_short.txt"); failed = os.linesep.join([x for x in fp.read().split(os.linesep) if x.startswith("FAILED ")]); fp.close(); fp = open("summary_short.txt", "w"); fp.write(failed); fp.close()'
-        check_test_command += f"$(python3 -c '{py_command}'); "
-        check_test_command += 'cat summary_short.txt; echo ""; exit -1; '
-
-        check_test_command += f'elif [ -s reports/{self.job_name}/stats.txt ]; then echo "All tests pass!"; '
-
-        # return code `124` means the previous (pytest run) step is timeout
-        if self.name == "pr_documentation_tests":
-            check_test_command += 'elif [ -f 124.txt ]; then echo "doctest timeout!"; '
-
-        check_test_command += 'else echo "other fatal error"; echo ""; exit -1; fi;'
-
-        steps.append({"run": {"name": "Check test results", "command": check_test_command}})
-
-        steps.append({"store_test_results": {"path": "test-results"}})
-
-        steps.append({"store_artifacts": {"path": "~/transformers/tests_output.txt"}})
-        steps.append({"store_artifacts": {"path": "~/transformers/reports"}})
-=======
                 # Examples special case: we need to download NLTK files in advance to avoid cuncurrency issues
         timeout_cmd = f"timeout {self.command_timeout} " if self.command_timeout else ""
         marker_cmd = f"-m '{self.marker}'" if self.marker is not None else ""
@@ -333,7 +150,6 @@
         ]
         if self.parallelism:
             job["parallelism"] = parallel
->>>>>>> e39b6c1c
         job["steps"] = steps
         return job
 
@@ -345,10 +161,7 @@
 # JOBS
 torch_and_tf_job = CircleCIJob(
     "torch_and_tf",
-<<<<<<< HEAD
-=======
     docker_image=[{"image":"huggingface/transformers-torch-tf-light"}],
->>>>>>> e39b6c1c
     additional_env={"RUN_PT_TF_CROSS_TESTS": True},
     install_steps=[
         "sudo apt-get -y update && sudo apt-get install -y libsndfile1-dev espeak-ng git-lfs cmake",
@@ -366,16 +179,7 @@
 torch_and_flax_job = CircleCIJob(
     "torch_and_flax",
     additional_env={"RUN_PT_FLAX_CROSS_TESTS": True},
-<<<<<<< HEAD
-    install_steps=[
-        "sudo apt-get -y update && sudo apt-get install -y libsndfile1-dev espeak-ng",
-        "pip install -U --upgrade-strategy eager --upgrade pip",
-        "pip install -U --upgrade-strategy eager .[sklearn,flax,torch,testing,sentencepiece,torch-speech,vision]",
-        "pip install -U --upgrade-strategy eager -e git+https://github.com/huggingface/accelerate@main#egg=accelerate",
-    ],
-=======
     docker_image=[{"image":"huggingface/transformers-torch-jax-light"}],
->>>>>>> e39b6c1c
     marker="is_pt_flax_cross_test",
     pytest_options={"rA": None, "durations": 0},
 )
@@ -383,16 +187,6 @@
 
 torch_job = CircleCIJob(
     "torch",
-<<<<<<< HEAD
-    install_steps=[
-        "sudo apt-get -y update && sudo apt-get install -y libsndfile1-dev espeak-ng time",
-        "pip install --upgrade --upgrade-strategy eager pip",
-        "pip install -U --upgrade-strategy eager .[sklearn,torch,testing,sentencepiece,torch-speech,vision,timm]",
-        "pip install -U --upgrade-strategy eager -e git+https://github.com/huggingface/accelerate@main#egg=accelerate",
-    ],
-    parallelism=1,
-    pytest_num_workers=6,
-=======
     docker_image=[{"image": "huggingface/transformers-torch-light"}],
     marker="not generate",
     parallelism=6,
@@ -412,7 +206,6 @@
     docker_image=[{"image": "huggingface/transformers-torch-light"}],
     parallelism=8,
     pytest_num_workers=16
->>>>>>> e39b6c1c
 )
 
 processor_job = CircleCIJob(
@@ -424,71 +217,33 @@
 
 tf_job = CircleCIJob(
     "tf",
-<<<<<<< HEAD
-    install_steps=[
-        "sudo apt-get -y update && sudo apt-get install -y libsndfile1-dev espeak-ng cmake",
-        "pip install --upgrade --upgrade-strategy eager pip",
-        "pip install -U --upgrade-strategy eager .[sklearn,tf-cpu,testing,sentencepiece,tf-speech,vision]",
-        "pip install -U --upgrade-strategy eager tensorflow_probability",
-    ],
-    parallelism=1,
-=======
     docker_image=[{"image":"huggingface/transformers-tf-light"}],
     parallelism=6,
     pytest_num_workers=16,
->>>>>>> e39b6c1c
 )
 
 
 flax_job = CircleCIJob(
     "flax",
-<<<<<<< HEAD
-    install_steps=[
-        "sudo apt-get -y update && sudo apt-get install -y libsndfile1-dev espeak-ng",
-        "pip install --upgrade --upgrade-strategy eager pip",
-        "pip install -U --upgrade-strategy eager .[flax,testing,sentencepiece,flax-speech,vision]",
-    ],
-    parallelism=1,
-=======
     docker_image=[{"image":"huggingface/transformers-jax-light"}],
     parallelism=6,
     pytest_num_workers=16
->>>>>>> e39b6c1c
 )
 
 
 pipelines_torch_job = CircleCIJob(
     "pipelines_torch",
     additional_env={"RUN_PIPELINE_TESTS": True},
-<<<<<<< HEAD
-    install_steps=[
-        "sudo apt-get -y update && sudo apt-get install -y libsndfile1-dev espeak-ng",
-        "pip install --upgrade --upgrade-strategy eager pip",
-        "pip install -U --upgrade-strategy eager .[sklearn,torch,testing,sentencepiece,torch-speech,vision,timm,video]",
-    ],
-    marker="is_pipeline_test",
-    pytest_num_workers=6,
-=======
     docker_image=[{"image":"huggingface/transformers-torch-light"}],
     marker="is_pipeline_test",
     parallelism=4
->>>>>>> e39b6c1c
 )
 
 
 pipelines_tf_job = CircleCIJob(
     "pipelines_tf",
     additional_env={"RUN_PIPELINE_TESTS": True},
-<<<<<<< HEAD
-    install_steps=[
-        "sudo apt-get -y update && sudo apt-get install -y cmake",
-        "pip install --upgrade --upgrade-strategy eager pip",
-        "pip install -U --upgrade-strategy eager .[sklearn,tf-cpu,testing,sentencepiece,vision]",
-        "pip install -U --upgrade-strategy eager tensorflow_probability",
-    ],
-=======
     docker_image=[{"image":"huggingface/transformers-tf-light"}],
->>>>>>> e39b6c1c
     marker="is_pipeline_test",
     parallelism=4
 )
@@ -497,84 +252,25 @@
 custom_tokenizers_job = CircleCIJob(
     "custom_tokenizers",
     additional_env={"RUN_CUSTOM_TOKENIZERS": True},
-<<<<<<< HEAD
-    install_steps=[
-        "sudo apt-get -y update && sudo apt-get install -y cmake",
-        {
-            "name": "install jumanpp",
-            "command":
-                "wget https://github.com/ku-nlp/jumanpp/releases/download/v2.0.0-rc3/jumanpp-2.0.0-rc3.tar.xz\n"
-                "tar xvf jumanpp-2.0.0-rc3.tar.xz\n"
-                "mkdir jumanpp-2.0.0-rc3/bld\n"
-                "cd jumanpp-2.0.0-rc3/bld\n"
-                "sudo cmake .. -DCMAKE_BUILD_TYPE=Release -DCMAKE_INSTALL_PREFIX=/usr/local\n"
-                "sudo make install\n",
-        },
-        "pip install --upgrade --upgrade-strategy eager pip",
-        "pip install -U --upgrade-strategy eager .[ja,testing,sentencepiece,jieba,spacy,ftfy,rjieba]",
-        "python -m unidic download",
-    ],
-    parallelism=None,
-    resource_class=None,
-    tests_to_run=[
-        "./tests/models/bert_japanese/test_tokenization_bert_japanese.py",
-        "./tests/models/openai/test_tokenization_openai.py",
-        "./tests/models/clip/test_tokenization_clip.py",
-    ],
-=======
     docker_image=[{"image": "huggingface/transformers-custom-tokenizers"}],
->>>>>>> e39b6c1c
 )
 
 
 examples_torch_job = CircleCIJob(
     "examples_torch",
     additional_env={"OMP_NUM_THREADS": 8},
-<<<<<<< HEAD
-    cache_name="torch_examples",
-    install_steps=[
-        "sudo apt-get -y update && sudo apt-get install -y libsndfile1-dev espeak-ng",
-        "pip install --upgrade --upgrade-strategy eager pip",
-        "pip install -U --upgrade-strategy eager .[sklearn,torch,sentencepiece,testing,torch-speech]",
-        "pip install -U --upgrade-strategy eager -r examples/pytorch/_tests_requirements.txt",
-        "pip install -U --upgrade-strategy eager -e git+https://github.com/huggingface/accelerate@main#egg=accelerate",
-    ],
-    pytest_num_workers=1,
-=======
     docker_image=[{"image":"huggingface/transformers-examples-torch"}],
     # TODO @ArthurZucker remove this once docker is easier to build
     install_steps=["uv venv && uv pip install . && uv pip install -r examples/pytorch/_tests_requirements.txt"],
     pytest_num_workers=8,
->>>>>>> e39b6c1c
 )
 
 
 examples_tensorflow_job = CircleCIJob(
     "examples_tensorflow",
-<<<<<<< HEAD
-    cache_name="tensorflow_examples",
-    install_steps=[
-        "sudo apt-get -y update && sudo apt-get install -y cmake",
-        "pip install --upgrade --upgrade-strategy eager pip",
-        "pip install -U --upgrade-strategy eager .[sklearn,tensorflow,sentencepiece,testing]",
-        "pip install -U --upgrade-strategy eager -r examples/tensorflow/_tests_requirements.txt",
-    ],
-)
-
-
-examples_flax_job = CircleCIJob(
-    "examples_flax",
-    cache_name="flax_examples",
-    install_steps=[
-        "pip install --upgrade --upgrade-strategy eager pip",
-        "pip install -U --upgrade-strategy eager .[flax,testing,sentencepiece]",
-        "pip install -U --upgrade-strategy eager -r examples/flax/_tests_requirements.txt",
-    ],
-=======
     additional_env={"OMP_NUM_THREADS": 8},
     docker_image=[{"image":"huggingface/transformers-examples-tf"}],
     pytest_num_workers=16,
->>>>>>> e39b6c1c
 )
 
 
@@ -582,11 +278,7 @@
     "hub",
     additional_env={"HUGGINGFACE_CO_STAGING": True},
     install_steps=[
-<<<<<<< HEAD
-        "sudo apt-get -y update && sudo apt-get install git-lfs",
-=======
         'uv venv && uv pip install .',
->>>>>>> e39b6c1c
         'git config --global user.email "ci@dummy.com"',
         'git config --global user.name "ci"',
         "pip install --upgrade --upgrade-strategy eager pip",
@@ -600,14 +292,8 @@
 onnx_job = CircleCIJob(
     "onnx",
     install_steps=[
-<<<<<<< HEAD
-        "sudo apt-get -y update && sudo apt-get install -y cmake",
-        "pip install --upgrade --upgrade-strategy eager pip",
-        "pip install -U --upgrade-strategy eager .[torch,tf,testing,sentencepiece,onnxruntime,vision,rjieba]",
-=======
         "uv venv",
         "uv pip install .[torch,tf,testing,sentencepiece,onnxruntime,vision,rjieba]",
->>>>>>> e39b6c1c
     ],
     pytest_options={"k onnx": None},
     pytest_num_workers=1,
@@ -616,50 +302,17 @@
 
 exotic_models_job = CircleCIJob(
     "exotic_models",
-<<<<<<< HEAD
-    install_steps=[
-        "sudo apt-get -y update && sudo apt-get install -y libsndfile1-dev",
-        "pip install --upgrade --upgrade-strategy eager pip",
-        "pip install -U --upgrade-strategy eager .[torch,testing,vision]",
-        "pip install -U --upgrade-strategy eager torchvision",
-        "pip install -U --upgrade-strategy eager scipy",
-        "pip install -U --upgrade-strategy eager 'git+https://github.com/facebookresearch/detectron2.git'",
-        "sudo apt install tesseract-ocr",
-        "pip install -U --upgrade-strategy eager pytesseract",
-        "pip install -U --upgrade-strategy eager natten",
-        "pip install -U --upgrade-strategy eager python-Levenshtein",
-        "pip install -U --upgrade-strategy eager opencv-python",
-        "pip install -U --upgrade-strategy eager nltk",
-    ],
-    tests_to_run=[
-        "tests/models/*layoutlmv*",
-        "tests/models/*nat",
-        "tests/models/deta",
-        "tests/models/nougat",
-    ],
-    pytest_num_workers=1,
-=======
     docker_image=[{"image":"huggingface/transformers-exotic-models"}],
     pytest_num_workers=12,
     parallelism=4,
->>>>>>> e39b6c1c
     pytest_options={"durations": 100},
 )
 
 
 repo_utils_job = CircleCIJob(
     "repo_utils",
-<<<<<<< HEAD
-    install_steps=[
-        "pip install --upgrade --upgrade-strategy eager pip",
-        "pip install -U --upgrade-strategy eager .[quality,testing,torch]",
-    ],
-    parallelism=None,
-    pytest_num_workers=1,
-=======
     docker_image=[{"image":"huggingface/transformers-consistency"}],
     pytest_num_workers=4,
->>>>>>> e39b6c1c
     resource_class="large",
 )
 
@@ -695,32 +348,9 @@
     pytest_num_workers=1,
 )
 
-<<<<<<< HEAD
-REGULAR_TESTS = [
-    torch_and_tf_job,
-    torch_and_flax_job,
-    torch_job,
-    tf_job,
-    flax_job,
-    custom_tokenizers_job,
-    hub_job,
-    onnx_job,
-    exotic_models_job,
-]
-EXAMPLES_TESTS = [
-    examples_torch_job,
-    examples_tensorflow_job,
-    examples_flax_job,
-]
-PIPELINE_TESTS = [
-    pipelines_torch_job,
-    pipelines_tf_job,
-]
-=======
 REGULAR_TESTS = [torch_and_tf_job, torch_and_flax_job, torch_job, tf_job, flax_job, hub_job, onnx_job, tokenization_job, processor_job, generate_job] # fmt: skip
 EXAMPLES_TESTS = [examples_torch_job, examples_tensorflow_job]
 PIPELINE_TESTS = [pipelines_torch_job, pipelines_tf_job]
->>>>>>> e39b6c1c
 REPO_UTIL_TESTS = [repo_utils_job]
 DOC_TESTS = [doc_test_job]
 ALL_TESTS = REGULAR_TESTS + EXAMPLES_TESTS + PIPELINE_TESTS + REPO_UTIL_TESTS + DOC_TESTS + [custom_tokenizers_job] + [exotic_models_job]  # fmt: skip
