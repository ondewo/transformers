--- conflicted
+++ resolved
@@ -155,7 +155,6 @@
 
         steps.append({"run": {"name": "Create `test-results` directory", "command": "mkdir test-results"}})
 
-<<<<<<< HEAD
         # Examples special case: we need to download NLTK files in advance to avoid cuncurrency issues
         if "examples" in self.name:
             steps.append({"run": {"name": "Download NLTK files", "command": """python -c "import nltk; nltk.download('punkt', quiet=True)" """}})
@@ -165,12 +164,6 @@
             test_command = f"timeout {self.command_timeout} "
         # junit familiy xunit1 is necessary to support splitting on test name or class name with circleci split
         test_command += f"python3 -m pytest -rsfE -p no:warnings --tb=short -o junit_family=xunit1 --junitxml=test-results/junit.xml -n {self.pytest_num_workers} " + " ".join(pytest_flags)
-=======
-        test_command = ""
-        if self.command_timeout:
-            test_command = f"timeout {self.command_timeout} "
-        test_command += f"python -m pytest --junitxml=test-results/junit.xml -n {self.pytest_num_workers} " + " ".join(pytest_flags)
->>>>>>> bb618d93
 
         if self.parallelism == 1:
             if self.tests_to_run is None:
@@ -221,13 +214,6 @@
             steps.append({"store_artifacts": {"path": "~/transformers/tests.txt"}})
             steps.append({"store_artifacts": {"path": "~/transformers/splitted_tests.txt"}})
 
-<<<<<<< HEAD
-=======
-            test_command = ""
-            if self.timeout:
-                test_command = f"timeout {self.timeout} "
-            test_command += f"python -m pytest -n {self.pytest_num_workers} " + " ".join(pytest_flags)
->>>>>>> bb618d93
             test_command += " $(cat splitted_tests.txt)"
         if self.marker is not None:
             test_command += f" -m {self.marker}"
